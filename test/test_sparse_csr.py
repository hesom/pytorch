--- conflicted
+++ resolved
@@ -6,11 +6,7 @@
 from torch.testing import get_all_complex_dtypes, get_all_fp_dtypes, floating_and_complex_types, make_tensor
 from torch.testing._internal.common_cuda import SM53OrLater, SM80OrLater, TEST_CUSPARSE_GENERIC
 from torch.testing._internal.common_utils import \
-<<<<<<< HEAD
     (TEST_WITH_ROCM, TestCase, run_tests, load_tests, coalescedonoff)
-=======
-    (IS_MACOS, IS_WINDOWS, TEST_WITH_ROCM, TestCase, run_tests, load_tests, coalescedonoff)
->>>>>>> cd51d2a3
 from torch.testing._internal.common_device_type import \
     (instantiate_device_type_tests, dtypes, dtypesIfCUDA, onlyCPU, onlyCUDA, skipCUDAIfNoCusparseGeneric,
      precisionOverride, skipMeta, skipCUDAIf)
@@ -697,14 +693,8 @@
             m2 = maybe_transpose(t3, torch.randn(50, 25, device=device).to(dtype))
             _test_addmm_addmv(self, torch.addmm, M, m1, m2, transpose_out=t4, layout=torch.sparse_csr, all_sparse=True)
 
-<<<<<<< HEAD
-    @dtypes(*floating_and_complex_types())
-    @dtypesIfCUDA(*torch.testing.get_all_complex_dtypes(),
-=======
-    @onlyCUDA
     @dtypesIfCUDA(torch.complex64,
                   *((torch.complex128,) if CUSPARSE_SPMM_COMPLEX128_SUPPORTED else ()),
->>>>>>> cd51d2a3
                   *torch.testing.get_all_fp_dtypes(include_bfloat16=SM80OrLater,
                                                    include_half=SM53OrLater))
     @skipCUDAIf(
@@ -826,10 +816,6 @@
         _test_spadd_shape(10, [100, 1])
         _test_spadd_shape(10, [1, 100])
 
-<<<<<<< HEAD
-=======
-    @onlyCUDA
->>>>>>> cd51d2a3
     @dtypes(torch.float32, torch.float64, torch.complex64, torch.complex128)
     def test_sparse_add(self, device, dtype):
         def run_test(m, n, index_dtype):
@@ -860,10 +846,6 @@
             for m, n in itertools.product([3, 5], [3, 5]):
                 run_test(m, n, index_dtype)
 
-<<<<<<< HEAD
-=======
-    @onlyCUDA
->>>>>>> cd51d2a3
     @dtypes(torch.float32, torch.float64, torch.complex64, torch.complex128)
     def test_sparse_add_errors(self, device, dtype):
         def run_test(index_type):
@@ -875,10 +857,6 @@
         for index_dtype in [torch.int32, torch.int64]:
             run_test(index_dtype)
 
-<<<<<<< HEAD
-=======
-    @onlyCUDA
->>>>>>> cd51d2a3
     @skipCUDAIf(
         not _check_cusparse_triangular_solve_available(),
         "cuSparse Generic API SpSV is not available"
