# Owner(s): ["module: tests"]

import torch
from torch import tensor

import unittest
import warnings
import random
from functools import reduce

import numpy as np

from torch.testing import make_tensor
from torch.testing._internal.common_utils import TestCase, run_tests
from torch.testing._internal.common_device_type import (
    instantiate_device_type_tests, onlyCUDA, dtypes, dtypesIfCPU, dtypesIfCUDA,
<<<<<<< HEAD
    onlyOnCPUAndCUDA, skipMeta)
=======
    onlyNativeDeviceTypes)
>>>>>>> 98cb66fe


class TestIndexing(TestCase):
    def test_index(self, device):

        def consec(size, start=1):
            sequence = torch.ones(torch.tensor(size).prod(0)).cumsum(0)
            sequence.add_(start - 1)
            return sequence.view(*size)

        reference = consec((3, 3, 3)).to(device)

        # empty tensor indexing
        self.assertEqual(reference[torch.LongTensor().to(device)], reference.new(0, 3, 3))

        self.assertEqual(reference[0], consec((3, 3)), atol=0, rtol=0)
        self.assertEqual(reference[1], consec((3, 3), 10), atol=0, rtol=0)
        self.assertEqual(reference[2], consec((3, 3), 19), atol=0, rtol=0)
        self.assertEqual(reference[0, 1], consec((3,), 4), atol=0, rtol=0)
        self.assertEqual(reference[0:2], consec((2, 3, 3)), atol=0, rtol=0)
        self.assertEqual(reference[2, 2, 2], 27, atol=0, rtol=0)
        self.assertEqual(reference[:], consec((3, 3, 3)), atol=0, rtol=0)

        # indexing with Ellipsis
        self.assertEqual(reference[..., 2], torch.tensor([[3., 6., 9.],
                                                          [12., 15., 18.],
                                                          [21., 24., 27.]]), atol=0, rtol=0)
        self.assertEqual(reference[0, ..., 2], torch.tensor([3., 6., 9.]), atol=0, rtol=0)
        self.assertEqual(reference[..., 2], reference[:, :, 2], atol=0, rtol=0)
        self.assertEqual(reference[0, ..., 2], reference[0, :, 2], atol=0, rtol=0)
        self.assertEqual(reference[0, 2, ...], reference[0, 2], atol=0, rtol=0)
        self.assertEqual(reference[..., 2, 2, 2], 27, atol=0, rtol=0)
        self.assertEqual(reference[2, ..., 2, 2], 27, atol=0, rtol=0)
        self.assertEqual(reference[2, 2, ..., 2], 27, atol=0, rtol=0)
        self.assertEqual(reference[2, 2, 2, ...], 27, atol=0, rtol=0)
        self.assertEqual(reference[...], reference, atol=0, rtol=0)

        reference_5d = consec((3, 3, 3, 3, 3)).to(device)
        self.assertEqual(reference_5d[..., 1, 0], reference_5d[:, :, :, 1, 0], atol=0, rtol=0)
        self.assertEqual(reference_5d[2, ..., 1, 0], reference_5d[2, :, :, 1, 0], atol=0, rtol=0)
        self.assertEqual(reference_5d[2, 1, 0, ..., 1], reference_5d[2, 1, 0, :, 1], atol=0, rtol=0)
        self.assertEqual(reference_5d[...], reference_5d, atol=0, rtol=0)

        # LongTensor indexing
        reference = consec((5, 5, 5)).to(device)
        idx = torch.LongTensor([2, 4]).to(device)
        self.assertEqual(reference[idx], torch.stack([reference[2], reference[4]]))
        # TODO: enable one indexing is implemented like in numpy
        # self.assertEqual(reference[2, idx], torch.stack([reference[2, 2], reference[2, 4]]))
        # self.assertEqual(reference[3, idx, 1], torch.stack([reference[3, 2], reference[3, 4]])[:, 1])

        # None indexing
        self.assertEqual(reference[2, None], reference[2].unsqueeze(0))
        self.assertEqual(reference[2, None, None], reference[2].unsqueeze(0).unsqueeze(0))
        self.assertEqual(reference[2:4, None], reference[2:4].unsqueeze(1))
        self.assertEqual(reference[None, 2, None, None], reference.unsqueeze(0)[:, 2].unsqueeze(0).unsqueeze(0))
        self.assertEqual(reference[None, 2:5, None, None], reference.unsqueeze(0)[:, 2:5].unsqueeze(2).unsqueeze(2))

        # indexing 0-length slice
        self.assertEqual(torch.empty(0, 5, 5), reference[slice(0)])
        self.assertEqual(torch.empty(0, 5), reference[slice(0), 2])
        self.assertEqual(torch.empty(0, 5), reference[2, slice(0)])
        self.assertEqual(torch.tensor([]), reference[2, 1:1, 2])

        # indexing with step
        reference = consec((10, 10, 10)).to(device)
        self.assertEqual(reference[1:5:2], torch.stack([reference[1], reference[3]], 0))
        self.assertEqual(reference[1:6:2], torch.stack([reference[1], reference[3], reference[5]], 0))
        self.assertEqual(reference[1:9:4], torch.stack([reference[1], reference[5]], 0))
        self.assertEqual(reference[2:4, 1:5:2], torch.stack([reference[2:4, 1], reference[2:4, 3]], 1))
        self.assertEqual(reference[3, 1:6:2], torch.stack([reference[3, 1], reference[3, 3], reference[3, 5]], 0))
        self.assertEqual(reference[None, 2, 1:9:4], torch.stack([reference[2, 1], reference[2, 5]], 0).unsqueeze(0))
        self.assertEqual(reference[:, 2, 1:6:2],
                         torch.stack([reference[:, 2, 1], reference[:, 2, 3], reference[:, 2, 5]], 1))

        lst = [list(range(i, i + 10)) for i in range(0, 100, 10)]
        tensor = torch.DoubleTensor(lst).to(device)
        for _i in range(100):
            idx1_start = random.randrange(10)
            idx1_end = idx1_start + random.randrange(1, 10 - idx1_start + 1)
            idx1_step = random.randrange(1, 8)
            idx1 = slice(idx1_start, idx1_end, idx1_step)
            if random.randrange(2) == 0:
                idx2_start = random.randrange(10)
                idx2_end = idx2_start + random.randrange(1, 10 - idx2_start + 1)
                idx2_step = random.randrange(1, 8)
                idx2 = slice(idx2_start, idx2_end, idx2_step)
                lst_indexed = [l[idx2] for l in lst[idx1]]
                tensor_indexed = tensor[idx1, idx2]
            else:
                lst_indexed = lst[idx1]
                tensor_indexed = tensor[idx1]
            self.assertEqual(torch.DoubleTensor(lst_indexed), tensor_indexed)

        self.assertRaises(ValueError, lambda: reference[1:9:0])
        self.assertRaises(ValueError, lambda: reference[1:9:-1])

        self.assertRaises(IndexError, lambda: reference[1, 1, 1, 1])
        self.assertRaises(IndexError, lambda: reference[1, 1, 1, 1:1])
        self.assertRaises(IndexError, lambda: reference[3, 3, 3, 3, 3, 3, 3, 3])

        self.assertRaises(IndexError, lambda: reference[0.0])
        self.assertRaises(TypeError, lambda: reference[0.0:2.0])
        self.assertRaises(IndexError, lambda: reference[0.0, 0.0:2.0])
        self.assertRaises(IndexError, lambda: reference[0.0, :, 0.0:2.0])
        self.assertRaises(IndexError, lambda: reference[0.0, ..., 0.0:2.0])
        self.assertRaises(IndexError, lambda: reference[0.0, :, 0.0])

        def delitem():
            del reference[0]

        self.assertRaises(TypeError, delitem)

    @onlyNativeDeviceTypes
    @dtypes(torch.half, torch.double)
    def test_advancedindex(self, device, dtype):
        # Tests for Integer Array Indexing, Part I - Purely integer array
        # indexing

        def consec(size, start=1):
            # Creates the sequence in float since CPU half doesn't support the
            # needed operations. Converts to dtype before returning.
            numel = reduce(lambda x, y: x * y, size, 1)
            sequence = torch.ones(numel, dtype=torch.float, device=device).cumsum(0)
            sequence.add_(start - 1)
            return sequence.view(*size).to(dtype=dtype)

        # pick a random valid indexer type
        def ri(indices):
            choice = random.randint(0, 2)
            if choice == 0:
                return torch.LongTensor(indices).to(device)
            elif choice == 1:
                return list(indices)
            else:
                return tuple(indices)

        def validate_indexing(x):
            self.assertEqual(x[[0]], consec((1,)))
            self.assertEqual(x[ri([0]), ], consec((1,)))
            self.assertEqual(x[ri([3]), ], consec((1,), 4))
            self.assertEqual(x[[2, 3, 4]], consec((3,), 3))
            self.assertEqual(x[ri([2, 3, 4]), ], consec((3,), 3))
            self.assertEqual(x[ri([0, 2, 4]), ], torch.tensor([1, 3, 5], dtype=dtype, device=device))

        def validate_setting(x):
            x[[0]] = -2
            self.assertEqual(x[[0]], torch.tensor([-2], dtype=dtype, device=device))
            x[[0]] = -1
            self.assertEqual(x[ri([0]), ], torch.tensor([-1], dtype=dtype, device=device))
            x[[2, 3, 4]] = 4
            self.assertEqual(x[[2, 3, 4]], torch.tensor([4, 4, 4], dtype=dtype, device=device))
            x[ri([2, 3, 4]), ] = 3
            self.assertEqual(x[ri([2, 3, 4]), ], torch.tensor([3, 3, 3], dtype=dtype, device=device))
            x[ri([0, 2, 4]), ] = torch.tensor([5, 4, 3], dtype=dtype, device=device)
            self.assertEqual(x[ri([0, 2, 4]), ], torch.tensor([5, 4, 3], dtype=dtype, device=device))

        # Only validates indexing and setting for halfs
        if dtype == torch.half:
            reference = consec((10,))
            validate_indexing(reference)
            validate_setting(reference)
            return

        # Case 1: Purely Integer Array Indexing
        reference = consec((10,))
        validate_indexing(reference)

        # setting values
        validate_setting(reference)

        # Tensor with stride != 1
        # strided is [1, 3, 5, 7]
        reference = consec((10,))
        strided = torch.tensor((), dtype=dtype, device=device)
        strided.set_(reference.storage(), storage_offset=0,
                     size=torch.Size([4]), stride=[2])

        self.assertEqual(strided[[0]], torch.tensor([1], dtype=dtype, device=device))
        self.assertEqual(strided[ri([0]), ], torch.tensor([1], dtype=dtype, device=device))
        self.assertEqual(strided[ri([3]), ], torch.tensor([7], dtype=dtype, device=device))
        self.assertEqual(strided[[1, 2]], torch.tensor([3, 5], dtype=dtype, device=device))
        self.assertEqual(strided[ri([1, 2]), ], torch.tensor([3, 5], dtype=dtype, device=device))
        self.assertEqual(strided[ri([[2, 1], [0, 3]]), ],
                         torch.tensor([[5, 3], [1, 7]], dtype=dtype, device=device))

        # stride is [4, 8]
        strided = torch.tensor((), dtype=dtype, device=device)
        strided.set_(reference.storage(), storage_offset=4,
                     size=torch.Size([2]), stride=[4])
        self.assertEqual(strided[[0]], torch.tensor([5], dtype=dtype, device=device))
        self.assertEqual(strided[ri([0]), ], torch.tensor([5], dtype=dtype, device=device))
        self.assertEqual(strided[ri([1]), ], torch.tensor([9], dtype=dtype, device=device))
        self.assertEqual(strided[[0, 1]], torch.tensor([5, 9], dtype=dtype, device=device))
        self.assertEqual(strided[ri([0, 1]), ], torch.tensor([5, 9], dtype=dtype, device=device))
        self.assertEqual(strided[ri([[0, 1], [1, 0]]), ],
                         torch.tensor([[5, 9], [9, 5]], dtype=dtype, device=device))

        # reference is 1 2
        #              3 4
        #              5 6
        reference = consec((3, 2))
        self.assertEqual(reference[ri([0, 1, 2]), ri([0])], torch.tensor([1, 3, 5], dtype=dtype, device=device))
        self.assertEqual(reference[ri([0, 1, 2]), ri([1])], torch.tensor([2, 4, 6], dtype=dtype, device=device))
        self.assertEqual(reference[ri([0]), ri([0])], consec((1,)))
        self.assertEqual(reference[ri([2]), ri([1])], consec((1,), 6))
        self.assertEqual(reference[[ri([0, 0]), ri([0, 1])]], torch.tensor([1, 2], dtype=dtype, device=device))
        self.assertEqual(reference[[ri([0, 1, 1, 0, 2]), ri([1])]],
                         torch.tensor([2, 4, 4, 2, 6], dtype=dtype, device=device))
        self.assertEqual(reference[[ri([0, 0, 1, 1]), ri([0, 1, 0, 0])]],
                         torch.tensor([1, 2, 3, 3], dtype=dtype, device=device))

        rows = ri([[0, 0],
                   [1, 2]])
        columns = [0],
        self.assertEqual(reference[rows, columns], torch.tensor([[1, 1],
                                                                 [3, 5]], dtype=dtype, device=device))

        rows = ri([[0, 0],
                   [1, 2]])
        columns = ri([1, 0])
        self.assertEqual(reference[rows, columns], torch.tensor([[2, 1],
                                                                 [4, 5]], dtype=dtype, device=device))
        rows = ri([[0, 0],
                   [1, 2]])
        columns = ri([[0, 1],
                      [1, 0]])
        self.assertEqual(reference[rows, columns], torch.tensor([[1, 2],
                                                                 [4, 5]], dtype=dtype, device=device))

        # setting values
        reference[ri([0]), ri([1])] = -1
        self.assertEqual(reference[ri([0]), ri([1])], torch.tensor([-1], dtype=dtype, device=device))
        reference[ri([0, 1, 2]), ri([0])] = torch.tensor([-1, 2, -4], dtype=dtype, device=device)
        self.assertEqual(reference[ri([0, 1, 2]), ri([0])],
                         torch.tensor([-1, 2, -4], dtype=dtype, device=device))
        reference[rows, columns] = torch.tensor([[4, 6], [2, 3]], dtype=dtype, device=device)
        self.assertEqual(reference[rows, columns],
                         torch.tensor([[4, 6], [2, 3]], dtype=dtype, device=device))

        # Verify still works with Transposed (i.e. non-contiguous) Tensors

        reference = torch.tensor([[0, 1, 2, 3],
                                  [4, 5, 6, 7],
                                  [8, 9, 10, 11]], dtype=dtype, device=device).t_()

        # Transposed: [[0, 4, 8],
        #              [1, 5, 9],
        #              [2, 6, 10],
        #              [3, 7, 11]]

        self.assertEqual(reference[ri([0, 1, 2]), ri([0])],
                         torch.tensor([0, 1, 2], dtype=dtype, device=device))
        self.assertEqual(reference[ri([0, 1, 2]), ri([1])],
                         torch.tensor([4, 5, 6], dtype=dtype, device=device))
        self.assertEqual(reference[ri([0]), ri([0])],
                         torch.tensor([0], dtype=dtype, device=device))
        self.assertEqual(reference[ri([2]), ri([1])],
                         torch.tensor([6], dtype=dtype, device=device))
        self.assertEqual(reference[[ri([0, 0]), ri([0, 1])]],
                         torch.tensor([0, 4], dtype=dtype, device=device))
        self.assertEqual(reference[[ri([0, 1, 1, 0, 3]), ri([1])]],
                         torch.tensor([4, 5, 5, 4, 7], dtype=dtype, device=device))
        self.assertEqual(reference[[ri([0, 0, 1, 1]), ri([0, 1, 0, 0])]],
                         torch.tensor([0, 4, 1, 1], dtype=dtype, device=device))

        rows = ri([[0, 0],
                   [1, 2]])
        columns = [0],
        self.assertEqual(reference[rows, columns],
                         torch.tensor([[0, 0], [1, 2]], dtype=dtype, device=device))

        rows = ri([[0, 0],
                   [1, 2]])
        columns = ri([1, 0])
        self.assertEqual(reference[rows, columns],
                         torch.tensor([[4, 0], [5, 2]], dtype=dtype, device=device))
        rows = ri([[0, 0],
                   [1, 3]])
        columns = ri([[0, 1],
                      [1, 2]])
        self.assertEqual(reference[rows, columns],
                         torch.tensor([[0, 4], [5, 11]], dtype=dtype, device=device))

        # setting values
        reference[ri([0]), ri([1])] = -1
        self.assertEqual(reference[ri([0]), ri([1])],
                         torch.tensor([-1], dtype=dtype, device=device))
        reference[ri([0, 1, 2]), ri([0])] = torch.tensor([-1, 2, -4], dtype=dtype, device=device)
        self.assertEqual(reference[ri([0, 1, 2]), ri([0])],
                         torch.tensor([-1, 2, -4], dtype=dtype, device=device))
        reference[rows, columns] = torch.tensor([[4, 6], [2, 3]], dtype=dtype, device=device)
        self.assertEqual(reference[rows, columns],
                         torch.tensor([[4, 6], [2, 3]], dtype=dtype, device=device))

        # stride != 1

        # strided is [[1 3 5 7],
        #             [9 11 13 15]]

        reference = torch.arange(0., 24, dtype=dtype, device=device).view(3, 8)
        strided = torch.tensor((), dtype=dtype, device=device)
        strided.set_(reference.storage(), 1, size=torch.Size([2, 4]),
                     stride=[8, 2])

        self.assertEqual(strided[ri([0, 1]), ri([0])],
                         torch.tensor([1, 9], dtype=dtype, device=device))
        self.assertEqual(strided[ri([0, 1]), ri([1])],
                         torch.tensor([3, 11], dtype=dtype, device=device))
        self.assertEqual(strided[ri([0]), ri([0])],
                         torch.tensor([1], dtype=dtype, device=device))
        self.assertEqual(strided[ri([1]), ri([3])],
                         torch.tensor([15], dtype=dtype, device=device))
        self.assertEqual(strided[[ri([0, 0]), ri([0, 3])]],
                         torch.tensor([1, 7], dtype=dtype, device=device))
        self.assertEqual(strided[[ri([1]), ri([0, 1, 1, 0, 3])]],
                         torch.tensor([9, 11, 11, 9, 15], dtype=dtype, device=device))
        self.assertEqual(strided[[ri([0, 0, 1, 1]), ri([0, 1, 0, 0])]],
                         torch.tensor([1, 3, 9, 9], dtype=dtype, device=device))

        rows = ri([[0, 0],
                   [1, 1]])
        columns = [0],
        self.assertEqual(strided[rows, columns],
                         torch.tensor([[1, 1], [9, 9]], dtype=dtype, device=device))

        rows = ri([[0, 1],
                   [1, 0]])
        columns = ri([1, 2])
        self.assertEqual(strided[rows, columns],
                         torch.tensor([[3, 13], [11, 5]], dtype=dtype, device=device))
        rows = ri([[0, 0],
                   [1, 1]])
        columns = ri([[0, 1],
                      [1, 2]])
        self.assertEqual(strided[rows, columns],
                         torch.tensor([[1, 3], [11, 13]], dtype=dtype, device=device))

        # setting values

        # strided is [[10, 11],
        #             [17, 18]]

        reference = torch.arange(0., 24, dtype=dtype, device=device).view(3, 8)
        strided = torch.tensor((), dtype=dtype, device=device)
        strided.set_(reference.storage(), 10, size=torch.Size([2, 2]),
                     stride=[7, 1])
        self.assertEqual(strided[ri([0]), ri([1])],
                         torch.tensor([11], dtype=dtype, device=device))
        strided[ri([0]), ri([1])] = -1
        self.assertEqual(strided[ri([0]), ri([1])],
                         torch.tensor([-1], dtype=dtype, device=device))

        reference = torch.arange(0., 24, dtype=dtype, device=device).view(3, 8)
        strided = torch.tensor((), dtype=dtype, device=device)
        strided.set_(reference.storage(), 10, size=torch.Size([2, 2]),
                     stride=[7, 1])
        self.assertEqual(strided[ri([0, 1]), ri([1, 0])],
                         torch.tensor([11, 17], dtype=dtype, device=device))
        strided[ri([0, 1]), ri([1, 0])] = torch.tensor([-1, 2], dtype=dtype, device=device)
        self.assertEqual(strided[ri([0, 1]), ri([1, 0])],
                         torch.tensor([-1, 2], dtype=dtype, device=device))

        reference = torch.arange(0., 24, dtype=dtype, device=device).view(3, 8)
        strided = torch.tensor((), dtype=dtype, device=device)
        strided.set_(reference.storage(), 10, size=torch.Size([2, 2]),
                     stride=[7, 1])

        rows = ri([[0],
                   [1]])
        columns = ri([[0, 1],
                      [0, 1]])
        self.assertEqual(strided[rows, columns],
                         torch.tensor([[10, 11], [17, 18]], dtype=dtype, device=device))
        strided[rows, columns] = torch.tensor([[4, 6], [2, 3]], dtype=dtype, device=device)
        self.assertEqual(strided[rows, columns],
                         torch.tensor([[4, 6], [2, 3]], dtype=dtype, device=device))

        # Tests using less than the number of dims, and ellipsis

        # reference is 1 2
        #              3 4
        #              5 6
        reference = consec((3, 2))
        self.assertEqual(reference[ri([0, 2]), ],
                         torch.tensor([[1, 2], [5, 6]], dtype=dtype, device=device))
        self.assertEqual(reference[ri([1]), ...],
                         torch.tensor([[3, 4]], dtype=dtype, device=device))
        self.assertEqual(reference[..., ri([1])],
                         torch.tensor([[2], [4], [6]], dtype=dtype, device=device))

        # verify too many indices fails
        with self.assertRaises(IndexError):
            reference[ri([1]), ri([0, 2]), ri([3])]

        # test invalid index fails
        reference = torch.empty(10, dtype=dtype, device=device)
        # can't test cuda because it is a device assert
        if not reference.is_cuda:
            for err_idx in (10, -11):
                with self.assertRaisesRegex(IndexError, r'out of'):
                    reference[err_idx]
                with self.assertRaisesRegex(IndexError, r'out of'):
                    reference[torch.LongTensor([err_idx]).to(device)]
                with self.assertRaisesRegex(IndexError, r'out of'):
                    reference[[err_idx]]

        def tensor_indices_to_np(tensor, indices):
            # convert the Torch Tensor to a numpy array
            tensor = tensor.to(device='cpu')
            npt = tensor.numpy()

            # convert indices
            idxs = tuple(i.tolist() if isinstance(i, torch.LongTensor) else
                         i for i in indices)

            return npt, idxs

        def get_numpy(tensor, indices):
            npt, idxs = tensor_indices_to_np(tensor, indices)

            # index and return as a Torch Tensor
            return torch.tensor(npt[idxs], dtype=dtype, device=device)

        def set_numpy(tensor, indices, value):
            if not isinstance(value, int):
                if self.device_type != 'cpu':
                    value = value.cpu()
                value = value.numpy()

            npt, idxs = tensor_indices_to_np(tensor, indices)
            npt[idxs] = value
            return npt

        def assert_get_eq(tensor, indexer):
            self.assertEqual(tensor[indexer], get_numpy(tensor, indexer))

        def assert_set_eq(tensor, indexer, val):
            pyt = tensor.clone()
            numt = tensor.clone()
            pyt[indexer] = val
            numt = torch.tensor(set_numpy(numt, indexer, val), dtype=dtype, device=device)
            self.assertEqual(pyt, numt)

        def assert_backward_eq(tensor, indexer):
            cpu = tensor.float().clone().detach().requires_grad_(True)
            outcpu = cpu[indexer]
            gOcpu = torch.rand_like(outcpu)
            outcpu.backward(gOcpu)
            dev = cpu.to(device).detach().requires_grad_(True)
            outdev = dev[indexer]
            outdev.backward(gOcpu.to(device))
            self.assertEqual(cpu.grad, dev.grad)

        def get_set_tensor(indexed, indexer):
            set_size = indexed[indexer].size()
            set_count = indexed[indexer].numel()
            set_tensor = torch.randperm(set_count).view(set_size).double().to(device)
            return set_tensor

        # Tensor is  0  1  2  3  4
        #            5  6  7  8  9
        #           10 11 12 13 14
        #           15 16 17 18 19
        reference = torch.arange(0., 20, dtype=dtype, device=device).view(4, 5)

        indices_to_test = [
            # grab the second, fourth columns
            [slice(None), [1, 3]],

            # first, third rows,
            [[0, 2], slice(None)],

            # weird shape
            [slice(None), [[0, 1],
                           [2, 3]]],
            # negatives
            [[-1], [0]],
            [[0, 2], [-1]],
            [slice(None), [-1]],
        ]

        # only test dupes on gets
        get_indices_to_test = indices_to_test + [[slice(None), [0, 1, 1, 2, 2]]]

        for indexer in get_indices_to_test:
            assert_get_eq(reference, indexer)
            if self.device_type != 'cpu':
                assert_backward_eq(reference, indexer)

        for indexer in indices_to_test:
            assert_set_eq(reference, indexer, 44)
            assert_set_eq(reference,
                          indexer,
                          get_set_tensor(reference, indexer))

        reference = torch.arange(0., 160, dtype=dtype, device=device).view(4, 8, 5)

        indices_to_test = [
            [slice(None), slice(None), [0, 3, 4]],
            [slice(None), [2, 4, 5, 7], slice(None)],
            [[2, 3], slice(None), slice(None)],
            [slice(None), [0, 2, 3], [1, 3, 4]],
            [slice(None), [0], [1, 2, 4]],
            [slice(None), [0, 1, 3], [4]],
            [slice(None), [[0, 1], [1, 0]], [[2, 3]]],
            [slice(None), [[0, 1], [2, 3]], [[0]]],
            [slice(None), [[5, 6]], [[0, 3], [4, 4]]],
            [[0, 2, 3], [1, 3, 4], slice(None)],
            [[0], [1, 2, 4], slice(None)],
            [[0, 1, 3], [4], slice(None)],
            [[[0, 1], [1, 0]], [[2, 1], [3, 5]], slice(None)],
            [[[0, 1], [1, 0]], [[2, 3]], slice(None)],
            [[[0, 1], [2, 3]], [[0]], slice(None)],
            [[[2, 1]], [[0, 3], [4, 4]], slice(None)],
            [[[2]], [[0, 3], [4, 1]], slice(None)],
            # non-contiguous indexing subspace
            [[0, 2, 3], slice(None), [1, 3, 4]],

            # less dim, ellipsis
            [[0, 2], ],
            [[0, 2], slice(None)],
            [[0, 2], Ellipsis],
            [[0, 2], slice(None), Ellipsis],
            [[0, 2], Ellipsis, slice(None)],
            [[0, 2], [1, 3]],
            [[0, 2], [1, 3], Ellipsis],
            [Ellipsis, [1, 3], [2, 3]],
            [Ellipsis, [2, 3, 4]],
            [Ellipsis, slice(None), [2, 3, 4]],
            [slice(None), Ellipsis, [2, 3, 4]],

            # ellipsis counts for nothing
            [Ellipsis, slice(None), slice(None), [0, 3, 4]],
            [slice(None), Ellipsis, slice(None), [0, 3, 4]],
            [slice(None), slice(None), Ellipsis, [0, 3, 4]],
            [slice(None), slice(None), [0, 3, 4], Ellipsis],
            [Ellipsis, [[0, 1], [1, 0]], [[2, 1], [3, 5]], slice(None)],
            [[[0, 1], [1, 0]], [[2, 1], [3, 5]], Ellipsis, slice(None)],
            [[[0, 1], [1, 0]], [[2, 1], [3, 5]], slice(None), Ellipsis],
        ]

        for indexer in indices_to_test:
            assert_get_eq(reference, indexer)
            assert_set_eq(reference, indexer, 212)
            assert_set_eq(reference, indexer, get_set_tensor(reference, indexer))
            if torch.cuda.is_available():
                assert_backward_eq(reference, indexer)

        reference = torch.arange(0., 1296, dtype=dtype, device=device).view(3, 9, 8, 6)

        indices_to_test = [
            [slice(None), slice(None), slice(None), [0, 3, 4]],
            [slice(None), slice(None), [2, 4, 5, 7], slice(None)],
            [slice(None), [2, 3], slice(None), slice(None)],
            [[1, 2], slice(None), slice(None), slice(None)],
            [slice(None), slice(None), [0, 2, 3], [1, 3, 4]],
            [slice(None), slice(None), [0], [1, 2, 4]],
            [slice(None), slice(None), [0, 1, 3], [4]],
            [slice(None), slice(None), [[0, 1], [1, 0]], [[2, 3]]],
            [slice(None), slice(None), [[0, 1], [2, 3]], [[0]]],
            [slice(None), slice(None), [[5, 6]], [[0, 3], [4, 4]]],
            [slice(None), [0, 2, 3], [1, 3, 4], slice(None)],
            [slice(None), [0], [1, 2, 4], slice(None)],
            [slice(None), [0, 1, 3], [4], slice(None)],
            [slice(None), [[0, 1], [3, 4]], [[2, 3], [0, 1]], slice(None)],
            [slice(None), [[0, 1], [3, 4]], [[2, 3]], slice(None)],
            [slice(None), [[0, 1], [3, 2]], [[0]], slice(None)],
            [slice(None), [[2, 1]], [[0, 3], [6, 4]], slice(None)],
            [slice(None), [[2]], [[0, 3], [4, 2]], slice(None)],
            [[0, 1, 2], [1, 3, 4], slice(None), slice(None)],
            [[0], [1, 2, 4], slice(None), slice(None)],
            [[0, 1, 2], [4], slice(None), slice(None)],
            [[[0, 1], [0, 2]], [[2, 4], [1, 5]], slice(None), slice(None)],
            [[[0, 1], [1, 2]], [[2, 0]], slice(None), slice(None)],
            [[[2, 2]], [[0, 3], [4, 5]], slice(None), slice(None)],
            [[[2]], [[0, 3], [4, 5]], slice(None), slice(None)],
            [slice(None), [3, 4, 6], [0, 2, 3], [1, 3, 4]],
            [slice(None), [2, 3, 4], [1, 3, 4], [4]],
            [slice(None), [0, 1, 3], [4], [1, 3, 4]],
            [slice(None), [6], [0, 2, 3], [1, 3, 4]],
            [slice(None), [2, 3, 5], [3], [4]],
            [slice(None), [0], [4], [1, 3, 4]],
            [slice(None), [6], [0, 2, 3], [1]],
            [slice(None), [[0, 3], [3, 6]], [[0, 1], [1, 3]], [[5, 3], [1, 2]]],
            [[2, 2, 1], [0, 2, 3], [1, 3, 4], slice(None)],
            [[2, 0, 1], [1, 2, 3], [4], slice(None)],
            [[0, 1, 2], [4], [1, 3, 4], slice(None)],
            [[0], [0, 2, 3], [1, 3, 4], slice(None)],
            [[0, 2, 1], [3], [4], slice(None)],
            [[0], [4], [1, 3, 4], slice(None)],
            [[1], [0, 2, 3], [1], slice(None)],
            [[[1, 2], [1, 2]], [[0, 1], [2, 3]], [[2, 3], [3, 5]], slice(None)],

            # less dim, ellipsis
            [Ellipsis, [0, 3, 4]],
            [Ellipsis, slice(None), [0, 3, 4]],
            [Ellipsis, slice(None), slice(None), [0, 3, 4]],
            [slice(None), Ellipsis, [0, 3, 4]],
            [slice(None), slice(None), Ellipsis, [0, 3, 4]],
            [slice(None), [0, 2, 3], [1, 3, 4]],
            [slice(None), [0, 2, 3], [1, 3, 4], Ellipsis],
            [Ellipsis, [0, 2, 3], [1, 3, 4], slice(None)],
            [[0], [1, 2, 4]],
            [[0], [1, 2, 4], slice(None)],
            [[0], [1, 2, 4], Ellipsis],
            [[0], [1, 2, 4], Ellipsis, slice(None)],
            [[1], ],
            [[0, 2, 1], [3], [4]],
            [[0, 2, 1], [3], [4], slice(None)],
            [[0, 2, 1], [3], [4], Ellipsis],
            [Ellipsis, [0, 2, 1], [3], [4]],
        ]

        for indexer in indices_to_test:
            assert_get_eq(reference, indexer)
            assert_set_eq(reference, indexer, 1333)
            assert_set_eq(reference, indexer, get_set_tensor(reference, indexer))
        indices_to_test += [
            [slice(None), slice(None), [[0, 1], [1, 0]], [[2, 3], [3, 0]]],
            [slice(None), slice(None), [[2]], [[0, 3], [4, 4]]],
        ]
        for indexer in indices_to_test:
            assert_get_eq(reference, indexer)
            assert_set_eq(reference, indexer, 1333)
            if self.device_type != 'cpu':
                assert_backward_eq(reference, indexer)

    def test_advancedindex_big(self, device):
        reference = torch.arange(0, 123344, dtype=torch.int, device=device)

        self.assertEqual(reference[[0, 123, 44488, 68807, 123343], ],
                         torch.tensor([0, 123, 44488, 68807, 123343], dtype=torch.int))

    def test_single_int(self, device):
        v = torch.randn(5, 7, 3, device=device)
        self.assertEqual(v[4].shape, (7, 3))

    def test_multiple_int(self, device):
        v = torch.randn(5, 7, 3, device=device)
        self.assertEqual(v[4].shape, (7, 3))
        self.assertEqual(v[4, :, 1].shape, (7,))

    def test_none(self, device):
        v = torch.randn(5, 7, 3, device=device)
        self.assertEqual(v[None].shape, (1, 5, 7, 3))
        self.assertEqual(v[:, None].shape, (5, 1, 7, 3))
        self.assertEqual(v[:, None, None].shape, (5, 1, 1, 7, 3))
        self.assertEqual(v[..., None].shape, (5, 7, 3, 1))

    def test_step(self, device):
        v = torch.arange(10, device=device)
        self.assertEqual(v[::1], v)
        self.assertEqual(v[::2].tolist(), [0, 2, 4, 6, 8])
        self.assertEqual(v[::3].tolist(), [0, 3, 6, 9])
        self.assertEqual(v[::11].tolist(), [0])
        self.assertEqual(v[1:6:2].tolist(), [1, 3, 5])

    def test_step_assignment(self, device):
        v = torch.zeros(4, 4, device=device)
        v[0, 1::2] = torch.tensor([3., 4.], device=device)
        self.assertEqual(v[0].tolist(), [0, 3, 0, 4])
        self.assertEqual(v[1:].sum(), 0)

    def test_bool_indices(self, device):
        v = torch.randn(5, 7, 3, device=device)
        boolIndices = torch.tensor([True, False, True, True, False], dtype=torch.bool, device=device)
        self.assertEqual(v[boolIndices].shape, (3, 7, 3))
        self.assertEqual(v[boolIndices], torch.stack([v[0], v[2], v[3]]))

        v = torch.tensor([True, False, True], dtype=torch.bool, device=device)
        boolIndices = torch.tensor([True, False, False], dtype=torch.bool, device=device)
        uint8Indices = torch.tensor([1, 0, 0], dtype=torch.uint8, device=device)
        with warnings.catch_warnings(record=True) as w:
            self.assertEqual(v[boolIndices].shape, v[uint8Indices].shape)
            self.assertEqual(v[boolIndices], v[uint8Indices])
            self.assertEqual(v[boolIndices], tensor([True], dtype=torch.bool, device=device))
            self.assertEquals(len(w), 2)

    def test_bool_indices_accumulate(self, device):
        mask = torch.zeros(size=(10, ), dtype=torch.bool, device=device)
        y = torch.ones(size=(10, 10), device=device)
        y.index_put_((mask, ), y[mask], accumulate=True)
        self.assertEqual(y, torch.ones(size=(10, 10), device=device))

    def test_multiple_bool_indices(self, device):
        v = torch.randn(5, 7, 3, device=device)
        # note: these broadcast together and are transposed to the first dim
        mask1 = torch.tensor([1, 0, 1, 1, 0], dtype=torch.bool, device=device)
        mask2 = torch.tensor([1, 1, 1], dtype=torch.bool, device=device)
        self.assertEqual(v[mask1, :, mask2].shape, (3, 7))

    def test_byte_mask(self, device):
        v = torch.randn(5, 7, 3, device=device)
        mask = torch.ByteTensor([1, 0, 1, 1, 0]).to(device)
        with warnings.catch_warnings(record=True) as w:
            self.assertEqual(v[mask].shape, (3, 7, 3))
            self.assertEqual(v[mask], torch.stack([v[0], v[2], v[3]]))
            self.assertEquals(len(w), 2)

        v = torch.tensor([1.], device=device)
        self.assertEqual(v[v == 0], torch.tensor([], device=device))

    def test_byte_mask_accumulate(self, device):
        mask = torch.zeros(size=(10, ), dtype=torch.uint8, device=device)
        y = torch.ones(size=(10, 10), device=device)
        with warnings.catch_warnings(record=True) as w:
            warnings.simplefilter("always")
            y.index_put_((mask, ), y[mask], accumulate=True)
            self.assertEqual(y, torch.ones(size=(10, 10), device=device))
            self.assertEquals(len(w), 2)

    def test_index_put_accumulate_large_tensor(self, device):
        # This test is for tensors with number of elements >= INT_MAX (2^31 - 1).
        N = (1 << 31) + 5
        dt = torch.int8
        a = torch.ones(N, dtype=dt, device=device)
        indices = torch.tensor([-2, 0, -2, -1, 0, -1, 1], device=device, dtype=torch.long)
        values = torch.tensor([6, 5, 6, 6, 5, 7, 11], dtype=dt, device=device)

        a.index_put_((indices, ), values, accumulate=True)

        self.assertEqual(a[0], 11)
        self.assertEqual(a[1], 12)
        self.assertEqual(a[2], 1)
        self.assertEqual(a[-3], 1)
        self.assertEqual(a[-2], 13)
        self.assertEqual(a[-1], 14)

        a = torch.ones((2, N), dtype=dt, device=device)
        indices0 = torch.tensor([0, -1, 0, 1], device=device, dtype=torch.long)
        indices1 = torch.tensor([-2, -1, 0, 1], device=device, dtype=torch.long)
        values = torch.tensor([12, 13, 10, 11], dtype=dt, device=device)

        a.index_put_((indices0, indices1), values, accumulate=True)

        self.assertEqual(a[0, 0], 11)
        self.assertEqual(a[0, 1], 1)
        self.assertEqual(a[1, 0], 1)
        self.assertEqual(a[1, 1], 12)
        self.assertEqual(a[:, 2], torch.ones(2, dtype=torch.int8))
        self.assertEqual(a[:, -3], torch.ones(2, dtype=torch.int8))
        self.assertEqual(a[0, -2], 13)
        self.assertEqual(a[1, -2], 1)
        self.assertEqual(a[-1, -1], 14)
        self.assertEqual(a[0, -1], 1)

    @onlyNativeDeviceTypes
    def test_index_put_accumulate_expanded_values(self, device):
        # checks the issue with cuda: https://github.com/pytorch/pytorch/issues/39227
        # and verifies consistency with CPU result
        t = torch.zeros((5, 2))
        t_dev = t.to(device)
        indices = [
            torch.tensor([0, 1, 2, 3]),
            torch.tensor([1, ]),
        ]
        indices_dev = [i.to(device) for i in indices]
        values0d = torch.tensor(1.0)
        values1d = torch.tensor([1.0, ])

        out_cuda = t_dev.index_put_(indices_dev, values0d.to(device), accumulate=True)
        out_cpu = t.index_put_(indices, values0d, accumulate=True)
        self.assertEqual(out_cuda.cpu(), out_cpu)

        out_cuda = t_dev.index_put_(indices_dev, values1d.to(device), accumulate=True)
        out_cpu = t.index_put_(indices, values1d, accumulate=True)
        self.assertEqual(out_cuda.cpu(), out_cpu)

        t = torch.zeros(4, 3, 2)
        t_dev = t.to(device)

        indices = [
            torch.tensor([0, ]),
            torch.arange(3)[:, None],
            torch.arange(2)[None, :],
        ]
        indices_dev = [i.to(device) for i in indices]
        values1d = torch.tensor([-1.0, -2.0])
        values2d = torch.tensor([[-1.0, -2.0], ])

        out_cuda = t_dev.index_put_(indices_dev, values1d.to(device), accumulate=True)
        out_cpu = t.index_put_(indices, values1d, accumulate=True)
        self.assertEqual(out_cuda.cpu(), out_cpu)

        out_cuda = t_dev.index_put_(indices_dev, values2d.to(device), accumulate=True)
        out_cpu = t.index_put_(indices, values2d, accumulate=True)
        self.assertEqual(out_cuda.cpu(), out_cpu)

    @onlyNativeDeviceTypes
    def test_index_put_accumulate_duplicate_indices(self, device):
        for i in range(1, 512):
            # generate indices by random walk, this will create indices with
            # lots of duplicates interleaved with each other
            delta = torch.empty(i, dtype=torch.double, device=device).uniform_(-1, 1)
            indices = delta.cumsum(0).long()

            input = torch.randn(indices.abs().max() + 1, device=device)
            values = torch.randn(indices.size(0), device=device)
            output = input.index_put((indices,), values, accumulate=True)

            input_list = input.tolist()
            indices_list = indices.tolist()
            values_list = values.tolist()
            for i, v in zip(indices_list, values_list):
                input_list[i] += v

            self.assertEqual(output, input_list)

    def test_multiple_byte_mask(self, device):
        v = torch.randn(5, 7, 3, device=device)
        # note: these broadcast together and are transposed to the first dim
        mask1 = torch.ByteTensor([1, 0, 1, 1, 0]).to(device)
        mask2 = torch.ByteTensor([1, 1, 1]).to(device)
        with warnings.catch_warnings(record=True) as w:
            warnings.simplefilter("always")
            self.assertEqual(v[mask1, :, mask2].shape, (3, 7))
            self.assertEquals(len(w), 2)

    def test_byte_mask2d(self, device):
        v = torch.randn(5, 7, 3, device=device)
        c = torch.randn(5, 7, device=device)
        num_ones = (c > 0).sum()
        r = v[c > 0]
        self.assertEqual(r.shape, (num_ones, 3))

    def test_jit_indexing(self, device):
        def fn1(x):
            x[x < 50] = 1.0
            return x

        def fn2(x):
            x[0:50] = 1.0
            return x

        scripted_fn1 = torch.jit.script(fn1)
        scripted_fn2 = torch.jit.script(fn2)
        data = torch.arange(100, device=device, dtype=torch.float)
        out = scripted_fn1(data.detach().clone())
        ref = torch.tensor(np.concatenate((np.ones(50), np.arange(50, 100))), device=device, dtype=torch.float)
        self.assertEqual(out, ref)
        out = scripted_fn2(data.detach().clone())
        self.assertEqual(out, ref)

    def test_int_indices(self, device):
        v = torch.randn(5, 7, 3, device=device)
        self.assertEqual(v[[0, 4, 2]].shape, (3, 7, 3))
        self.assertEqual(v[:, [0, 4, 2]].shape, (5, 3, 3))
        self.assertEqual(v[:, [[0, 1], [4, 3]]].shape, (5, 2, 2, 3))

    @dtypes(torch.cfloat, torch.cdouble, torch.float, torch.bfloat16, torch.long, torch.bool)
    @dtypesIfCPU(torch.cfloat, torch.cdouble, torch.float, torch.long, torch.bool, torch.bfloat16)
    @dtypesIfCUDA(torch.cfloat, torch.cdouble, torch.half, torch.long, torch.bool, torch.bfloat16)
    def test_index_put_src_datatype(self, device, dtype):
        src = torch.ones(3, 2, 4, device=device, dtype=dtype)
        vals = torch.ones(3, 2, 4, device=device, dtype=dtype)
        indices = (torch.tensor([0, 2, 1]),)
        res = src.index_put_(indices, vals, accumulate=True)
        self.assertEqual(res.shape, src.shape)

    @dtypes(torch.float, torch.bfloat16, torch.long, torch.bool)
    @dtypesIfCPU(torch.float, torch.long, torch.bfloat16, torch.bool)
    @dtypesIfCUDA(torch.half, torch.long, torch.bfloat16, torch.bool)
    def test_index_src_datatype(self, device, dtype):
        src = torch.ones(3, 2, 4, device=device, dtype=dtype)
        # test index
        res = src[[0, 2, 1], :, :]
        self.assertEqual(res.shape, src.shape)
        # test index_put, no accum
        src[[0, 2, 1], :, :] = res
        self.assertEqual(res.shape, src.shape)

    def test_int_indices2d(self, device):
        # From the NumPy indexing example
        x = torch.arange(0, 12, device=device).view(4, 3)
        rows = torch.tensor([[0, 0], [3, 3]], device=device)
        columns = torch.tensor([[0, 2], [0, 2]], device=device)
        self.assertEqual(x[rows, columns].tolist(), [[0, 2], [9, 11]])

    def test_int_indices_broadcast(self, device):
        # From the NumPy indexing example
        x = torch.arange(0, 12, device=device).view(4, 3)
        rows = torch.tensor([0, 3], device=device)
        columns = torch.tensor([0, 2], device=device)
        result = x[rows[:, None], columns]
        self.assertEqual(result.tolist(), [[0, 2], [9, 11]])

    def test_empty_index(self, device):
        x = torch.arange(0, 12, device=device).view(4, 3)
        idx = torch.tensor([], dtype=torch.long, device=device)
        self.assertEqual(x[idx].numel(), 0)

        # empty assignment should have no effect but not throw an exception
        y = x.clone()
        y[idx] = -1
        self.assertEqual(x, y)

        mask = torch.zeros(4, 3, device=device).bool()
        y[mask] = -1
        self.assertEqual(x, y)

    def test_empty_ndim_index(self, device):
        x = torch.randn(5, device=device)
        self.assertEqual(torch.empty(0, 2, device=device), x[torch.empty(0, 2, dtype=torch.int64, device=device)])

        x = torch.randn(2, 3, 4, 5, device=device)
        self.assertEqual(torch.empty(2, 0, 6, 4, 5, device=device),
                         x[:, torch.empty(0, 6, dtype=torch.int64, device=device)])

        x = torch.empty(10, 0, device=device)
        self.assertEqual(x[[1, 2]].shape, (2, 0))
        self.assertEqual(x[[], []].shape, (0,))
        with self.assertRaisesRegex(IndexError, 'for dimension with size 0'):
            x[:, [0, 1]]

    def test_empty_ndim_index_bool(self, device):
        x = torch.randn(5, device=device)
        self.assertRaises(IndexError, lambda: x[torch.empty(0, 2, dtype=torch.uint8, device=device)])

    def test_empty_slice(self, device):
        x = torch.randn(2, 3, 4, 5, device=device)
        y = x[:, :, :, 1]
        z = y[:, 1:1, :]
        self.assertEqual((2, 0, 4), z.shape)
        # this isn't technically necessary, but matches NumPy stride calculations.
        self.assertEqual((60, 20, 5), z.stride())
        self.assertTrue(z.is_contiguous())

    def test_index_getitem_copy_bools_slices(self, device):
        true = torch.tensor(1, dtype=torch.uint8, device=device)
        false = torch.tensor(0, dtype=torch.uint8, device=device)

        tensors = [torch.randn(2, 3, device=device), torch.tensor(3., device=device)]

        for a in tensors:
            self.assertNotEqual(a.data_ptr(), a[True].data_ptr())
            self.assertEqual(torch.empty(0, *a.shape), a[False])
            self.assertNotEqual(a.data_ptr(), a[true].data_ptr())
            self.assertEqual(torch.empty(0, *a.shape), a[false])
            self.assertEqual(a.data_ptr(), a[None].data_ptr())
            self.assertEqual(a.data_ptr(), a[...].data_ptr())

    def test_index_setitem_bools_slices(self, device):
        true = torch.tensor(1, dtype=torch.uint8, device=device)
        false = torch.tensor(0, dtype=torch.uint8, device=device)

        tensors = [torch.randn(2, 3, device=device), torch.tensor(3, device=device)]

        for a in tensors:
            # prefix with a 1,1, to ensure we are compatible with numpy which cuts off prefix 1s
            # (some of these ops already prefix a 1 to the size)
            neg_ones = torch.ones_like(a) * -1
            neg_ones_expanded = neg_ones.unsqueeze(0).unsqueeze(0)
            a[True] = neg_ones_expanded
            self.assertEqual(a, neg_ones)
            a[False] = 5
            self.assertEqual(a, neg_ones)
            a[true] = neg_ones_expanded * 2
            self.assertEqual(a, neg_ones * 2)
            a[false] = 5
            self.assertEqual(a, neg_ones * 2)
            a[None] = neg_ones_expanded * 3
            self.assertEqual(a, neg_ones * 3)
            a[...] = neg_ones_expanded * 4
            self.assertEqual(a, neg_ones * 4)
            if a.dim() == 0:
                with self.assertRaises(IndexError):
                    a[:] = neg_ones_expanded * 5

    def test_index_scalar_with_bool_mask(self, device):
        a = torch.tensor(1, device=device)
        uintMask = torch.tensor(True, dtype=torch.uint8, device=device)
        boolMask = torch.tensor(True, dtype=torch.bool, device=device)
        self.assertEqual(a[uintMask], a[boolMask])
        self.assertEqual(a[uintMask].dtype, a[boolMask].dtype)

        a = torch.tensor(True, dtype=torch.bool, device=device)
        self.assertEqual(a[uintMask], a[boolMask])
        self.assertEqual(a[uintMask].dtype, a[boolMask].dtype)

    def test_setitem_expansion_error(self, device):
        true = torch.tensor(True, device=device)
        a = torch.randn(2, 3, device=device)
        # check prefix with  non-1s doesn't work
        a_expanded = a.expand(torch.Size([5, 1]) + a.size())
        # NumPy: ValueError
        with self.assertRaises(RuntimeError):
            a[True] = a_expanded
        with self.assertRaises(RuntimeError):
            a[true] = a_expanded

    def test_getitem_scalars(self, device):
        zero = torch.tensor(0, dtype=torch.int64, device=device)
        one = torch.tensor(1, dtype=torch.int64, device=device)

        # non-scalar indexed with scalars
        a = torch.randn(2, 3, device=device)
        self.assertEqual(a[0], a[zero])
        self.assertEqual(a[0][1], a[zero][one])
        self.assertEqual(a[0, 1], a[zero, one])
        self.assertEqual(a[0, one], a[zero, 1])

        # indexing by a scalar should slice (not copy)
        self.assertEqual(a[0, 1].data_ptr(), a[zero, one].data_ptr())
        self.assertEqual(a[1].data_ptr(), a[one.int()].data_ptr())
        self.assertEqual(a[1].data_ptr(), a[one.short()].data_ptr())

        # scalar indexed with scalar
        r = torch.randn((), device=device)
        with self.assertRaises(IndexError):
            r[:]
        with self.assertRaises(IndexError):
            r[zero]
        self.assertEqual(r, r[...])

    def test_setitem_scalars(self, device):
        zero = torch.tensor(0, dtype=torch.int64)

        # non-scalar indexed with scalars
        a = torch.randn(2, 3, device=device)
        a_set_with_number = a.clone()
        a_set_with_scalar = a.clone()
        b = torch.randn(3, device=device)

        a_set_with_number[0] = b
        a_set_with_scalar[zero] = b
        self.assertEqual(a_set_with_number, a_set_with_scalar)
        a[1, zero] = 7.7
        self.assertEqual(7.7, a[1, 0])

        # scalar indexed with scalars
        r = torch.randn((), device=device)
        with self.assertRaises(IndexError):
            r[:] = 8.8
        with self.assertRaises(IndexError):
            r[zero] = 8.8
        r[...] = 9.9
        self.assertEqual(9.9, r)

    def test_basic_advanced_combined(self, device):
        # From the NumPy indexing example
        x = torch.arange(0, 12, device=device).view(4, 3)
        self.assertEqual(x[1:2, 1:3], x[1:2, [1, 2]])
        self.assertEqual(x[1:2, 1:3].tolist(), [[4, 5]])

        # Check that it is a copy
        unmodified = x.clone()
        x[1:2, [1, 2]].zero_()
        self.assertEqual(x, unmodified)

        # But assignment should modify the original
        unmodified = x.clone()
        x[1:2, [1, 2]] = 0
        self.assertNotEqual(x, unmodified)

    def test_int_assignment(self, device):
        x = torch.arange(0, 4, device=device).view(2, 2)
        x[1] = 5
        self.assertEqual(x.tolist(), [[0, 1], [5, 5]])

        x = torch.arange(0, 4, device=device).view(2, 2)
        x[1] = torch.arange(5, 7, device=device)
        self.assertEqual(x.tolist(), [[0, 1], [5, 6]])

    @skipMeta
    def test_byte_tensor_assignment(self, device):
        x = torch.arange(0., 16, device=device).view(4, 4)
        b = torch.ByteTensor([True, False, True, False]).to(device)
        value = torch.tensor([3., 4., 5., 6.], device=device)

        with warnings.catch_warnings(record=True) as w:
            x[b] = value
            self.assertEquals(len(w), 1)

        self.assertEqual(x[0], value)
        self.assertEqual(x[1], torch.arange(4., 8, device=device))
        self.assertEqual(x[2], value)
        self.assertEqual(x[3], torch.arange(12., 16, device=device))

    def test_variable_slicing(self, device):
        x = torch.arange(0, 16, device=device).view(4, 4)
        indices = torch.IntTensor([0, 1]).to(device)
        i, j = indices
        self.assertEqual(x[i:j], x[0:1])

    def test_ellipsis_tensor(self, device):
        x = torch.arange(0, 9, device=device).view(3, 3)
        idx = torch.tensor([0, 2], device=device)
        self.assertEqual(x[..., idx].tolist(), [[0, 2],
                                                [3, 5],
                                                [6, 8]])
        self.assertEqual(x[idx, ...].tolist(), [[0, 1, 2],
                                                [6, 7, 8]])

    def test_invalid_index(self, device):
        x = torch.arange(0, 16, device=device).view(4, 4)
        self.assertRaisesRegex(TypeError, 'slice indices', lambda: x["0":"1"])

    def test_out_of_bound_index(self, device):
        x = torch.arange(0, 100, device=device).view(2, 5, 10)
        self.assertRaisesRegex(IndexError, 'index 5 is out of bounds for dimension 1 with size 5', lambda: x[0, 5])
        self.assertRaisesRegex(IndexError, 'index 4 is out of bounds for dimension 0 with size 2', lambda: x[4, 5])
        self.assertRaisesRegex(IndexError, 'index 15 is out of bounds for dimension 2 with size 10',
                               lambda: x[0, 1, 15])
        self.assertRaisesRegex(IndexError, 'index 12 is out of bounds for dimension 2 with size 10',
                               lambda: x[:, :, 12])

    def test_zero_dim_index(self, device):
        x = torch.tensor(10, device=device)
        self.assertEqual(x, x.item())

        def runner():
            print(x[0])
            return x[0]

        self.assertRaisesRegex(IndexError, 'invalid index', runner)

    @onlyCUDA
    def test_invalid_device(self, device):
        idx = torch.tensor([0, 1])
        b = torch.zeros(5, device=device)
        c = torch.tensor([1., 2.], device="cpu")

        for accumulate in [True, False]:
            self.assertRaises(RuntimeError, lambda: torch.index_put_(b, (idx,), c, accumulate=accumulate))

    @onlyCUDA
    def test_cpu_indices(self, device):
        idx = torch.tensor([0, 1])
        b = torch.zeros(2, device=device)
        x = torch.ones(10, device=device)
        x[idx] = b  # index_put_
        ref = torch.ones(10, device=device)
        ref[:2] = 0
        self.assertEqual(x, ref, atol=0, rtol=0)
        out = x[idx]  # index
        self.assertEqual(out, torch.zeros(2, device=device), atol=0, rtol=0)

    @dtypes(torch.long, torch.float32)
    def test_take_along_dim(self, device, dtype):
        def _test_against_numpy(t, indices, dim):
            actual = torch.take_along_dim(t, indices, dim=dim)
            t_np = t.cpu().numpy()
            indices_np = indices.cpu().numpy()
            expected = np.take_along_axis(t_np, indices_np, axis=dim)
            self.assertEqual(actual, expected, atol=0, rtol=0)

        for shape in [(3, 2), (2, 3, 5), (2, 4, 0), (2, 3, 1, 4)]:
            for noncontiguous in [True, False]:
                t = make_tensor(shape, device=device, dtype=dtype, noncontiguous=noncontiguous)
                for dim in list(range(t.ndim)) + [None]:
                    if dim is None:
                        indices = torch.argsort(t.view(-1))
                    else:
                        indices = torch.argsort(t, dim=dim)

                _test_against_numpy(t, indices, dim)

        # test broadcasting
        t = torch.ones((3, 4, 1), device=device)
        indices = torch.ones((1, 2, 5), dtype=torch.long, device=device)

        _test_against_numpy(t, indices, 1)

        # test empty indices
        t = torch.ones((3, 4, 5), device=device)
        indices = torch.ones((3, 0, 5), dtype=torch.long, device=device)

        _test_against_numpy(t, indices, 1)

    @dtypes(torch.long, torch.float)
    def test_take_along_dim_invalid(self, device, dtype):
        shape = (2, 3, 1, 4)
        dim = 0
        t = make_tensor(shape, device=device, dtype=dtype)
        indices = torch.argsort(t, dim=dim)

        # dim of `t` and `indices` does not match
        with self.assertRaisesRegex(RuntimeError,
                                    "input and indices should have the same number of dimensions"):
            torch.take_along_dim(t, indices[0], dim=0)

        # invalid `indices` dtype
        with self.assertRaisesRegex(RuntimeError, r"dtype of indices should be Long"):
            torch.take_along_dim(t, indices.to(torch.bool), dim=0)

        with self.assertRaisesRegex(RuntimeError, r"dtype of indices should be Long"):
            torch.take_along_dim(t, indices.to(torch.float), dim=0)

        with self.assertRaisesRegex(RuntimeError, r"dtype of indices should be Long"):
            torch.take_along_dim(t, indices.to(torch.int32), dim=0)

        # invalid axis
        with self.assertRaisesRegex(IndexError, "Dimension out of range"):
            torch.take_along_dim(t, indices, dim=-7)

        with self.assertRaisesRegex(IndexError, "Dimension out of range"):
            torch.take_along_dim(t, indices, dim=7)

    @onlyCUDA
    @dtypes(torch.float)
    def test_gather_take_along_dim_cross_device(self, device, dtype):
        shape = (2, 3, 1, 4)
        dim = 0
        t = make_tensor(shape, device=device, dtype=dtype)
        indices = torch.argsort(t, dim=dim)

        with self.assertRaisesRegex(RuntimeError, "Expected all tensors to be on the same device"):
            torch.gather(t, 0, indices.cpu())

        with self.assertRaisesRegex(RuntimeError,
                                    r"Expected tensor to have .* but got tensor with .* torch.take_along_dim()"):
            torch.take_along_dim(t, indices.cpu(), dim=0)

        with self.assertRaisesRegex(RuntimeError, "Expected all tensors to be on the same device"):
            torch.gather(t.cpu(), 0, indices)

        with self.assertRaisesRegex(RuntimeError,
                                    r"Expected tensor to have .* but got tensor with .* torch.take_along_dim()"):
            torch.take_along_dim(t.cpu(), indices, dim=0)

# The tests below are from NumPy test_indexing.py with some modifications to
# make them compatible with PyTorch. It's licensed under the BDS license below:
#
# Copyright (c) 2005-2017, NumPy Developers.
# All rights reserved.
#
# Redistribution and use in source and binary forms, with or without
# modification, are permitted provided that the following conditions are
# met:
#
#     * Redistributions of source code must retain the above copyright
#        notice, this list of conditions and the following disclaimer.
#
#     * Redistributions in binary form must reproduce the above
#        copyright notice, this list of conditions and the following
#        disclaimer in the documentation and/or other materials provided
#        with the distribution.
#
#     * Neither the name of the NumPy Developers nor the names of any
#        contributors may be used to endorse or promote products derived
#        from this software without specific prior written permission.
#
# THIS SOFTWARE IS PROVIDED BY THE COPYRIGHT HOLDERS AND CONTRIBUTORS
# "AS IS" AND ANY EXPRESS OR IMPLIED WARRANTIES, INCLUDING, BUT NOT
# LIMITED TO, THE IMPLIED WARRANTIES OF MERCHANTABILITY AND FITNESS FOR
# A PARTICULAR PURPOSE ARE DISCLAIMED. IN NO EVENT SHALL THE COPYRIGHT
# OWNER OR CONTRIBUTORS BE LIABLE FOR ANY DIRECT, INDIRECT, INCIDENTAL,
# SPECIAL, EXEMPLARY, OR CONSEQUENTIAL DAMAGES (INCLUDING, BUT NOT
# LIMITED TO, PROCUREMENT OF SUBSTITUTE GOODS OR SERVICES; LOSS OF USE,
# DATA, OR PROFITS; OR BUSINESS INTERRUPTION) HOWEVER CAUSED AND ON ANY
# THEORY OF LIABILITY, WHETHER IN CONTRACT, STRICT LIABILITY, OR TORT
# (INCLUDING NEGLIGENCE OR OTHERWISE) ARISING IN ANY WAY OUT OF THE USE
# OF THIS SOFTWARE, EVEN IF ADVISED OF THE POSSIBILITY OF SUCH DAMAGE.

class NumpyTests(TestCase):
    def test_index_no_floats(self, device):
        a = torch.tensor([[[5.]]], device=device)

        self.assertRaises(IndexError, lambda: a[0.0])
        self.assertRaises(IndexError, lambda: a[0, 0.0])
        self.assertRaises(IndexError, lambda: a[0.0, 0])
        self.assertRaises(IndexError, lambda: a[0.0, :])
        self.assertRaises(IndexError, lambda: a[:, 0.0])
        self.assertRaises(IndexError, lambda: a[:, 0.0, :])
        self.assertRaises(IndexError, lambda: a[0.0, :, :])
        self.assertRaises(IndexError, lambda: a[0, 0, 0.0])
        self.assertRaises(IndexError, lambda: a[0.0, 0, 0])
        self.assertRaises(IndexError, lambda: a[0, 0.0, 0])
        self.assertRaises(IndexError, lambda: a[-1.4])
        self.assertRaises(IndexError, lambda: a[0, -1.4])
        self.assertRaises(IndexError, lambda: a[-1.4, 0])
        self.assertRaises(IndexError, lambda: a[-1.4, :])
        self.assertRaises(IndexError, lambda: a[:, -1.4])
        self.assertRaises(IndexError, lambda: a[:, -1.4, :])
        self.assertRaises(IndexError, lambda: a[-1.4, :, :])
        self.assertRaises(IndexError, lambda: a[0, 0, -1.4])
        self.assertRaises(IndexError, lambda: a[-1.4, 0, 0])
        self.assertRaises(IndexError, lambda: a[0, -1.4, 0])
        # self.assertRaises(IndexError, lambda: a[0.0:, 0.0])
        # self.assertRaises(IndexError, lambda: a[0.0:, 0.0,:])

    def test_none_index(self, device):
        # `None` index adds newaxis
        a = tensor([1, 2, 3], device=device)
        self.assertEqual(a[None].dim(), a.dim() + 1)

    def test_empty_tuple_index(self, device):
        # Empty tuple index creates a view
        a = tensor([1, 2, 3], device=device)
        self.assertEqual(a[()], a)
        self.assertEqual(a[()].data_ptr(), a.data_ptr())

    def test_empty_fancy_index(self, device):
        # Empty list index creates an empty array
        a = tensor([1, 2, 3], device=device)
        self.assertEqual(a[[]], torch.tensor([], dtype=torch.long, device=device))

        b = tensor([], device=device).long()
        self.assertEqual(a[[]], torch.tensor([], dtype=torch.long, device=device))

        b = tensor([], device=device).float()
        self.assertRaises(IndexError, lambda: a[b])

    def test_ellipsis_index(self, device):
        a = tensor([[1, 2, 3],
                    [4, 5, 6],
                    [7, 8, 9]], device=device)
        self.assertIsNot(a[...], a)
        self.assertEqual(a[...], a)
        # `a[...]` was `a` in numpy <1.9.
        self.assertEqual(a[...].data_ptr(), a.data_ptr())

        # Slicing with ellipsis can skip an
        # arbitrary number of dimensions
        self.assertEqual(a[0, ...], a[0])
        self.assertEqual(a[0, ...], a[0, :])
        self.assertEqual(a[..., 0], a[:, 0])

        # In NumPy, slicing with ellipsis results in a 0-dim array. In PyTorch
        # we don't have separate 0-dim arrays and scalars.
        self.assertEqual(a[0, ..., 1], torch.tensor(2, device=device))

        # Assignment with `(Ellipsis,)` on 0-d arrays
        b = torch.tensor(1)
        b[(Ellipsis,)] = 2
        self.assertEqual(b, 2)

    def test_single_int_index(self, device):
        # Single integer index selects one row
        a = tensor([[1, 2, 3],
                    [4, 5, 6],
                    [7, 8, 9]], device=device)

        self.assertEqual(a[0], [1, 2, 3])
        self.assertEqual(a[-1], [7, 8, 9])

        # Index out of bounds produces IndexError
        self.assertRaises(IndexError, a.__getitem__, 1 << 30)
        # Index overflow produces Exception  NB: different exception type
        self.assertRaises(Exception, a.__getitem__, 1 << 64)

    def test_single_bool_index(self, device):
        # Single boolean index
        a = tensor([[1, 2, 3],
                    [4, 5, 6],
                    [7, 8, 9]], device=device)

        self.assertEqual(a[True], a[None])
        self.assertEqual(a[False], a[None][0:0])

    def test_boolean_shape_mismatch(self, device):
        arr = torch.ones((5, 4, 3), device=device)

        index = tensor([True], device=device)
        self.assertRaisesRegex(IndexError, 'mask', lambda: arr[index])

        index = tensor([False] * 6, device=device)
        self.assertRaisesRegex(IndexError, 'mask', lambda: arr[index])

        index = torch.ByteTensor(4, 4).to(device).zero_()
        self.assertRaisesRegex(IndexError, 'mask', lambda: arr[index])
        self.assertRaisesRegex(IndexError, 'mask', lambda: arr[(slice(None), index)])

    def test_boolean_indexing_onedim(self, device):
        # Indexing a 2-dimensional array with
        # boolean array of length one
        a = tensor([[0., 0., 0.]], device=device)
        b = tensor([True], device=device)
        self.assertEqual(a[b], a)
        # boolean assignment
        a[b] = 1.
        self.assertEqual(a, tensor([[1., 1., 1.]], device=device))

    @skipMeta
    def test_boolean_assignment_value_mismatch(self, device):
        # A boolean assignment should fail when the shape of the values
        # cannot be broadcast to the subscription. (see also gh-3458)
        a = torch.arange(0, 4, device=device)

        def f(a, v):
            a[a > -1] = tensor(v).to(device)

        self.assertRaisesRegex(Exception, 'shape mismatch', f, a, [])
        self.assertRaisesRegex(Exception, 'shape mismatch', f, a, [1, 2, 3])
        self.assertRaisesRegex(Exception, 'shape mismatch', f, a[:1], [1, 2, 3])

    def test_boolean_indexing_twodim(self, device):
        # Indexing a 2-dimensional array with
        # 2-dimensional boolean array
        a = tensor([[1, 2, 3],
                    [4, 5, 6],
                    [7, 8, 9]], device=device)
        b = tensor([[True, False, True],
                    [False, True, False],
                    [True, False, True]], device=device)
        self.assertEqual(a[b], tensor([1, 3, 5, 7, 9], device=device))
        self.assertEqual(a[b[1]], tensor([[4, 5, 6]], device=device))
        self.assertEqual(a[b[0]], a[b[2]])

        # boolean assignment
        a[b] = 0
        self.assertEqual(a, tensor([[0, 2, 0],
                                    [4, 0, 6],
                                    [0, 8, 0]], device=device))

    def test_boolean_indexing_weirdness(self, device):
        # Weird boolean indexing things
        a = torch.ones((2, 3, 4), device=device)
        self.assertEqual((0, 2, 3, 4), a[False, True, ...].shape)
        self.assertEqual(torch.ones(1, 2, device=device), a[True, [0, 1], True, True, [1], [[2]]])
        self.assertRaises(IndexError, lambda: a[False, [0, 1], ...])

    def test_boolean_indexing_weirdness_tensors(self, device):
        # Weird boolean indexing things
        false = torch.tensor(False, device=device)
        true = torch.tensor(True, device=device)
        a = torch.ones((2, 3, 4), device=device)
        self.assertEqual((0, 2, 3, 4), a[False, True, ...].shape)
        self.assertEqual(torch.ones(1, 2, device=device), a[true, [0, 1], true, true, [1], [[2]]])
        self.assertRaises(IndexError, lambda: a[false, [0, 1], ...])

    def test_boolean_indexing_alldims(self, device):
        true = torch.tensor(True, device=device)
        a = torch.ones((2, 3), device=device)
        self.assertEqual((1, 2, 3), a[True, True].shape)
        self.assertEqual((1, 2, 3), a[true, true].shape)

    def test_boolean_list_indexing(self, device):
        # Indexing a 2-dimensional array with
        # boolean lists
        a = tensor([[1, 2, 3],
                    [4, 5, 6],
                    [7, 8, 9]], device=device)
        b = [True, False, False]
        c = [True, True, False]
        self.assertEqual(a[b], tensor([[1, 2, 3]], device=device))
        self.assertEqual(a[b, b], tensor([1], device=device))
        self.assertEqual(a[c], tensor([[1, 2, 3], [4, 5, 6]], device=device))
        self.assertEqual(a[c, c], tensor([1, 5], device=device))

    def test_everything_returns_views(self, device):
        # Before `...` would return a itself.
        a = tensor([5], device=device)

        self.assertIsNot(a, a[()])
        self.assertIsNot(a, a[...])
        self.assertIsNot(a, a[:])

    def test_broaderrors_indexing(self, device):
        a = torch.zeros(5, 5, device=device)
        self.assertRaisesRegex(IndexError, 'shape mismatch', a.__getitem__, ([0, 1], [0, 1, 2]))
        self.assertRaisesRegex(IndexError, 'shape mismatch', a.__setitem__, ([0, 1], [0, 1, 2]), 0)

    def test_trivial_fancy_out_of_bounds(self, device):
        a = torch.zeros(5, device=device)
        ind = torch.ones(20, dtype=torch.int64, device=device)
        if a.is_cuda:
            raise unittest.SkipTest('CUDA asserts instead of raising an exception')
        ind[-1] = 10
        self.assertRaises(IndexError, a.__getitem__, ind)
        self.assertRaises(IndexError, a.__setitem__, ind, 0)
        ind = torch.ones(20, dtype=torch.int64, device=device)
        ind[0] = 11
        self.assertRaises(IndexError, a.__getitem__, ind)
        self.assertRaises(IndexError, a.__setitem__, ind, 0)

    def test_index_is_larger(self, device):
        # Simple case of fancy index broadcasting of the index.
        a = torch.zeros((5, 5), device=device)
        a[[[0], [1], [2]], [0, 1, 2]] = tensor([2., 3., 4.], device=device)

        self.assertTrue((a[:3, :3] == tensor([2., 3., 4.], device=device)).all())

    def test_broadcast_subspace(self, device):
        a = torch.zeros((100, 100), device=device)
        v = torch.arange(0., 100, device=device)[:, None]
        b = torch.arange(99, -1, -1, device=device).long()
        a[b] = v
        expected = b.float().unsqueeze(1).expand(100, 100)
        self.assertEqual(a, expected)

instantiate_device_type_tests(TestIndexing, globals())
instantiate_device_type_tests(NumpyTests, globals())

if __name__ == '__main__':
    run_tests()<|MERGE_RESOLUTION|>--- conflicted
+++ resolved
@@ -14,11 +14,7 @@
 from torch.testing._internal.common_utils import TestCase, run_tests
 from torch.testing._internal.common_device_type import (
     instantiate_device_type_tests, onlyCUDA, dtypes, dtypesIfCPU, dtypesIfCUDA,
-<<<<<<< HEAD
-    onlyOnCPUAndCUDA, skipMeta)
-=======
-    onlyNativeDeviceTypes)
->>>>>>> 98cb66fe
+    onlyNativeDeviceTypes, skipMeta)
 
 
 class TestIndexing(TestCase):
