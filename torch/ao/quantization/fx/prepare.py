--- conflicted
+++ resolved
@@ -874,12 +874,8 @@
     equalization_config_map: Dict[str, Any],
     input_quantized_idxs: List[int],
     output_quantized_idxs: List[int],
-<<<<<<< HEAD
-    node_name_to_scope: Dict[str, Tuple[str, type]],
     backend_config_dict: Optional[Dict[str, Any]],
     observed_node_names: Set[str],
-=======
->>>>>>> 62977591
 ) -> Optional[Node]:
     """
     Inserts observers, using the following high level algorithm:
@@ -1132,12 +1128,9 @@
     patterns: Dict[Pattern, QuantizeHandler],
     prepare_custom_config_dict: Dict[str, Any],
     equalization_qconfig_map: Dict[str, Any],
-<<<<<<< HEAD
-    observed_node_names: Set[str],
-=======
     qconfig_dict: Dict[str, Dict[Any, Any]],
     is_training: bool,
->>>>>>> 62977591
+    observed_node_names: Set[str],
 ) -> None:
     observed._patterns = patterns  # type: ignore[assignment]
     observed._qconfig_map = qconfig_map  # type: ignore[assignment]
@@ -1145,12 +1138,9 @@
         prepare_custom_config_dict  # type: ignore[assignment]
     observed._node_name_to_scope = node_name_to_scope  # type: ignore[assignment]
     observed._equalization_qconfig_map = equalization_qconfig_map  # type: ignore[assignment]
-<<<<<<< HEAD
-    observed._observed_node_names = observed_node_names  # type: ignore[assignment]
-=======
     observed._qconfig_dict = qconfig_dict  # type: ignore[assignment]
     observed._is_training = is_training  # type: ignore[assignment]
->>>>>>> 62977591
+    observed._observed_node_names = observed_node_names  # type: ignore[assignment]
 
 def prepare(
         model: GraphModule,
@@ -1264,22 +1254,14 @@
         model, modules, matches, qconfig_map,
         model.graph, prepare_custom_config_dict,
         equalization_qconfig_map,
-<<<<<<< HEAD
         input_quantized_idxs,
         output_quantized_idxs,
-        node_name_to_scope,
         backend_config_dict,
         observed_node_names)
 
-    save_state(
-        model, qconfig_map, node_name_to_scope, patterns,
-        prepare_custom_config_dict, equalization_qconfig_map, observed_node_names)
-=======
-        input_quantized_idxs, output_quantized_idxs)
-
     save_state(model, qconfig_map, node_name_to_scope, patterns,
-               prepare_custom_config_dict, equalization_qconfig_map, qconfig_dict, model.training)
->>>>>>> 62977591
+               prepare_custom_config_dict, equalization_qconfig_map, qconfig_dict, model.training, observed_node_names)
+
     preserved_attributes = set(prepare_custom_config_dict.get("preserved_attributes", []))
     model = ObservedGraphModule(model, model.graph, preserved_attributes)
     if is_standalone_module:
