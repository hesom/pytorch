--- conflicted
+++ resolved
@@ -82,19 +82,6 @@
     BackendType.__doc__ = _backend_type_doc
     return BackendType[backend_name]
 
-<<<<<<< HEAD
-=======
-# TODO: Remove after 1.10 release
-# Create a placeholder for PROCESS_GROUP BackendType
-# which is deprecated. The backend type can be accessed, but
-# will throw an error when the user tries to use it in init_rpc
-register_backend(
-    "PROCESS_GROUP",
-    lambda *args: None,
-    lambda *args: None,
-)
-
->>>>>>> b2b5c91a
 def construct_rpc_backend_options(
     backend,
     rpc_timeout=rpc_constants.DEFAULT_RPC_TIMEOUT_SEC,
