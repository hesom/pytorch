--- conflicted
+++ resolved
@@ -26,9 +26,6 @@
     get_chunked_dim_size,
 )
 from torch.types import Number
-<<<<<<< HEAD
-from .ops import sharded_linear
-=======
 from .metadata import TensorProperties, ShardedTensorMetadata
 from .ops import kaiming_uniform_, normal_, sharded_embedding, sharded_linear, uniform_
 from .shard import Shard
@@ -37,73 +34,38 @@
     _parse_and_validate_remote_device,
     _validate_output_tensor_for_gather
 )
->>>>>>> 632719c2
 
 # Tracking for sharded tensor objects.
 _sharded_tensor_lock = threading.Lock()
 _sharded_tensor_current_id = 0
 _sharded_tensor_map: Dict[int, 'ShardedTensor'] = {}
 
-<<<<<<< HEAD
-# Tracks the current process group in the load context manager.
-_CURRENT_PROCESS_GROUP = None
-
-@contextmanager
-def load_with_process_group(process_group):
-    """
-    Context manager to set the process group with which to load a ShardedTensor.
-    """
-    global _CURRENT_PROCESS_GROUP
-    if _CURRENT_PROCESS_GROUP is not None:
-        raise RuntimeError(
-            'ProcessGroup already set by previous "load_with_process_group" '
-            'context manager')
-    _CURRENT_PROCESS_GROUP = process_group
-    try:
-        yield process_group
-    finally:
-        _CURRENT_PROCESS_GROUP = None
+def _register_remote_shards(sharded_tensor_id: int, rrefs: List[rpc.RRef[Shard]], rpc_rank: int):
+    with _sharded_tensor_lock:
+        if sharded_tensor_id not in _sharded_tensor_map:
+            raise RuntimeError(
+                f'Could not find sharded_tensor_id: {sharded_tensor_id} in map: {_sharded_tensor_map.keys()}')
+
+        _sharded_tensor_map[sharded_tensor_id]._register_remote_shards(rrefs, rpc_rank)
+
+
+class CreateOp(Enum):
+    EMPTY = 0
+    FULL = 1
+    ONES = 2
+    RAND = 3
+    ZEROS = 4
+
 
 @dataclass
-class Shard(object):
-    """
-    Container which holds the data for a shard as a Tensor and also
-    the associated metadata for that shard.
-    """
-    __slots__ = ['tensor', 'metadata']
-
-    tensor: torch.Tensor
-    metadata: ShardMetadata
-
-@dataclass
-class TensorProperties(object):
-    """ Properties used to create :class:`Tensor` """
-
-    # Regular tensor fields
-    dtype: torch.dtype = field(default=torch.get_default_dtype())
-    layout: torch.layout = field(default=torch.strided)
-    requires_grad: bool = False
-    memory_format: torch.memory_format = field(default=torch.contiguous_format)
-    pin_memory: bool = False
-
-
-class MEM_FORMAT_ENCODING(Enum):
-    TORCH_CONTIGUOUS_FORMAT = 0
-    TORCH_CHANNELS_LAST = 1
-    TORCH_PRESERVE_FORMAT = 2
-
-
-@dataclass
-class ShardedTensorMetadata(object):
-    """
-    Represents metadata for :class:`ShardedTensor`
-    """
-
-    # Metadata about each shard of the Tensor
-    shards_metadata: List[ShardMetadata] = field(default_factory=list)
-
-    # Size of each dim of the overall Tensor.
-    size: torch.Size = field(default=torch.Size([]))
+class TensorInitParams(object):
+    """ Container for list of common params to create new local tensor. """
+
+    create_op: CreateOp
+
+    # needed when create_op is FULL
+    # default set to False (not None) since None is incompatible with Number.
+    fill_value: Number = field(default=False)
 
     tensor_properties: TensorProperties = field(
         default=TensorProperties(dtype=torch.get_default_dtype(),
@@ -112,106 +74,6 @@
                                  memory_format=torch.contiguous_format,
                                  pin_memory=False))
 
-    def __getstate__(self):
-        # Since torch.memory_format cannot be pickled!
-        memory_format = self.tensor_properties.memory_format
-        if memory_format == torch.contiguous_format:
-            mem_format_encoding = MEM_FORMAT_ENCODING.TORCH_CONTIGUOUS_FORMAT
-        elif memory_format == torch.channels_last:
-            mem_format_encoding = MEM_FORMAT_ENCODING.TORCH_CHANNELS_LAST
-        elif memory_format == torch.preserve_format:
-            mem_format_encoding = MEM_FORMAT_ENCODING.TORCH_PRESERVE_FORMAT
-        else:
-            raise RuntimeError(f'Invalid torch.memory_format: {memory_format}')
-
-        # Keep old serialization to ensure backward compatibility
-        return (
-            self.shards_metadata,
-            self.size,
-            self.tensor_properties.dtype,
-            self.tensor_properties.layout,
-            self.tensor_properties.requires_grad,
-            mem_format_encoding,
-            self.tensor_properties.pin_memory,
-        )
-
-    def __setstate__(
-        self,
-        state,
-    ):
-        (self.shards_metadata, self.size, dtype, layout, requires_grad, mem_format_encoding, pin_memory) = state
-
-        if mem_format_encoding == MEM_FORMAT_ENCODING.TORCH_CONTIGUOUS_FORMAT:
-            memory_format = torch.contiguous_format
-        elif mem_format_encoding == MEM_FORMAT_ENCODING.TORCH_CHANNELS_LAST:
-            memory_format = torch.channels_last
-        elif mem_format_encoding == MEM_FORMAT_ENCODING.TORCH_PRESERVE_FORMAT:
-            memory_format = torch.preserve_format
-        else:
-            raise RuntimeError(f'Invalid torch.memory_format encoding: {mem_format_encoding}')
-
-        self.tensor_properties = TensorProperties(
-            dtype=dtype, layout=layout, requires_grad=requires_grad,
-            memory_format=memory_format, pin_memory=pin_memory, )
-
-
-=======
->>>>>>> 632719c2
-def _register_remote_shards(sharded_tensor_id: int, rrefs: List[rpc.RRef[Shard]], rpc_rank: int):
-    with _sharded_tensor_lock:
-        if sharded_tensor_id not in _sharded_tensor_map:
-            raise RuntimeError(
-                f'Could not find sharded_tensor_id: {sharded_tensor_id} in map: {_sharded_tensor_map.keys()}')
-
-        _sharded_tensor_map[sharded_tensor_id]._register_remote_shards(rrefs, rpc_rank)
-
-
-class CreateOp(Enum):
-    EMPTY = 0
-    FULL = 1
-    ONES = 2
-    RAND = 3
-    ZEROS = 4
-
-
-@dataclass
-class TensorInitParams(object):
-    """ Container for list of common params to create new local tensor. """
-
-    create_op: CreateOp
-
-    # needed when create_op is FULL
-    # default set to False (not None) since None is incompatible with Number.
-    fill_value: Number = field(default=False)
-
-    tensor_properties: TensorProperties = field(
-        default=TensorProperties(dtype=torch.get_default_dtype(),
-                                 layout=torch.strided,
-                                 requires_grad=False,
-                                 memory_format=torch.contiguous_format,
-                                 pin_memory=False))
-
-def _validate_output_tensor_for_gather(
-    my_rank: int,
-    dst_rank: int,
-    size: torch.Size,
-    dst_tensor: Optional[torch.Tensor],
-) -> None:
-    if dst_rank == my_rank:
-        if dst_tensor is None:
-            raise ValueError(
-                f"Argument ``dst_tensor`` must be specified on destination rank {dst_rank}"
-            )
-        if tuple(size) != (dst_tensor.size()):
-            raise ValueError(
-                f"Argument ``dst_tensor`` have size {tuple(dst_tensor.size())},"
-                f"but should be {tuple(size)}"
-            )
-    elif dst_tensor:
-        raise ValueError(
-            "Argument ``dst_tensor`` must NOT be specified "
-            "on non-destination ranks."
-        )
 
 class ShardedTensor(object):
     """
@@ -625,9 +487,6 @@
     def __torch_function__(self, func, types, args=(), kwargs=None):
         if func == torch.nn.functional.linear:
             return sharded_linear(types, args, kwargs, self._process_group)
-<<<<<<< HEAD
-
-=======
         if func == torch.nn.functional.embedding:
             return sharded_embedding(types, args, kwargs, self._process_group)
         elif func == torch.nn.init.normal_:
@@ -636,7 +495,6 @@
             return uniform_(types, args, kwargs)
         elif func == torch.nn.init.kaiming_uniform_:
             return kaiming_uniform_(types, args, kwargs)
->>>>>>> 632719c2
         raise RuntimeError(
             f"torch function '{func.__name__}', with args: {args} and "
             f"kwargs: {kwargs} not supported for ShardedTensor!")
