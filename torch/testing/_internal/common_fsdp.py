--- conflicted
+++ resolved
@@ -1,10 +1,7 @@
 # Owner(s): ["oncall: distributed"]
 
-<<<<<<< HEAD
+from contextlib import suppress
 import os
-=======
-from contextlib import suppress
->>>>>>> 901dc0ad
 import sys
 from unittest import mock
 
