from abc import abstractmethod
import math
import tempfile
import unittest

from copy import deepcopy
from functools import reduce
from itertools import product
from operator import mul
from math import pi


import torch
import torch.cuda
import torch.nn as nn
import torch.nn.functional as F
from torch.nn import _reduction as _Reduction
from torch.testing._internal.common_utils import TestCase, to_gpu, freeze_rng_state, is_iterable, \
    TEST_WITH_ROCM, gradcheck, gradgradcheck
from torch.testing._internal.common_cuda import TEST_CUDA
<<<<<<< HEAD
from torch.testing._internal.common_device_type import expectedAlertNondeterministic
from torch.autograd.gradcheck import _get_numerical_jacobian, iter_tensors
=======
from torch.autograd.gradcheck import _get_numerical_jacobian, _iter_tensors
>>>>>>> 98fcdb80
from torch.autograd import Variable
from torch.types import _TensorOrTensors
import torch.backends.cudnn

from typing import Dict, Callable, Tuple, List, Sequence, Union, Any

TemporaryFile = tempfile.TemporaryFile
PRECISION = 1e-5


def get_reduction(m):
    result = getattr(m, 'reduction', None)
    if result is None:
        result = _Reduction.legacy_get_string(getattr(m, 'sizeAverage', None), True, emit_warning=False)
    assert result is not None
    return result


def get_weight(m):
    result = getattr(m, 'weight', None)
    if result is not None:
        return result
    return getattr(m, 'weights', None)

# NOTE [How to check NN module / functional API parity between Python and C++ frontends]
#
# The way to check API parity is to add parity tests for the NN module / functional of interest.
# Here are the detailed steps:
#
# For NN module:
# 1. Make sure you already have a test dict with the module configuration you want to test.
# 2. Add `cpp_constructor_args` entry to the test dict, with its value exactly matching
#    the Python module constructor arguments. For example, if in the test dict we pass
#    `(10, 8)` to `torch.nn.Linear` constructor, then we should pass `torch::nn::LinearOptions(10, 8)`
#    as the corresponding C++ constructor argument to `torch::nn::Linear`.
# 3. If in the process of performing the above step you referenced any variables
#    in the `cpp_constructor_args` entry, you must add `cpp_var_map` entry
#    to the test dict to make sure that those variables are populated with the right Python values.
#    For example, if the Python constructor call is
#    `torch.nn.FractionalMaxPool2d(2, output_ratio=0.5, _random_samples=random_samples)`,
#    the corresponding C++ constructor argument is
#    `torch::nn::FractionalMaxPool2dOptions(2).output_ratio(0.5)._random_samples(random_samples)`,
#    and the `cpp_var_map` entry must be
#    `{'random_samples': random_samples}` in order to populate the C++ variable `random_samples`
#    used in the C++ constructor argument with the Python tensor value `random_samples`.
#
# For NN functional:
# 1. Make sure you already have a test dict with the functional configuration you want to test.
# 2. If the test dict's `constructor` entry looks like `wrap_functional(F.some_functional_name, ...)`,
#    then you must add `cpp_options_args` entry to the test dict, with its value exactly matching the Python
#    functional optional arguments. For example, if the test dict's `constructor` entry is
#    `wrap_functional(F.interpolate, size=12, scale_factor=None, mode='nearest')`,
#    then the `cpp_options_args` entry should be
#    "F::InterpolateFuncOptions().size(std::vector<int64_t>({12})).scale_factor(c10::nullopt).mode(torch::kNearest)".
# 3. Otherwise, if the test dict's `constructor` entry looks like
#    `wrap_functional(lambda i: F.some_functional_name(...))`,
#    then you must add `cpp_function_call` entry to the test dict, with its value exactly matching the Python
#    functional function call. For example, if the test dict's `constructor` entry is
#    `wrap_functional(lambda i: F.poisson_nll_loss(i, t.type_as(i), reduction='none'))`,
#    then the `cpp_function_call` entry should be
#    "F::poisson_nll_loss(i, t.to(i.options()), F::PoissonNLLLossFuncOptions().reduction(torch::kNone))".
# 4. If in the process of performing the above two steps you referenced any variables
#    in the `cpp_options_args` or `cpp_function_call` entry, you must
#    add `cpp_var_map` entry to the test dict to make sure that those variables
#    are populated with the right Python values. For example, if the test dict's `constructor` entry is
#    `wrap_functional(lambda i: F.poisson_nll_loss(i, t.type_as(i), reduction='none'))`,
#    then the `cpp_function_call` entry should be
#    "F::poisson_nll_loss(i, t.to(i.options()), F::PoissonNLLLossFuncOptions().reduction(torch::kNone))".
#    Notice that there are two variables `i` and `t` that need to have their values provided,
#    and the way to do so is to add a `cpp_var_map` entry: `cpp_var_map={'i': '_get_input()', 't': t}`.
#    (Note that for `i`, since we want it to take the Python input value, we pass '_get_input()' string as value
#    and the C++ parity test mechanism will populate `i` with the Python input value correctly.)
#
# There are also a few optional flags in the test dict to control the C++ parity test behavior:
#
# - `test_cpp_api_parity`: if `False`, skips the C++ parity test for this test dict. Default: True.
# - `has_parity`: if `False`, expects this test dict to fail the C++ parity test. Default: True.

module_tests = [
    dict(
        module_name='Linear',
        constructor_args=(10, 8),
        cpp_constructor_args='torch::nn::LinearOptions(10, 8)',
        input_size=(4, 10),
        reference_fn=lambda i, p, _: torch.mm(i, p[0].t()) + p[1].view(1, -1).expand(4, 8),
        with_tf32=True,
        tf32_precision=0.005,
    ),
    dict(
        module_name='Linear',
        constructor_args=(10, 8, False),
        cpp_constructor_args='torch::nn::LinearOptions(10, 8).bias(false)',
        input_size=(4, 10),
        desc='no_bias',
        reference_fn=lambda i, p, _: torch.mm(i, p[0].t()),
        with_tf32=True,
        tf32_precision=0.005,
    ),
    dict(
        module_name='Threshold',
        constructor_args=(2., 1.),
        cpp_constructor_args='torch::nn::ThresholdOptions(2., 1.)',
        input_size=(2, 3, 4, 5),
        check_inplace=True,
        desc='threshold_value'
    ),
    dict(
        module_name='Threshold',
        constructor_args=(2., 10.),
        cpp_constructor_args='torch::nn::ThresholdOptions(2., 10.)',
        input_size=(2, 3, 4, 5),
        desc='large_value'
    ),
    dict(
        module_name='ReLU',
        input_size=(2, 3, 4, 5),
        check_inplace=True,
    ),
    dict(
        module_name='ReLU6',
        input_size=(2, 3, 4, 5),
        check_inplace=True,
    ),
    dict(
        module_name='RReLU',
        input_size=(1, 2, 2),
        test_cuda=False,
    ),
    dict(
        module_name='RReLU',
        constructor_args=(0.1, 0.9),
        cpp_constructor_args='torch::nn::RReLUOptions().lower(0.1).upper(0.9)',
        input_size=(4, 4, 5),
        desc='with_up_down',
        test_cuda=False,
    ),
    dict(
        module_name='Hardtanh',
        input_size=(3, 2, 5),
        reference_fn=lambda i, *_: i.clamp(-1, 1),
    ),
    dict(
        module_name='Sigmoid',
        input_size=(2, 3, 4, 5),
    ),
    dict(
        module_name='Tanh',
        input_size=(2, 3, 4, 5),
    ),
    dict(
        module_name='Flatten',
        input_size=(2, 3, 4, 5),
        reference_fn=lambda i, *_: torch.flatten(i, 1)
    ),
    dict(
        module_name='Softmax',
        constructor_args=(1,),
        cpp_constructor_args='torch::nn::SoftmaxOptions(1)',
        input_size=(10, 20),
        reference_fn=lambda i, *_: torch.exp(i).div(torch.exp(i).sum(1, True).expand(10, 20)),
    ),
    dict(
        module_name='Softmax2d',
        input_size=(1, 3, 10, 20),
        reference_fn=lambda i, *_: torch.exp(i).div(torch.exp(i).sum(1, False)),
    ),
    dict(
        module_name='LogSoftmax',
        constructor_args=(1,),
        cpp_constructor_args='torch::nn::LogSoftmaxOptions(1)',
        input_size=(10, 20),
        reference_fn=lambda i, *_: torch.exp(i).div_(torch.exp(i).sum(1, True).expand(10, 20)).log_(),
    ),
    dict(
        module_name='LogSoftmax',
        constructor_args=(1,),
        cpp_constructor_args='torch::nn::LogSoftmaxOptions(1)',
        input_size=(1, 3, 10, 20),
        reference_fn=lambda i, *_: torch.exp(i).div_(torch.exp(i).sum(1, False)).log_(),
        desc='multiparam',
    ),
    dict(
        module_name='ELU',
        constructor_args=(2.,),
        cpp_constructor_args='torch::nn::ELUOptions().alpha(2.)',
        input_size=(3, 2, 5),
        reference_fn=lambda x, *_: torch.where(x >= 0, x, 2 * (x.exp() - 1)),
    ),
    # TODO: reference function
    dict(
        module_name='Hardshrink',
        constructor_args=(2.,),
        cpp_constructor_args='torch::nn::HardshrinkOptions(2.)',
        input_size=(4, 3, 2, 4),
    ),
    dict(
        module_name='LeakyReLU',
        input_size=(3, 2, 5),
        check_inplace=True
    ),
    dict(
        module_name='LeakyReLU',
        constructor_args=(0.5,),
        cpp_constructor_args='torch::nn::LeakyReLUOptions().negative_slope(0.5)',
        input_size=(3, 2, 5),
        check_inplace=True,
        desc='with_negval'
    ),
    dict(
        module_name='LeakyReLU',
        constructor_args=(0.0,),
        cpp_constructor_args='torch::nn::LeakyReLUOptions().negative_slope(0.0)',
        input_fn=lambda: torch.randn(10, 10),
        check_inplace=True,
        desc='with_zero_negval'
    ),
    dict(
        module_name='LogSigmoid',
        input_size=(2, 3, 4),
        reference_fn=lambda i, *_: i.sigmoid().log(),
    ),
    dict(
        module_name='Softplus',
        input_size=(10, 20),
        reference_fn=lambda i, *_: torch.log(1 + torch.exp(i)),
    ),
    dict(
        module_name='Softplus',
        constructor_args=(2,),
        cpp_constructor_args='torch::nn::SoftplusOptions().beta(2)',
        input_size=(10, 20),
        reference_fn=lambda i, *_: 1. / 2. * torch.log(1 + torch.exp(2 * i)),
        desc='beta',
    ),
    dict(
        module_name='Softplus',
        constructor_args=(2, -100),
        cpp_constructor_args='torch::nn::SoftplusOptions().beta(2).threshold(-100)',
        input_size=(10, 20),
        reference_fn=(
            lambda i, *_: ((i * 2) > -100).type_as(i) * i
            + ((i * 2) <= -100).type_as(i) * 1. / 2. * torch.log(1 + torch.exp(2 * i))
        ),
        desc='beta_threshold',
    ),
    dict(
        module_name='Softshrink',
        input_size=(3, 2, 5),
    ),
    dict(
        module_name='Softshrink',
        constructor_args=(1,),
        cpp_constructor_args='torch::nn::SoftshrinkOptions(1)',
        input_size=(3, 2, 5),
        desc='lambda',
    ),
    dict(
        module_name='CrossMapLRN2d',
        constructor_args=(5, 5e-3, 1e-3, 2),
        cpp_constructor_args='torch::nn::CrossMapLRN2dOptions(5).alpha(5e-3).beta(1e-3).k(2)',
        input_size=(2, 3, 6, 6),
        check_gradgrad=False,
        # TODO(#50743): Figure out the error. "RuntimeError: Unrecognized tensor type ID: Batched"
        check_batched_grad=False,
    ),
    dict(
        module_name='PReLU',
        input_size=(2, 3, 4),
        reference_fn=lambda i, p, _: torch.clamp(i, min=0) + torch.clamp(i, max=0) * p[0][0],
        desc='1d',
    ),
    dict(
        module_name='PReLU',
        constructor_args=(3,),
        cpp_constructor_args='torch::nn::PReLUOptions().num_parameters(3)',
        input_size=(2, 3, 4),
        desc='1d_multiparam',
        reference_fn=lambda i, p, _: torch.clamp(i, min=0) + torch.clamp(i, max=0) * p[0][0],
    ),
    dict(
        module_name='PReLU',
        input_size=(2, 3, 4, 5),
        desc='2d',
        reference_fn=lambda i, p, _: torch.clamp(i, min=0) + torch.clamp(i, max=0) * p[0][0],
    ),
    dict(
        module_name='PReLU',
        constructor_args=(3,),
        cpp_constructor_args='torch::nn::PReLUOptions().num_parameters(3)',
        input_size=(2, 3, 4, 5),
        desc='2d_multiparam',
        reference_fn=lambda i, p, _: torch.clamp(i, min=0) + torch.clamp(i, max=0) * p[0][0],
    ),
    dict(
        module_name='PReLU',
        input_size=(2, 3, 4, 5, 6),
        reference_fn=lambda i, p, _: torch.clamp(i, min=0) + torch.clamp(i, max=0) * p[0][0],
        desc='3d',
    ),
    dict(
        module_name='PReLU',
        constructor_args=(3,),
        cpp_constructor_args='torch::nn::PReLUOptions().num_parameters(3)',
        input_size=(2, 3, 4, 5, 6),
        desc='3d_multiparam',
        reference_fn=lambda i, p, _: torch.clamp(i, min=0) + torch.clamp(i, max=0) * p[0][0],
    ),
    dict(
        module_name='Softsign',
        input_size=(3, 2, 5),
        reference_fn=lambda i, *_: i.div(1 + torch.abs(i)),
    ),
    dict(
        module_name='Softmin',
        constructor_args=(1,),
        cpp_constructor_args='torch::nn::SoftminOptions(1)',
        input_size=(10, 20),
    ),
    dict(
        module_name='Softmin',
        constructor_args=(1,),
        cpp_constructor_args='torch::nn::SoftminOptions(1)',
        input_size=(2, 3, 5, 10),
        desc='multidim',
    ),
    dict(
        module_name='Tanhshrink',
        input_size=(2, 3, 4, 5),
    ),
]


# Generates rand tensor with non-equal values. This ensures that duplicate
# values won't be causing test failure for modules like MaxPooling.
# size should be small, otherwise randperm fails / long overflows.
def _rand_tensor_non_equal(*size):
    total = reduce(mul, size, 1)
    return torch.randperm(total).view(*size).double()


def wrap_functional(fn, **kwargs):
    class FunctionalModule(nn.Module):
        def forward(self, *args):
            return fn(*args, **kwargs)
    return FunctionalModule


def poissonnllloss_no_reduce_test():
    t = torch.randn(10, 10)
    return dict(
        fullname='PoissonNLLLoss_no_reduce',
        constructor=wrap_functional(
            lambda i: F.poisson_nll_loss(i, t.type_as(i), reduction='none')),
        cpp_function_call='F::poisson_nll_loss('
                          'i, t.to(i.options()), F::PoissonNLLLossFuncOptions().reduction(torch::kNone))',
        input_fn=lambda: torch.rand(10, 10),
        cpp_var_map={'i': '_get_input()', 't': t},
        reference_fn=lambda i, *_: i.exp() - t.mul(i),
        pickle=False)


def bceloss_no_reduce_test():
    t = Variable(torch.randn(15, 10).gt(0).double())
    return dict(
        fullname='BCELoss_no_reduce',
        constructor=wrap_functional(
            lambda i: F.binary_cross_entropy(i, t.type_as(i), reduction='none')),
        cpp_function_call='F::binary_cross_entropy('
                          'i, t.to(i.options()), F::BinaryCrossEntropyFuncOptions().reduction(torch::kNone))',
        input_fn=lambda: torch.rand(15, 10).clamp_(2.8e-2, 1 - 2.8e-2),
        cpp_var_map={'i': '_get_input()', 't': t},
        reference_fn=lambda i, *_: -(t * i.log() + (1 - t) * (1 - i).log()),
        pickle=False,
        precision=7e-4)


def bceloss_no_reduce_scalar_test():
    t = torch.randn(()).gt(0).double()
    return dict(
        fullname='BCELoss_no_reduce_scalar',
        constructor=wrap_functional(
            lambda i: F.binary_cross_entropy(i, t.type_as(i), reduction='none')),
        cpp_function_call='F::binary_cross_entropy('
                          'i, t.to(i.options()), F::BinaryCrossEntropyFuncOptions().reduction(torch::kNone))',
        input_fn=lambda: torch.rand(()).clamp_(2.8e-2, 1 - 2.8e-2),
        cpp_var_map={'i': '_get_input()', 't': t},
        reference_fn=lambda i, *_: -(t * i.log() + (1 - t) * (1 - i).log()),
        pickle=False)


def bceloss_weights_no_reduce_test():
    t = Variable(torch.randn(15, 10).gt(0).double())
    weights = torch.rand(10)
    return dict(
        fullname='BCELoss_weights_no_reduce',
        constructor=wrap_functional(
            lambda i: F.binary_cross_entropy(i, t.type_as(i),
                                             weight=weights.type_as(i), reduction='none')),
        cpp_function_call='F::binary_cross_entropy('
                          'i, t.to(i.options()), '
                          'F::BinaryCrossEntropyFuncOptions().weight(weights.to(i.options())).reduction(torch::kNone))',
        input_fn=lambda: torch.rand(15, 10).clamp_(2.8e-2, 1 - 2.8e-2),
        cpp_var_map={'i': '_get_input()', 't': t, 'weights': weights},
        reference_fn=lambda i, p, m: -(t * i.log() + (1 - t) * (1 - i).log()) * weights,
        pickle=False,
        precision=3e-4
    )


def bceloss_weights_no_reduce_scalar_test():
    t = torch.randn(()).double()
    weights = torch.rand(())
    return dict(
        fullname='BCELoss_weights_no_reduce_scalar',
        constructor=wrap_functional(
            lambda i: F.binary_cross_entropy(i, t.type_as(i),
                                             weight=weights.type_as(i), reduction='none')),
        cpp_function_call='''F::binary_cross_entropy(
            i, t.to(i.options()),
            F::BinaryCrossEntropyFuncOptions().weight(weights.to(i.options())).reduction(torch::kNone))''',
        cpp_var_map={'i': '_get_input()', 't': t, 'weights': weights},
        input_fn=lambda: torch.rand(()).clamp_(2.8e-2, 1 - 2.8e-2),
        reference_fn=lambda i, *_: -(t * i.log() + (1 - t) * (1 - i).log()) * weights,
        pickle=False
    )


def bce_with_logistic_legacy_enum_test():
    t = Variable(torch.randn(15, 10).gt(0).double())
    sigmoid = nn.Sigmoid()
    return dict(
        fullname='BCEWithLogitsLoss_legacy_enum',
        constructor=wrap_functional(
            lambda i: F.binary_cross_entropy_with_logits(i, t.type_as(i), reduce=False)),
        cpp_function_call='''F::binary_cross_entropy_with_logits(
            i, t.to(i.options()), F::BinaryCrossEntropyWithLogitsFuncOptions().reduction(torch::kNone))''',
        input_fn=lambda: torch.rand(15, 10).clamp_(2.8e-2, 1 - 2.8e-2),
        cpp_var_map={'i': '_get_input()', 't': t},
        reference_fn=lambda i, *_: -(t * sigmoid(i).log() + (1 - t) * (1 - sigmoid(i)).log()),
        check_gradgrad=False,
        pickle=False,
    )


def bce_with_logistic_no_reduce_test():
    t = Variable(torch.randn(15, 10).gt(0).double())
    sigmoid = nn.Sigmoid()
    return dict(
        fullname='BCEWithLogitsLoss_no_reduce',
        constructor=wrap_functional(
            lambda i: F.binary_cross_entropy_with_logits(i, t.type_as(i), reduction='none')),
        cpp_function_call='''F::binary_cross_entropy_with_logits(
            i, t.to(i.options()), F::BinaryCrossEntropyWithLogitsFuncOptions().reduction(torch::kNone))''',
        input_fn=lambda: torch.rand(15, 10).clamp_(2.8e-2, 1 - 2.8e-2),
        cpp_var_map={'i': '_get_input()', 't': t},
        reference_fn=lambda i, *_: -(t * sigmoid(i).log() + (1 - t) * (1 - sigmoid(i)).log()),
        check_gradgrad=False,
        pickle=False,
    )


def bce_with_logistic_no_reduce_scalar_test():
    t = torch.randn(()).gt(0).double()
    sigmoid = nn.Sigmoid()
    return dict(
        fullname='BCEWithLogitsLoss_no_reduce_scalar',
        constructor=wrap_functional(
            lambda i: F.binary_cross_entropy_with_logits(i, t.type_as(i), reduction='none')),
        cpp_function_call='''F::binary_cross_entropy_with_logits(
            i, t.to(i.options()), F::BinaryCrossEntropyWithLogitsFuncOptions().reduction(torch::kNone))''',
        input_fn=lambda: torch.rand(()).clamp_(2.8e-2, 1 - 2.8e-2),
        cpp_var_map={'i': '_get_input()', 't': t},
        reference_fn=lambda i, *_: -(t * sigmoid(i).log() + (1 - t) * (1 - sigmoid(i)).log()),
        check_gradgrad=False,
        pickle=False
    )


def kldivloss_with_target_no_reduce_test():
    i = torch.rand(10, 10).log()
    return dict(
        fullname='KLDivLoss_with_target_no_reduce',
        constructor=wrap_functional(
            lambda t: F.kl_div(i.type_as(t), t, reduction='none')),
        cpp_function_call='F::kl_div(i.to(t.options()), t, F::KLDivFuncOptions().reduction(torch::kNone))',
        input_fn=lambda: torch.rand(10, 10),
        cpp_var_map={'i': i, 't': '_get_input()'},
        reference_fn=lambda t, *_:
            loss_reference_fns['KLDivLoss'](i.type_as(t), t, reduction='none'),
        pickle=False)


def kldivloss_no_reduce_test():
    t = torch.randn(10, 10)
    return dict(
        fullname='KLDivLoss_no_reduce',
        constructor=wrap_functional(
            lambda i: F.kl_div(i, t.type_as(i), reduction='none')),
        cpp_function_call='F::kl_div(i, t.to(i.options()), F::KLDivFuncOptions().reduction(torch::kNone))',
        input_fn=lambda: torch.rand(10, 10).log(),
        cpp_var_map={'i': '_get_input()', 't': t},
        reference_fn=lambda i, *_:
            loss_reference_fns['KLDivLoss'](i, t.type_as(i), reduction='none'),
        pickle=False,
    )


def kldivloss_no_reduce_scalar_test():
    t = torch.randn(())
    return dict(
        fullname='KLDivLoss_no_reduce_scalar',
        constructor=wrap_functional(
            lambda i: F.kl_div(i, t.type_as(i), reduction='none')),
        cpp_function_call='F::kl_div(i, t.to(i.options()), F::KLDivFuncOptions().reduction(torch::kNone))',
        input_fn=lambda: torch.rand(()).log(),
        cpp_var_map={'i': '_get_input()', 't': t},
        reference_fn=lambda i, *_:
            loss_reference_fns['KLDivLoss'](i, t.type_as(i), reduction='none'),
        pickle=False)


def kldivloss_with_log_target_no_reduce_test():
    i = torch.rand(10, 10).log()
    return dict(
        fullname='KLDivLoss_with_log_target_no_reduce',
        constructor=wrap_functional(
            lambda t: F.kl_div(i.type_as(t), t, reduction='none', log_target=True)),
        cpp_function_call='F::kl_div(i.to(t.options()), t, F::KLDivFuncOptions().reduction(torch::kNone).log_target(true))',
        input_fn=lambda: torch.rand(10, 10),
        cpp_var_map={'i': i, 't': '_get_input()'},
        reference_fn=lambda t, *_:
            loss_reference_fns['KLDivLoss_log_target'](i.type_as(t), t, reduction='none'),
        pickle=False)


def kldivloss_no_reduce_log_target_test():
    t = torch.randn(10, 10)
    return dict(
        fullname='KLDivLoss_no_reduce_log_target',
        constructor=wrap_functional(
            lambda i: F.kl_div(i, t.type_as(i), reduction='none', log_target=True)),
        cpp_function_call='F::kl_div(i, t.to(i.options()), F::KLDivFuncOptions().reduction(torch::kNone).log_target(true))',
        input_fn=lambda: torch.rand(10, 10).log(),
        cpp_var_map={'i': '_get_input()', 't': t},
        reference_fn=lambda i, *_:
            loss_reference_fns['KLDivLoss_log_target'](i, t.type_as(i), reduction='none'),
        pickle=False,
    )


def kldivloss_no_reduce_scalar_log_target_test():
    t = torch.randn(())
    return dict(
        fullname='KLDivLoss_no_reduce_scalar_log_target',
        constructor=wrap_functional(
            lambda i: F.kl_div(i, t.type_as(i), reduction='none', log_target=True)),
        cpp_function_call='F::kl_div(i, t.to(i.options()), F::KLDivFuncOptions().reduction(torch::kNone).log_target(true))',
        input_fn=lambda: torch.rand(()).log(),
        cpp_var_map={'i': '_get_input()', 't': t},
        reference_fn=lambda i, *_:
            loss_reference_fns['KLDivLoss_log_target'](i, t.type_as(i), reduction='none'),
        pickle=False)


def l1loss_no_reduce_test():
    t = torch.randn(2, 3, 4)
    return dict(
        fullname='L1Loss_no_reduce',
        constructor=wrap_functional(
            lambda i: F.l1_loss(i, t.type_as(i), reduction='none')),
        cpp_function_call='F::l1_loss(i, t.to(i.options()), F::L1LossFuncOptions().reduction(torch::kNone))',
        input_fn=lambda: torch.randn(2, 3, 4),
        cpp_var_map={'i': '_get_input()', 't': t},
        reference_fn=lambda i, *_: (i - t.type_as(i)).abs(),
        pickle=False)


def l1loss_no_reduce_complex_test():
    t = torch.randn(2, 3, 4, dtype=torch.cdouble)
    return dict(
        fullname='L1Loss_no_reduce_complex',
        constructor=wrap_functional(
            lambda i: F.l1_loss(i, t.type_as(i), reduction='none')),
        cpp_function_call='F::l1_loss(i, t.to(i.options()), F::L1LossFuncOptions().reduction(torch::kNone))',
        input_fn=lambda: torch.randn(2, 3, 4, dtype=torch.cdouble),
        cpp_var_map={'i': '_get_input()', 't': t},
        reference_fn=lambda i, *_: (i - t.type_as(i)).abs(),
        pickle=False)


def l1loss_no_reduce_scalar_test():
    t = torch.randn(())
    return dict(
        fullname='L1Loss_no_reduce_scalar',
        constructor=wrap_functional(
            lambda i: F.l1_loss(i, t.type_as(i), reduction='none')),
        cpp_function_call='F::l1_loss(i, t.to(i.options()), F::L1LossFuncOptions().reduction(torch::kNone))',
        input_fn=lambda: torch.randn(()),
        cpp_var_map={'i': '_get_input()', 't': t},
        reference_fn=lambda i, *_: (i - t.type_as(i)).abs(),
        pickle=False)


def mseloss_no_reduce_test():
    input_size = (2, 3, 4, 5)
    target = torch.randn(*input_size)
    return dict(
        fullname='MSELoss_no_reduce',
        constructor=wrap_functional(
            lambda i: F.mse_loss(i, target.type_as(i), reduction='none')),
        cpp_function_call='F::mse_loss(i, target.to(i.options()), F::MSELossFuncOptions().reduction(torch::kNone))',
        input_size=input_size,
        cpp_var_map={'i': '_get_input()', 'target': target},
        reference_fn=lambda i, *_: (i - target).pow(2),
        pickle=False)


def mseloss_no_reduce_scalar_test():
    input_size = ()
    target = torch.randn(input_size)
    return dict(
        fullname='MSELoss_no_reduce_scalar',
        constructor=wrap_functional(
            lambda i: F.mse_loss(i, target.type_as(i), reduction='none')),
        cpp_function_call='F::mse_loss(i, target.to(i.options()), F::MSELossFuncOptions().reduction(torch::kNone))',
        input_size=input_size,
        cpp_var_map={'i': '_get_input()', 'target': target},
        reference_fn=lambda i, *_: (i - target).pow(2),
        pickle=False)


def nllloss_no_reduce_test():
    t = Variable(torch.empty(15).uniform_().mul(10).floor().long())
    kwargs = {'reduction': 'none'}
    return dict(
        fullname='NLLLoss_no_reduce',
        constructor=wrap_functional(
            lambda i: F.nll_loss(i, t.type_as(i).long(), reduction=kwargs['reduction'])),
        cpp_function_call='''F::nll_loss(
            i, t.to(i.options()).to(torch::kLong), F::NLLLossFuncOptions().reduction(torch::kNone))''',
        input_fn=lambda: torch.rand(15, 10).log(),
        cpp_var_map={'i': '_get_input()', 't': t},
        reference_fn=lambda i, *_:
            loss_reference_fns['NLLLoss'](i, t.type_as(i).long(), **kwargs),
        pickle=False)


def nllloss_no_reduce_ignore_index_test():
    t = Variable(torch.empty(15).uniform_().mul(10).floor().long())
    kwargs: Dict[str, Union[int, str]] = {'ignore_index': 2, 'reduction': 'none'}
    return dict(
        fullname='NLLLoss_no_reduce_ignore_index',
        constructor=wrap_functional(
            lambda i: F.nll_loss(i, t.type_as(i).long(), ignore_index=int(kwargs['ignore_index']),
                                 reduction=str(kwargs['reduction']))),
        cpp_function_call='''F::nll_loss(
            i, t.to(i.options()).to(torch::kLong), F::NLLLossFuncOptions().ignore_index(2).reduction(torch::kNone))''',
        input_fn=lambda: torch.rand(15, 10).log(),
        cpp_var_map={'i': '_get_input()', 't': t},
        reference_fn=lambda i, *_:
            loss_reference_fns['NLLLoss'](i, t.type_as(i).long(), **kwargs),
        pickle=False)


def nllloss_no_reduce_weights_test():
    t = Variable(torch.empty(15).uniform_().mul(10).floor().long())
    weight = torch.rand(10)

    def kwargs(i):
        return {'weight': weight.type_as(i), 'reduction': 'none'}

    return dict(
        fullname='NLLLoss_no_reduce_weights',
        constructor=wrap_functional(
            lambda i: F.nll_loss(i, t.type_as(i).long(), **kwargs(i))),
        cpp_function_call='''F::nll_loss(
            i, t.to(i.options()).to(torch::kLong),
            F::NLLLossFuncOptions().weight(weight.to(i.options())).reduction(torch::kNone))''',
        input_fn=lambda: torch.rand(15, 10).add(1e-2).log(),
        cpp_var_map={'i': '_get_input()', 't': t, 'weight': weight},
        reference_fn=lambda i, *_:
            loss_reference_fns['NLLLoss'](i, t.type_as(i).long(), **kwargs(i)),
        pickle=False)


def nllloss_no_reduce_weights_ignore_index_test():
    t = Variable(torch.empty(15).uniform_().mul(10).floor().long())
    weight = torch.rand(10)

    def kwargs(i):
        return {'weight': weight.type_as(i), 'reduction': 'none',
                'ignore_index': 2}

    return dict(
        fullname='NLLLoss_no_reduce_weights_ignore_index',
        constructor=wrap_functional(
            lambda i: F.nll_loss(i, t.type_as(i).long(), **kwargs(i.data))),
        cpp_function_call='''F::nll_loss(
            i, t.to(i.options()).to(torch::kLong),
            F::NLLLossFuncOptions().weight(weight.to(i.options())).reduction(torch::kNone).ignore_index(2))''',
        input_fn=lambda: torch.rand(15, 10).add(1e-2).log(),
        cpp_var_map={'i': '_get_input()', 't': t, 'weight': weight},
        reference_fn=lambda i, *_:
            loss_reference_fns['NLLLoss'](i, t.type_as(i).long(), **kwargs(i)),
        pickle=False)


def nllloss_no_reduce_weights_ignore_index_neg_test():
    t = Variable(torch.empty(15).uniform_().mul(10).floor().long())
    weight = torch.rand(10)

    def kwargs(i):
        return {'weight': weight.type_as(i), 'reduction': 'none',
                'ignore_index': -1}

    return dict(
        fullname='NLLLoss_no_reduce_weights_ignore_index_neg',
        constructor=wrap_functional(
            lambda i: F.nll_loss(i, t.type_as(i).long(), **kwargs(i))),
        cpp_function_call='''F::nll_loss(
            i, t.to(i.options()).to(torch::kLong),
            F::NLLLossFuncOptions().weight(weight.to(i.options())).reduction(torch::kNone).ignore_index(-1))''',
        input=torch.rand(15, 10).add(1e-2).log(),
        cpp_var_map={'i': '_get_input()', 't': t, 'weight': weight},
        reference_fn=lambda i, *_:
            loss_reference_fns['NLLLoss'](i, t.type_as(i).long(), **kwargs(i)),
        pickle=False)


def nllloss2d_no_reduce_test():
    t = Variable(torch.rand(2, 5, 5).mul(3).floor().long())
    kwargs = {'reduction': 'none'}
    return dict(
        fullname='NLLLoss2d_no_reduce',
        constructor=wrap_functional(
            lambda i: F.nll_loss(i, t.type_as(i).long(), reduction=kwargs['reduction'])),
        cpp_function_call='''F::nll_loss(
            i, t.to(i.options()).to(torch::kLong), F::NLLLossFuncOptions().reduction(torch::kNone))''',
        input_fn=lambda: torch.rand(2, 3, 5, 5).log(),
        cpp_var_map={'i': '_get_input()', 't': t},
        reference_fn=lambda i, *_:
            loss_reference_fns['NLLLossNd'](i, t.type_as(i).long(), **kwargs),
        pickle=False)


def nllloss2d_no_reduce_ignore_index_test():
    t = Variable(torch.rand(2, 5, 5).mul(3).floor().long())
    kwargs: Dict[str, Union[int, str]] = {'ignore_index': 1, 'reduction': 'none'}
    return dict(
        fullname='NLLLoss2d_no_reduce_ignore_index',
        constructor=wrap_functional(
            lambda i: F.nll_loss(i, t.type_as(i).long(), ignore_index=int(kwargs['ignore_index']),
                                 reduction=str(kwargs['reduction']))),
        cpp_function_call='''F::nll_loss(
            i, t.to(i.options()).to(torch::kLong), F::NLLLossFuncOptions().ignore_index(1).reduction(torch::kNone))''',
        input_fn=lambda: torch.rand(2, 3, 5, 5).log(),
        cpp_var_map={'i': '_get_input()', 't': t},
        reference_fn=lambda i, *_:
            loss_reference_fns['NLLLossNd'](i, t.type_as(i).long(), **kwargs),
        pickle=False)


def nllloss2d_no_reduce_weights_test():
    t = Variable(torch.rand(2, 5, 5).mul(3).floor().long())
    weight = torch.rand(3)

    def kwargs(i):
        return {'weight': weight.type_as(i), 'reduction': 'none'}

    return dict(
        fullname='NLLLoss2d_no_reduce_weights',
        constructor=wrap_functional(
            lambda i: F.nll_loss(i, t.type_as(i).long(), **kwargs(i))),
        cpp_function_call='''F::nll_loss(
            i, t.to(i.options()).to(torch::kLong),
            F::NLLLossFuncOptions().weight(weight.to(i.options())).reduction(torch::kNone))''',
        input_fn=lambda: torch.rand(2, 3, 5, 5).log(),
        cpp_var_map={'i': '_get_input()', 't': t, 'weight': weight},
        reference_fn=lambda i, *_:
            loss_reference_fns['NLLLossNd'](i, t.type_as(i).long(), **kwargs(i)),
        pickle=False)


def nlllossNd_no_reduce_test():
    t = Variable(torch.rand(2, 5, 5, 2, 2).mul(3).floor().long())
    kwargs = {'reduction': 'none'}
    return dict(
        fullname='NLLLossNd_no_reduce',
        constructor=wrap_functional(
            lambda i: F.nll_loss(i, t.type_as(i).long(), reduction=kwargs['reduction'])),
        cpp_function_call='''F::nll_loss(
            i, t.to(i.options()).to(torch::kLong), F::NLLLossFuncOptions().reduction(torch::kNone))''',
        input_fn=lambda: torch.rand(2, 3, 5, 5, 2, 2).log(),
        cpp_var_map={'i': '_get_input()', 't': t},
        reference_fn=lambda i, *_:
            loss_reference_fns['NLLLossNd'](i, t.type_as(i).long(), **kwargs),
        pickle=False)


def nlllossNd_no_reduce_ignore_index_test():
    t = Variable(torch.rand(2, 5, 5, 2, 2).mul(3).floor().long())
    kwargs: Dict[str, Union[int, str]] = {'ignore_index': 1, 'reduction': 'none'}
    return dict(
        fullname='NLLLossNd_no_reduce_ignore_index',
        constructor=wrap_functional(
            lambda i: F.nll_loss(i, t.type_as(i).long(), ignore_index=int(kwargs['ignore_index']),
                                 reduction=str(kwargs['reduction']))),
        cpp_function_call='''F::nll_loss(
            i, t.to(i.options()).to(torch::kLong), F::NLLLossFuncOptions().ignore_index(1).reduction(torch::kNone))''',
        input_fn=lambda: torch.rand(2, 3, 5, 5, 2, 2).log(),
        cpp_var_map={'i': '_get_input()', 't': t},
        reference_fn=lambda i, *_:
            loss_reference_fns['NLLLossNd'](i, t.type_as(i).long(), **kwargs),
        pickle=False)


def nlllossNd_no_reduce_weights_test():
    t = Variable(torch.rand(2, 5, 5, 2, 2).mul(3).floor().long())
    weight = torch.rand(3)

    def kwargs(i):
        return {'weight': weight.type_as(i), 'reduction': 'none'}

    return dict(
        fullname='NLLLossNd_no_reduce_weights',
        constructor=wrap_functional(
            lambda i: F.nll_loss(i, t.type_as(i).long(), **kwargs(i))),
        cpp_function_call='''F::nll_loss(
            i, t.to(i.options()).to(torch::kLong),
            F::NLLLossFuncOptions().weight(weight.to(i.options())).reduction(torch::kNone))''',
        input_fn=lambda: torch.rand(2, 3, 5, 5, 2, 2).log(),
        cpp_var_map={'i': '_get_input()', 't': t, 'weight': weight},
        reference_fn=lambda i, *_:
            loss_reference_fns['NLLLossNd'](i, t.type_as(i).long(), **kwargs(i)),
        pickle=False)


def smoothl1loss_no_reduce_test():
    t = torch.randn(2, 3, 4)
    return dict(
        fullname='SmoothL1Loss_no_reduce',
        constructor=wrap_functional(
            lambda i: F.smooth_l1_loss(i, t.type_as(i), reduction='none')),
        cpp_function_call='''F::smooth_l1_loss(
            i, t.to(i.options()), F::SmoothL1LossFuncOptions().reduction(torch::kNone))''',
        input_fn=lambda: torch.randn(2, 3, 4),
        cpp_var_map={'i': '_get_input()', 't': t},
        reference_fn=lambda i, *_:
            loss_reference_fns['SmoothL1Loss'](i, t.type_as(i), reduction='none'),
        pickle=False)


def smoothl1loss_no_reduce_scalar_test():
    t = torch.randn(())
    return dict(
        fullname='SmoothL1Loss_no_reduce_scalar',
        constructor=wrap_functional(
            lambda i: F.smooth_l1_loss(i, t.type_as(i), reduction='none')),
        cpp_function_call='''F::smooth_l1_loss(
            i, t.to(i.options()), F::SmoothL1LossFuncOptions().reduction(torch::kNone))''',
        input_fn=lambda: torch.randn(()),
        cpp_var_map={'i': '_get_input()', 't': t},
        reference_fn=lambda i, *_:
            loss_reference_fns['SmoothL1Loss'](i, t.type_as(i), reduction='none'),
        pickle=False)


def smoothl1loss_beta_test():
    t = torch.randn(2, 3, 4)
    return dict(
        fullname='SmoothL1Loss_beta',
        constructor=wrap_functional(
            lambda i: F.smooth_l1_loss(i, t.type_as(i), reduction='none', beta=0.5)),
        cpp_function_call='''F::smooth_l1_loss(
            i, t.to(i.options()), F::SmoothL1LossFuncOptions().reduction(torch::kNone), 0.5)''',
        input_fn=lambda: torch.randn(2, 3, 4),
        cpp_var_map={'i': '_get_input()', 't': t},
        reference_fn=lambda i, *_:
            loss_reference_fns['SmoothL1Loss'](i, t.type_as(i), reduction='none', beta=0.5),
        pickle=False)


def smoothl1loss_zero_beta_test():
    t = torch.randn(2, 3, 4)
    return dict(
        fullname='SmoothL1Loss_zero_beta',
        constructor=wrap_functional(
            lambda i: F.smooth_l1_loss(i, t.type_as(i), reduction='none', beta=0)),
        cpp_function_call='''F::smooth_l1_loss(
            i, t.to(i.options()), F::SmoothL1LossFuncOptions().reduction(torch::kNone), 0)''',
        input_fn=lambda: torch.randn(2, 3, 4),
        cpp_var_map={'i': '_get_input()', 't': t},
        reference_fn=lambda i, *_:
            loss_reference_fns['SmoothL1Loss'](i, t.type_as(i), reduction='none', beta=0),
        pickle=False)


def huberloss_delta_test():
    t = torch.randn(2, 3, 4)
    return dict(
        fullname='HuberLoss_delta',
        constructor=wrap_functional(
            lambda i: F.huber_loss(i, t.type_as(i), reduction='none', delta=0.5)),
        cpp_function_call='''F::huber_loss(
            i, t.to(i.options()), F::HuberLossFuncOptions().reduction(torch::kNone).delta(0.5))''',
        input_fn=lambda: torch.randn(2, 3, 4),
        cpp_var_map={'i': '_get_input()', 't': t},
        reference_fn=lambda i, *_:
            loss_reference_fns['HuberLoss'](i, t.type_as(i), reduction='none', delta=0.5),
        pickle=False)


def multilabelmarginloss_0d_no_reduce_test():
    t = torch.zeros(()).long()
    return dict(
        fullname='MultiLabelMarginLoss_0d_no_reduce',
        constructor=wrap_functional(
            lambda i: F.multilabel_margin_loss(i, t.type_as(i).long(), reduction='none')),
        cpp_function_call='''F::multilabel_margin_loss(
            i, t.to(i.options()).to(torch::kLong), F::MultilabelMarginLossFuncOptions().reduction(torch::kNone))''',
        input_fn=lambda: torch.randn(()),
        cpp_var_map={'i': '_get_input()', 't': t},
        reference_fn=lambda i, *_:
            loss_reference_fns['MultiLabelMarginLoss'](i, t.data.type_as(i).long(), reduction='none'),
        check_sum_reduction=True,
        check_gradgrad=False,
        pickle=False)


def multilabelmarginloss_1d_no_reduce_test():
    t = Variable(torch.rand(10).mul(10).floor().long())
    return dict(
        fullname='MultiLabelMarginLoss_1d_no_reduce',
        constructor=wrap_functional(
            lambda i: F.multilabel_margin_loss(i, t.type_as(i).long(), reduction='none')),
        cpp_function_call='''F::multilabel_margin_loss(
            i, t.to(i.options()).to(torch::kLong), F::MultilabelMarginLossFuncOptions().reduction(torch::kNone))''',
        input_fn=lambda: torch.randn(10),
        cpp_var_map={'i': '_get_input()', 't': t},
        reference_fn=lambda i, *_:
            loss_reference_fns['MultiLabelMarginLoss'](i, t.data.type_as(i).long(), reduction='none'),
        check_sum_reduction=True,
        check_gradgrad=False,
        pickle=False)


def multilabelmarginloss_index_neg_test():
    t = Variable(torch.clamp(torch.rand(5, 10).add(-.5).mul(20).floor().long(), min=-1))
    return dict(
        fullname='MultiLabelMarginLoss_index_neg',
        constructor=wrap_functional(
            lambda i: F.multilabel_margin_loss(i, t.type_as(i).long(), reduction='none')),
        cpp_function_call='''F::multilabel_margin_loss(
            i, t.to(i.options()).to(torch::kLong), F::MultilabelMarginLossFuncOptions().reduction(torch::kNone))''',
        input_fn=lambda: torch.randn(5, 10),
        cpp_var_map={'i': '_get_input()', 't': t},
        reference_fn=lambda i, *_:
            loss_reference_fns['MultiLabelMarginLoss'](i, t.data.type_as(i).long(), reduction='none'),
        check_sum_reduction=True,
        check_gradgrad=False,
        pickle=False)


def multilabelmarginloss_no_reduce_test():
    t = Variable(torch.rand(5, 10).mul(10).floor().long())
    return dict(
        fullname='MultiLabelMarginLoss_no_reduce',
        constructor=wrap_functional(
            lambda i: F.multilabel_margin_loss(i, t.type_as(i).long(), reduction='none')),
        cpp_function_call='''F::multilabel_margin_loss(
            i, t.to(i.options()).to(torch::kLong), F::MultilabelMarginLossFuncOptions().reduction(torch::kNone))''',
        input_fn=lambda: torch.randn(5, 10),
        cpp_var_map={'i': '_get_input()', 't': t},
        reference_fn=lambda i, *_:
            loss_reference_fns['MultiLabelMarginLoss'](i, t.data.type_as(i).long(), reduction='none'),
        check_sum_reduction=True,
        check_gradgrad=False,
        pickle=False)


def hingeembeddingloss_no_reduce_test():
    t = Variable(torch.randn(10).gt(0).double().mul_(2).sub(1))
    return dict(
        fullname='HingeEmbeddingLoss_no_reduce',
        constructor=wrap_functional(
            lambda i: F.hinge_embedding_loss(i, t.type_as(i), reduction='none')),
        cpp_function_call='''F::hinge_embedding_loss(
            i, t.to(i.options()), F::HingeEmbeddingLossFuncOptions().reduction(torch::kNone))''',
        input_fn=lambda: torch.randn(10),
        cpp_var_map={'i': '_get_input()', 't': t},
        reference_fn=lambda i, *_:
            loss_reference_fns['HingeEmbeddingLoss'](i, t.type_as(i), reduction='none'),
        check_sum_reduction=True,
        pickle=False)


def hingeembeddingloss_margin_no_reduce_test():
    t = Variable(torch.randn(10).gt(0).double().mul_(2).sub(1))
    return dict(
        fullname='HingeEmbeddingLoss_margin_no_reduce',
        constructor=wrap_functional(
            lambda i: F.hinge_embedding_loss(i, t.type_as(i), margin=0.5, reduction='none')),
        cpp_function_call='''F::hinge_embedding_loss(
            i, t.to(i.options()), F::HingeEmbeddingLossFuncOptions().margin(0.5).reduction(torch::kNone))''',
        input_fn=lambda: torch.randn(10),
        cpp_var_map={'i': '_get_input()', 't': t},
        reference_fn=lambda i, *_:
            loss_reference_fns['HingeEmbeddingLoss'](i, t.type_as(i), margin=0.5, reduction='none'),
        check_sum_reduction=True,
        pickle=False)


def softmarginloss_no_reduce_test():
    t = torch.randn(5, 5)
    return dict(
        fullname='SoftMarginLoss_no_reduce',
        constructor=wrap_functional(
            lambda i: F.soft_margin_loss(i, t.type_as(i), reduction='none')),
        cpp_function_call='''F::soft_margin_loss(
            i, t.to(i.options()), F::SoftMarginLossFuncOptions().reduction(torch::kNone))''',
        input_fn=lambda: torch.randn(5, 5),
        cpp_var_map={'i': '_get_input()', 't': t},
        reference_fn=lambda i, *_:
            loss_reference_fns['SoftMarginLoss'](i, t.type_as(i), reduction='none'),
        pickle=False)


def multilabelsoftmarginloss_no_reduce_test():
    t = torch.rand(5, 10).mul(2).floor()
    return dict(
        fullname='MultiLabelSoftMarginLoss_no_reduce',
        constructor=wrap_functional(
            lambda i: F.multilabel_soft_margin_loss(i, t.type_as(i), reduction='none')),
        cpp_function_call='''F::multilabel_soft_margin_loss(
            i, t.to(i.options()), F::MultilabelSoftMarginLossFuncOptions().reduction(torch::kNone))''',
        input_fn=lambda: torch.randn(5, 10),
        cpp_var_map={'i': '_get_input()', 't': t},
        reference_fn=lambda i, *_:
            (-(t * i.sigmoid().log() + (1 - t) * (-i).sigmoid().log())).sum(dim=1) / i.size(1),
        check_gradgrad=False,
        pickle=False)


def multilabelsoftmarginloss_weights_no_reduce_test():
    t = torch.rand(5, 10).mul(2).floor()
    weights = torch.rand(10)
    return dict(
        fullname='MultiLabelSoftMarginLoss_weights_no_reduce',
        constructor=wrap_functional(
            lambda i: F.multilabel_soft_margin_loss(i, t.type_as(i),
                                                    weight=weights.type_as(i), reduction='none')),
        cpp_function_call='''F::multilabel_soft_margin_loss(
            i, t.to(i.options()),
            F::MultilabelSoftMarginLossFuncOptions().weight(weights.to(i.options())).reduction(torch::kNone))''',
        input_fn=lambda: torch.randn(5, 10),
        cpp_var_map={'i': '_get_input()', 't': t, 'weights': weights},
        reference_fn=lambda i, *_:
            (-(t * i.sigmoid().log() + (1 - t) * (-i).sigmoid().log()) * weights).sum(dim=1) / i.size(1),
        check_sum_reduction=True,
        check_gradgrad=False,
        pickle=False)


def multimarginloss_no_reduce_test():
    t = torch.rand(5).mul(8).floor().long()
    return dict(
        fullname='MultiMarginLoss_no_reduce',
        constructor=wrap_functional(
            lambda i: F.multi_margin_loss(i, t.type_as(i).long(), reduction='none')),
        cpp_function_call='''F::multi_margin_loss(
            i, t.to(i.options()).to(torch::kLong), F::MultiMarginLossFuncOptions().reduction(torch::kNone))''',
        input_fn=lambda: torch.randn(5, 10),
        cpp_var_map={'i': '_get_input()', 't': t},
        reference_fn=lambda i, *_:
            loss_reference_fns['MultiMarginLoss'](i, t.data.type_as(i).long(), reduction='none'),
        check_sum_reduction=True,
        check_gradgrad=False,
        pickle=False)


def multimarginloss_1d_no_reduce_test():
    t = torch.rand(1).mul(8).floor().long()
    return dict(
        fullname='MultiMarginLoss_1d_no_reduce',
        constructor=wrap_functional(
            lambda i: F.multi_margin_loss(i, t.type_as(i).long(), reduction='none')),
        cpp_function_call='''F::multi_margin_loss(
            i, t.to(i.options()).to(torch::kLong), F::MultiMarginLossFuncOptions().reduction(torch::kNone))''',
        input_fn=lambda: torch.randn(10),
        cpp_var_map={'i': '_get_input()', 't': t},
        reference_fn=lambda i, *_:
            loss_reference_fns['MultiMarginLoss'](i, t.data.type_as(i).long(), reduction='none'),
        check_sum_reduction=True,
        check_gradgrad=False,
        pickle=False)


def multimarginloss_1d_input_0d_target_no_reduce_test():
    t = torch.rand(()).mul(8).floor().long()
    return dict(
        fullname='multimarginloss_1d_input_0d_target_no_reduce',
        constructor=wrap_functional(
            lambda i: F.multi_margin_loss(i, t.type_as(i).long(), reduction='none')),
        cpp_function_call='''F::multi_margin_loss(
            i, t.to(i.options()).to(torch::kLong), F::MultiMarginLossFuncOptions().reduction(torch::kNone))''',
        input_fn=lambda: torch.randn(10),
        cpp_var_map={'i': '_get_input()', 't': t},
        reference_fn=lambda i, *_:
            loss_reference_fns['MultiMarginLoss'](i, t.data.type_as(i).long(), reduction='none'),
        check_sum_reduction=True,
        check_gradgrad=False,
        pickle=False)


def multimarginloss_p_no_reduce_test():
    t = torch.rand(5).mul(8).floor().long()
    return dict(
        fullname='MultiMarginLoss_p_no_reduce',
        constructor=wrap_functional(
            lambda i: F.multi_margin_loss(i, t.type_as(i).long(), p=2, reduction='none')),
        cpp_function_call='''F::multi_margin_loss(
            i, t.to(i.options()).to(torch::kLong), F::MultiMarginLossFuncOptions().p(2).reduction(torch::kNone))''',
        input_fn=lambda: torch.randn(5, 10).clamp_(1e-2, 1 - 1e-2),
        cpp_var_map={'i': '_get_input()', 't': t},
        reference_fn=lambda i, *_:
            loss_reference_fns['MultiMarginLoss'](i, t.data.type_as(i).long(), p=2, reduction='none'),
        check_sum_reduction=True,
        check_gradgrad=False,
        pickle=False)


def multimarginloss_margin_no_reduce_test():
    t = torch.rand(5).mul(8).floor().long()
    return dict(
        fullname='MultiMarginLoss_margin_no_reduce',
        constructor=wrap_functional(
            lambda i: F.multi_margin_loss(i, t.type_as(i).long(), margin=0.5, reduction='none')),
        cpp_function_call='''F::multi_margin_loss(
            i, t.to(i.options()).to(torch::kLong),
            F::MultiMarginLossFuncOptions().margin(0.5).reduction(torch::kNone))''',
        input_fn=lambda: torch.randn(5, 10),
        cpp_var_map={'i': '_get_input()', 't': t},
        reference_fn=lambda i, *_:
            loss_reference_fns['MultiMarginLoss'](i, t.data.type_as(i).long(),
                                                  margin=0.5, reduction='none'),
        check_sum_reduction=True,
        check_gradgrad=False,
        pickle=False)


def multimarginloss_weights_no_reduce_test():
    t = torch.rand(5).mul(8).floor().long()
    weights = torch.rand(10)
    return dict(
        fullname='MultiMarginLoss_weights_no_reduce',
        constructor=wrap_functional(
            lambda i: F.multi_margin_loss(i, t.type_as(i).long(), weight=weights.type_as(i),
                                          reduction='none')),
        cpp_function_call='''F::multi_margin_loss(
            i, t.to(i.options()).to(torch::kLong),
            F::MultiMarginLossFuncOptions().weight(weights.to(i.options())).reduction(torch::kNone))''',
        input_fn=lambda: torch.randn(5, 10),
        cpp_var_map={'i': '_get_input()', 't': t, 'weights': weights},
        reference_fn=lambda i, *_:
            loss_reference_fns['MultiMarginLoss'](i, t.data.type_as(i).long(),
                                                  weight=weights, reduction='none'),
        check_sum_reduction=True,
        check_gradgrad=False,
        pickle=False)


def fractional_max_pool2d_test(test_case):
    random_samples = torch.empty((1, 3, 2), dtype=torch.double).uniform_()
    if test_case == 'ratio':
        return dict(
            constructor=lambda: nn.FractionalMaxPool2d(
                2, output_ratio=0.5, _random_samples=random_samples),
            cpp_constructor_args='''torch::nn::FractionalMaxPool2dOptions(2)
                                    .output_ratio(0.5)
                                    ._random_samples(random_samples)''',
            input_size=(1, 3, 5, 7),
            cpp_var_map={'random_samples': random_samples},
            fullname='FractionalMaxPool2d_ratio')
    elif test_case == 'size':
        return dict(
            constructor=lambda: nn.FractionalMaxPool2d((2, 3), output_size=(
                4, 3), _random_samples=random_samples),
            cpp_constructor_args='''torch::nn::FractionalMaxPool2dOptions({2, 3})
                                    .output_size(std::vector<int64_t>({4, 3}))
                                    ._random_samples(random_samples)''',
            input_size=(1, 3, 7, 6),
            cpp_var_map={'random_samples': random_samples},
            fullname='FractionalMaxPool2d_size')


def fractional_max_pool3d_test(test_case):
    random_samples = torch.empty((2, 4, 3), dtype=torch.double).uniform_()
    if test_case == 'ratio':
        return dict(
            constructor=lambda: nn.FractionalMaxPool3d(
                2, output_ratio=0.5, _random_samples=random_samples),
            cpp_constructor_args='''torch::nn::FractionalMaxPool3dOptions(2)
                                    .output_ratio(0.5)
                                    ._random_samples(random_samples)''',
            input_size=(2, 4, 5, 5, 5),
            cpp_var_map={'random_samples': random_samples},
            fullname='FractionalMaxPool3d_ratio')
    elif test_case == 'size':
        return dict(
            constructor=lambda: nn.FractionalMaxPool3d((2, 2, 2), output_size=(
                4, 4, 4), _random_samples=random_samples),
            cpp_constructor_args='''torch::nn::FractionalMaxPool3dOptions({2, 2, 2})
                                    .output_size(std::vector<int64_t>({4, 4, 4}))
                                    ._random_samples(random_samples)''',
            input_size=(2, 4, 7, 7, 7),
            cpp_var_map={'random_samples': random_samples},
            fullname='FractionalMaxPool3d_size')
    elif test_case == 'asymsize':
        return dict(
            constructor=lambda: nn.FractionalMaxPool3d((4, 2, 3), output_size=(
                10, 3, 2), _random_samples=random_samples),
            cpp_constructor_args='''torch::nn::FractionalMaxPool3dOptions({4, 2, 3})
                                    .output_size(std::vector<int64_t>({10, 3, 2}))
                                    ._random_samples(random_samples)''',
            input_size=(2, 4, 16, 7, 5),
            cpp_var_map={'random_samples': random_samples},
            fullname='FractionalMaxPool3d_asymsize')


new_module_tests = [
    poissonnllloss_no_reduce_test(),
    bceloss_no_reduce_test(),
    bceloss_weights_no_reduce_test(),
    bce_with_logistic_legacy_enum_test(),
    bce_with_logistic_no_reduce_test(),
    bceloss_no_reduce_scalar_test(),
    bceloss_weights_no_reduce_scalar_test(),
    bce_with_logistic_no_reduce_scalar_test(),
    kldivloss_with_target_no_reduce_test(),
    kldivloss_no_reduce_test(),
    kldivloss_no_reduce_scalar_test(),
    kldivloss_with_log_target_no_reduce_test(),
    kldivloss_no_reduce_log_target_test(),
    kldivloss_no_reduce_scalar_log_target_test(),
    l1loss_no_reduce_test(),
    l1loss_no_reduce_complex_test(),
    l1loss_no_reduce_scalar_test(),
    mseloss_no_reduce_test(),
    mseloss_no_reduce_scalar_test(),
    nllloss_no_reduce_test(),
    nllloss_no_reduce_ignore_index_test(),
    nllloss_no_reduce_weights_test(),
    nllloss_no_reduce_weights_ignore_index_test(),
    nllloss_no_reduce_weights_ignore_index_neg_test(),
    nllloss2d_no_reduce_test(),
    nllloss2d_no_reduce_weights_test(),
    nllloss2d_no_reduce_ignore_index_test(),
    nlllossNd_no_reduce_test(),
    nlllossNd_no_reduce_weights_test(),
    nlllossNd_no_reduce_ignore_index_test(),
    smoothl1loss_no_reduce_test(),
    smoothl1loss_no_reduce_scalar_test(),
    smoothl1loss_beta_test(),
    smoothl1loss_zero_beta_test(),
    huberloss_delta_test(),
    multilabelmarginloss_0d_no_reduce_test(),
    multilabelmarginloss_1d_no_reduce_test(),
    multilabelmarginloss_index_neg_test(),
    multilabelmarginloss_no_reduce_test(),
    hingeembeddingloss_no_reduce_test(),
    hingeembeddingloss_margin_no_reduce_test(),
    softmarginloss_no_reduce_test(),
    multilabelsoftmarginloss_no_reduce_test(),
    multilabelsoftmarginloss_weights_no_reduce_test(),
    multimarginloss_no_reduce_test(),
    multimarginloss_1d_no_reduce_test(),
    multimarginloss_1d_input_0d_target_no_reduce_test(),
    multimarginloss_p_no_reduce_test(),
    multimarginloss_margin_no_reduce_test(),
    multimarginloss_weights_no_reduce_test(),
    fractional_max_pool2d_test('ratio'),
    fractional_max_pool2d_test('size'),
    fractional_max_pool3d_test('ratio'),
    fractional_max_pool3d_test('size'),
    fractional_max_pool3d_test('asymsize'),
    dict(
        module_name='BatchNorm1d',
        constructor_args=(10,),
        cpp_constructor_args='torch::nn::BatchNorm1dOptions(10)',
        input_size=(4, 10),
        cudnn=True,
        check_eval=True,
        desc='affine',
    ),
    dict(
        module_name='BatchNorm1d',
        constructor_args=(5,),
        cpp_constructor_args='torch::nn::BatchNorm1dOptions(5)',
        input_size=(4, 5, 3),
        cudnn=True,
        check_eval=True,
        desc='3d_input',
    ),
    dict(
        module_name='BatchNorm1d',
        constructor_args=(10, 1e-3, None),
        cpp_constructor_args='torch::nn::BatchNorm1dOptions(10).eps(1e-3).momentum(c10::nullopt)',
        input_size=(4, 10),
        cudnn=True,
        check_eval=True,
        desc='affine_simple_average',
    ),
    dict(
        module_name='BatchNorm1d',
        constructor_args=(10, 1e-3, 0.3, False),
        cpp_constructor_args='torch::nn::BatchNorm1dOptions(10).eps(1e-3).momentum(0.3).affine(false)',
        input_size=(4, 10),
        cudnn=True,
        check_eval=True,
        desc='not_affine',
    ),
    dict(
        module_name='BatchNorm1d',
        constructor_args=(10, 1e-3, 0.3, True, False),
        cpp_constructor_args='''torch::nn::BatchNorm1dOptions(10)
                                .eps(1e-3).momentum(0.3).affine(true).track_running_stats(false)''',
        input_size=(4, 10),
        cudnn=True,
        check_eval=True,
        desc='not_tracking_stats',
    ),
    dict(
        module_name='BatchNorm1d',
        constructor_args=(5, 1e-3, 0.3, False),
        cpp_constructor_args='torch::nn::BatchNorm1dOptions(5).eps(1e-3).momentum(0.3).affine(false)',
        input_size=(4, 5, 3),
        cudnn=True,
        check_eval=True,
        desc='3d_input_not_affine',
    ),
    dict(
        module_name='BatchNorm1d',
        constructor_args=(5, 1e-3, 0.3, False),
        cpp_constructor_args='torch::nn::BatchNorm1dOptions(5).eps(1e-3).momentum(0.3).affine(false)',
        input_size=(0, 5, 9),
        cudnn=True,
        check_eval=True,
        desc='zero_batch',
    ),
    dict(
        module_name='BatchNorm2d',
        constructor_args=(3,),
        cpp_constructor_args='torch::nn::BatchNorm2dOptions(3)',
        input_size=(2, 3, 6, 6),
        cudnn=True,
        check_eval=True,
    ),
    dict(
        module_name='BatchNorm2d',
        constructor_args=(3, 1e-3, None),
        cpp_constructor_args='torch::nn::BatchNorm2dOptions(3).eps(1e-3).momentum(c10::nullopt)',
        input_size=(2, 3, 6, 6),
        cudnn=True,
        check_eval=True,
        desc='2d_simple_average',
    ),
    dict(
        module_name='BatchNorm2d',
        constructor_args=(3, 1e-3, 0.8),
        cpp_constructor_args='torch::nn::BatchNorm2dOptions(3).eps(1e-3).momentum(0.8)',
        input_size=(2, 3, 6, 6),
        cudnn=True,
        check_eval=True,
        desc='momentum',
    ),
    dict(
        module_name='BatchNorm2d',
        constructor_args=(3, 1e-3, 0.8, False),
        cpp_constructor_args='torch::nn::BatchNorm2dOptions(3).eps(1e-3).momentum(0.8).affine(false)',
        input_size=(2, 3, 6, 6),
        cudnn=True,
        check_eval=True,
        desc='not_affine',
    ),
    dict(
        module_name='BatchNorm2d',
        constructor_args=(3, 1e-3, 0.8, True, False),
        cpp_constructor_args='''torch::nn::BatchNorm2dOptions(3)
                                .eps(1e-3).momentum(0.8).affine(true).track_running_stats(false)''',
        input_size=(2, 3, 6, 6),
        cudnn=True,
        check_eval=True,
        desc='not_tracking_stats',
    ),
    dict(
        module_name='BatchNorm2d',
        constructor_args=(5, 1e-3, 0.3, False),
        cpp_constructor_args='torch::nn::BatchNorm2dOptions(5).eps(1e-3).momentum(0.3).affine(false)',
        input_size=(0, 5, 2, 2),
        cudnn=True,
        check_eval=True,
        desc='zero_batch',
    ),
    dict(
        module_name='BatchNorm3d',
        constructor_args=(3,),
        cpp_constructor_args='torch::nn::BatchNorm3dOptions(3)',
        input_size=(2, 3, 4, 4, 4),
        cudnn=True,
        check_eval=True,
    ),
    dict(
        module_name='BatchNorm3d',
        constructor_args=(3, 1e-3, None),
        cpp_constructor_args='torch::nn::BatchNorm3dOptions(3).eps(1e-3).momentum(c10::nullopt)',
        input_size=(2, 3, 4, 4, 4),
        cudnn=True,
        check_eval=True,
        desc='3d_simple_average',
    ),
    dict(
        module_name='BatchNorm3d',
        constructor_args=(3, 1e-3, 0.7),
        cpp_constructor_args='torch::nn::BatchNorm3dOptions(3).eps(1e-3).momentum(0.7)',
        input_size=(2, 3, 4, 4, 4),
        cudnn=True,
        check_eval=True,
        desc='momentum',
    ),
    dict(
        module_name='BatchNorm3d',
        constructor_args=(3, 1e-3, 0.7, False),
        cpp_constructor_args='torch::nn::BatchNorm3dOptions(3).eps(1e-3).momentum(0.7).affine(false)',
        input_size=(2, 3, 4, 4, 4),
        cudnn=True,
        check_eval=True,
        desc='not_affine',
    ),
    dict(
        module_name='BatchNorm3d',
        constructor_args=(3, 1e-3, 0.7, True, False),
        cpp_constructor_args='''torch::nn::BatchNorm3dOptions(3)
                                .eps(1e-3).momentum(0.7).affine(true).track_running_stats(false)''',
        input_size=(2, 3, 4, 4, 4),
        cudnn=True,
        check_eval=True,
        desc='not_tracking_stats',
    ),
    dict(
        module_name='BatchNorm3d',
        constructor_args=(5, 1e-3, 0.3, False),
        cpp_constructor_args='torch::nn::BatchNorm3dOptions(5).eps(1e-3).momentum(0.3).affine(false)',
        input_size=(0, 5, 2, 2, 2),
        cudnn=True,
        check_eval=True,
        desc='zero_batch',
    ),
    dict(
        module_name='InstanceNorm1d',
        constructor_args=(3, 1e-3, 0.3),
        cpp_constructor_args='torch::nn::InstanceNorm1dOptions(3).eps(1e-3).momentum(0.3)',
        input_size=(4, 3, 15),
        cudnn=True,
        check_eval=True,
    ),
    dict(
        module_name='InstanceNorm1d',
        constructor_args=(3, 1e-3, 0.3, False, True),
        cpp_constructor_args='''torch::nn::InstanceNorm1dOptions(3)
                                .eps(1e-3).momentum(0.3).affine(false).track_running_stats(true)''',
        input_size=(4, 3, 15),
        cudnn=True,
        check_eval=True,
        desc='tracking_stats',
    ),
    dict(
        module_name='InstanceNorm2d',
        constructor_args=(3, 1e-3, 0.3),
        cpp_constructor_args='torch::nn::InstanceNorm2dOptions(3).eps(1e-3).momentum(0.3)',
        input_size=(2, 3, 6, 6),
        cudnn=True,
        check_eval=True,
    ),
    dict(
        module_name='InstanceNorm2d',
        constructor_args=(3, 1e-3, 0.3, False, True),
        cpp_constructor_args='''torch::nn::InstanceNorm2dOptions(3)
                                .eps(1e-3).momentum(0.3).affine(false).track_running_stats(true)''',
        input_size=(2, 3, 6, 6),
        cudnn=True,
        check_eval=True,
        desc='tracking_stats',
    ),
    dict(
        module_name='InstanceNorm3d',
        constructor_args=(3, 1e-3, 0.3),
        cpp_constructor_args='torch::nn::InstanceNorm3dOptions(3).eps(1e-3).momentum(0.3)',
        input_size=(2, 3, 4, 4, 4),
        cudnn=True,
        check_eval=True,
    ),
    dict(
        module_name='InstanceNorm3d',
        constructor_args=(3, 1e-3, 0.3, False, True),
        cpp_constructor_args='''torch::nn::InstanceNorm3dOptions(3)
                                .eps(1e-3).momentum(0.3).affine(false).track_running_stats(true)''',
        input_size=(2, 3, 4, 4, 4),
        cudnn=True,
        check_eval=True,
        desc='tracking_stats',
    ),
    dict(
        module_name='LayerNorm',
        constructor_args=([5], 1e-3),
        cpp_constructor_args='torch::nn::LayerNormOptions({5}).eps(1e-3)',
        input_size=(4, 5, 5),
        cudnn=True,
        check_eval=True,
        desc='1d_elementwise_affine',
    ),
    dict(
        module_name='LayerNorm',
        constructor_args=([5], 1e-3, False),
        cpp_constructor_args='torch::nn::LayerNormOptions({5}).eps(1e-3).elementwise_affine(false)',
        input_size=(4, 5, 5),
        cudnn=True,
        check_eval=True,
        desc='1d_no_elementwise_affine',
    ),
    dict(
        module_name='LayerNorm',
        constructor_args=([2, 2, 5], 1e-3),
        cpp_constructor_args='torch::nn::LayerNormOptions({2, 2, 5}).eps(1e-3)',
        input_size=(4, 2, 2, 5),
        cudnn=True,
        check_eval=True,
        desc='3d_elementwise_affine',
    ),
    dict(
        module_name='LayerNorm',
        constructor_args=([2, 2, 5], 1e-3, False),
        cpp_constructor_args='torch::nn::LayerNormOptions({2, 2, 5}).eps(1e-3).elementwise_affine(false)',
        input_size=(4, 2, 2, 5),
        cudnn=True,
        check_eval=True,
        desc='3d_no_elementwise_affine',
    ),
    dict(
        module_name='LayerNorm',
        constructor_args=([5], 1e-3),
        cpp_constructor_args='torch::nn::LayerNormOptions({5}).eps(1e-3)',
        input_size=(0, 5),
        cudnn=True,
        check_eval=True,
        desc='1d_empty_elementwise_affine',
    ),
    dict(
        module_name='GroupNorm',
        constructor_args=(3, 6, 1e-3),
        cpp_constructor_args='torch::nn::GroupNormOptions(3, 6).eps(1e-3)',
        input_size=(4, 6, 5),
        cudnn=True,
        check_eval=True,
        check_bfloat16=True,
        desc='1d_affine',
    ),
    dict(
        module_name='GroupNorm',
        constructor_args=(3, 12, 1e-3),
        cpp_constructor_args='torch::nn::GroupNormOptions(3, 12).eps(1e-3)',
        input_size=(4, 12),
        cudnn=True,
        check_eval=True,
        check_bfloat16=True,
        desc='1d_affine_GN',
    ),
    dict(
        module_name='GroupNorm',
        constructor_args=(1, 6, 1e-3),
        cpp_constructor_args='torch::nn::GroupNormOptions(1, 6).eps(1e-3)',
        input_size=(150, 6),
        cudnn=True,
        check_eval=True,
        desc='1d_affine_large_batch',  # For large batch_size
        check_bfloat16=True,
        test_cpu=False,
    ),
    dict(
        module_name='GroupNorm',
        constructor_args=(5, 5, 1e-3, False),
        cpp_constructor_args='torch::nn::GroupNormOptions(5, 5).eps(1e-3).affine(false)',
        input_size=(4, 5, 5),
        cudnn=True,
        check_eval=True,
        check_bfloat16=True,
        desc='1d_no_affine_IN',  # this setting is equivalent with InstanceNormi
    ),
    dict(
        module_name='GroupNorm',
        constructor_args=(1, 10, 1e-3, False),
        cpp_constructor_args='torch::nn::GroupNormOptions(1, 10).eps(1e-3).affine(false)',
        input_size=(4, 10),
        cudnn=True,
        check_eval=True,
        check_bfloat16=True,
        desc='1d_no_affine_LN',  # this setting is equivalent with LayerNorm
    ),
    dict(
        module_name='GroupNorm',
        constructor_args=(3, 6, 1e-3),
        cpp_constructor_args='torch::nn::GroupNormOptions(3, 6).eps(1e-3)',
        input_size=(4, 6, 2, 3),
        cudnn=True,
        check_eval=True,
        check_bfloat16=True,
        desc='2d_affine',
    ),
    dict(
        module_name='GroupNorm',
        constructor_args=(3, 6, 1e-3),
        cpp_constructor_args='torch::nn::GroupNormOptions(3, 6).eps(1e-3)',
        input_size=(4, 6, 28, 28),
        cudnn=True,
        check_eval=True,
        check_bfloat16=True,
        desc='2d_affine_large_feature',
        test_cpu=False,
    ),
    dict(
        module_name='GroupNorm',
        constructor_args=(3, 3, 1e-3, False),
        cpp_constructor_args='torch::nn::GroupNormOptions(3, 3).eps(1e-3).affine(false)',
        input_size=(4, 3, 2, 3),
        cudnn=True,
        check_eval=True,
        check_bfloat16=True,
        desc='2d_no_affine_IN',  # this setting is equivalent with InstanceNorm
    ),
    dict(
        module_name='GroupNorm',
        constructor_args=(1, 3, 1e-3, False),
        cpp_constructor_args='torch::nn::GroupNormOptions(1, 3).eps(1e-3).affine(false)',
        input_size=(4, 3, 2, 3),
        cudnn=True,
        check_eval=True,
        check_bfloat16=True,
        desc='2d_no_affine_LN',  # this setting is equivalent with LayerNorm
    ),
    dict(
        module_name='Conv1d',
        constructor_args=(4, 5, 3),
        cpp_constructor_args='torch::nn::Conv1dOptions(4, 5, 3)',
        input_size=(2, 4, 10),
        cudnn=True,
        with_tf32=True,
        tf32_precision=0.005,
    ),
    dict(
        module_name='Conv1d',
        constructor_args=(4, 5, 3, 2),
        cpp_constructor_args='torch::nn::Conv1dOptions(4, 5, 3).stride(2)',
        input_size=(2, 4, 10),
        cudnn=True,
        desc='stride',
        with_tf32=True,
        tf32_precision=0.005,
    ),
    dict(
        module_name='Conv1d',
        constructor_args=(4, 5, 3, 1, 1),
        cpp_constructor_args='torch::nn::Conv1dOptions(4, 5, 3).stride(1).padding(1)',
        input_size=(2, 4, 10),
        cudnn=True,
        desc='pad1',
        with_tf32=True,
        tf32_precision=0.01,
    ),
    dict(
        module_name='Conv1d',
        constructor_args=(4, 5, 5, 1, 2),
        cpp_constructor_args='torch::nn::Conv1dOptions(4, 5, 5).stride(1).padding(2)',
        input_size=(2, 4, 10),
        cudnn=True,
        desc='pad2',
        with_tf32=True,
        tf32_precision=0.005,
    ),
    dict(
        module_name='Conv1d',
        constructor_args=(4, 4, 3, 1, 1),
        cpp_constructor_args='torch::nn::Conv1dOptions(4, 4, 3).stride(1).padding(1)',
        input_size=(1, 4, 1),
        cudnn=True,
        desc='pad1size1',
        with_tf32=True,
        tf32_precision=0.005,
    ),
    dict(
        module_name='Conv1d',
        constructor_args=(4, 4, 5, 1, 2),
        cpp_constructor_args='torch::nn::Conv1dOptions(4, 4, 5).stride(1).padding(2)',
        input_size=(1, 4, 1),
        cudnn=True,
        desc='pad2size1',
        with_tf32=True,
        tf32_precision=0.005,
    ),
    dict(
        module_name='Conv1d',
        constructor_args=(4, 5, 3),
        cpp_constructor_args='torch::nn::Conv1dOptions(4, 5, 3)',
        input_size=(0, 4, 10),
        cudnn=True,
        desc='zero_batch',
        with_tf32=True,
        tf32_precision=0.005,
    ),
    dict(
        fullname='Conv1d_dilated',
        constructor=lambda: nn.Conv1d(4, 5, kernel_size=3, dilation=2),
        cpp_constructor_args='torch::nn::Conv1dOptions(4, 5, 3).dilation(2)',
        input_size=(2, 4, 10),
        with_tf32=True,
        tf32_precision=0.005,
    ),
    dict(
        fullname='Conv1d_groups',
        constructor=lambda: nn.Conv1d(4, 6, kernel_size=3, groups=2),
        cpp_constructor_args='torch::nn::Conv1dOptions(4, 6, 3).groups(2)',
        input_size=(2, 4, 6),
        cudnn=True,
        with_tf32=True,
        tf32_precision=0.005,
    ),
    dict(
        fullname='Conv1d_pad_valid',
        constructor=lambda: nn.Conv1d(4, 5, 3, padding="valid"),
        cpp_constructor_args='torch::nn::Conv1dOptions(4, 5, 3).padding(torch::kValid)',
        input_size=(2, 4, 10),
        cudnn=True,
        with_tf32=True,
        tf32_precision=0.005,
    ),
    dict(
        fullname='Conv1d_pad_same',
        constructor=lambda: nn.Conv1d(4, 5, 3, padding="same"),
        cpp_constructor_args='torch::nn::Conv1dOptions(4, 5, 3).padding(torch::kSame)',
        input_size=(2, 4, 10),
        cudnn=True,
        with_tf32=True,
        tf32_precision=0.005,
    ),
    dict(
        fullname='Conv1d_pad_same2',
        constructor=lambda: nn.Conv1d(4, 5, 4, padding="same"),
        cpp_constructor_args='torch::nn::Conv1dOptions(4, 5, 4).padding(torch::kSame)',
        input_size=(2, 4, 10),
        cudnn=True,
        with_tf32=True,
        tf32_precision=0.005,
    ),
    dict(
        fullname='Conv1d_pad_same_dilated',
        constructor=lambda: nn.Conv1d(4, 5, 4, padding="same", dilation=2),
        cpp_constructor_args='torch::nn::Conv1dOptions(4, 5, 3).padding(torch::kSame).dilation(2)',
        input_size=(2, 4, 10),
        cudnn=True,
        with_tf32=True,
        tf32_precision=0.005,
    ),
    dict(
        fullname='ConvTranspose1d',
        constructor=lambda: nn.ConvTranspose1d(3, 4, kernel_size=3, stride=(3,), padding=1, output_padding=(1,)),
        cpp_constructor_args='torch::nn::ConvTranspose1dOptions(3, 4, 3).stride(3).padding(1).output_padding(1)',
        cudnn=True,
        input_size=(1, 3, 7),
        with_tf32=True,
        tf32_precision=0.005,
    ),
    dict(
        module_name='ConvTranspose1d',
        constructor_args=(3, 4, 3, 2, 1, 1, 1, False),
        cpp_constructor_args='''torch::nn::ConvTranspose1dOptions(3, 4, 3)
                                .stride(2).padding(1).output_padding(1).groups(1).bias(false)''',
        input_size=(1, 3, 6),
        cudnn=True,
        desc='no_bias',
        with_tf32=True,
        tf32_precision=0.005,
    ),
    dict(
        module_name='ConvTranspose1d',
        constructor_args=(3, 4, 3, 2, 1, 1, 1, True, 2),
        cpp_constructor_args='''torch::nn::ConvTranspose1dOptions(3, 4, 3)
                                .stride(2).padding(1).output_padding(1).groups(1).bias(true).dilation(2)''',
        input_size=(1, 3, 6),
        cudnn=True,
        desc='dilated',
        with_tf32=True,
        tf32_precision=0.005,
    ),
    dict(
        fullname='ConvTranspose1d_groups',
        constructor=lambda: nn.ConvTranspose1d(4, 6, 3, stride=(3,), padding=1, output_padding=(1,), groups=2),
        cpp_constructor_args='''torch::nn::ConvTranspose1dOptions(4, 6, 3)
                                .stride(3).padding(1).output_padding(1).groups(2)''',
        cudnn=True,
        input_size=(2, 4, 7),
        with_tf32=True,
        tf32_precision=0.005,
    ),
    dict(
        module_name='MaxPool1d',
        constructor_args=(4,),
        cpp_constructor_args='torch::nn::MaxPool1dOptions(4)',
        input_size=(2, 10, 4),
    ),
    dict(
        module_name='MaxPool1d',
        constructor_args=(4, 4),
        cpp_constructor_args='torch::nn::MaxPool1dOptions(4).stride(4)',
        input_size=(2, 10, 4),
        desc='stride',
    ),
    dict(
        module_name='Conv2d',
        constructor_args=(3, 4, (3, 2)),
        cpp_constructor_args='torch::nn::Conv2dOptions(3, 4, {3, 2})',
        input_size=(2, 3, 7, 5),
        cudnn=True,
        check_with_long_tensor=True,
        with_tf32=True,
    ),
    dict(
        module_name='Conv2d',
        constructor_args=(3, 4, (3, 3), (2, 2)),
        cpp_constructor_args='torch::nn::Conv2dOptions(3, 4, {3, 3}).stride({2, 2})',
        input_size=(2, 3, 6, 6),
        cudnn=True,
        desc='strided',
        check_with_long_tensor=True,
        with_tf32=True,
        tf32_precision=0.005,
    ),
    dict(
        module_name='Conv2d',
        constructor_args=(3, 4, (3, 3), (2, 2), (1, 1)),
        cpp_constructor_args='torch::nn::Conv2dOptions(3, 4, {3, 3}).stride({2, 2}).padding({1, 1})',
        input_size=(2, 3, 6, 6),
        cudnn=True,
        desc='padding',
        check_with_long_tensor=True,
        with_tf32=True,
        tf32_precision=0.005,
    ),
    dict(
        module_name='Conv2d',
        constructor_args=(3, 2, (3, 3), (2, 2), (1, 1), (2, 2)),
        cpp_constructor_args='torch::nn::Conv2dOptions(3, 2, {3, 3}).stride({2, 2}).padding({1, 1}).dilation({2, 2})',
        input_size=(2, 3, 8, 8),
        cudnn=True,
        desc='dilated',
        check_with_long_tensor=True,
        with_tf32=True,
        tf32_precision=0.005,
    ),
    dict(
        module_name='Conv2d',
        constructor_args=(3, 4, (3, 2), 1, 0, 1, 1, False),
        cpp_constructor_args='''torch::nn::Conv2dOptions(3, 4, {3, 2})
                                .stride(1).padding(0).dilation(1).groups(1).bias(false)''',
        input_size=(2, 3, 6, 5),
        cudnn=True,
        desc='no_bias',
        check_with_long_tensor=True,
        with_tf32=True,
    ),
    dict(
        module_name='Conv2d',
        constructor_args=(3, 4, (3, 2)),
        cpp_constructor_args='torch::nn::Conv2dOptions(3, 4, {3, 2})',
        input_size=(0, 3, 7, 5),
        cudnn=True,
        desc='zero_batch',
        check_with_long_tensor=True,
        with_tf32=True,
    ),
    dict(
        fullname='Conv2d_groups',
        constructor=lambda: nn.Conv2d(4, 6, (3, 2), groups=2),
        cpp_constructor_args='torch::nn::Conv2dOptions(4, 6, {3, 2}).groups(2)',
        input_size=(2, 4, 6, 5),
        cudnn=True,
        check_with_long_tensor=True,
        with_tf32=True,
    ),
    dict(
        fullname='Conv2d_groups_thnn',
        constructor=lambda: nn.Conv2d(4, 6, (3, 2), groups=2),
        cpp_constructor_args='torch::nn::Conv2dOptions(4, 6, {3, 2}).groups(2)',
        input_size=(2, 4, 6, 5),
        check_with_long_tensor=True,
        with_tf32=True,
    ),
    dict(
        fullname='Conv2d_pad_valid',
        constructor=lambda: nn.Conv2d(2, 4, (3, 4), padding="valid"),
        cpp_constructor_args='torch::nn::Conv2dOptions(2, 4, {3, 4}).padding(torch::kValid)',
        input_size=(2, 2, 6, 5),
        cudnn=True,
        with_tf32=True,
        tf32_precision=0.005,
    ),
    dict(
        fullname='Conv2d_pad_same',
        constructor=lambda: nn.Conv2d(2, 4, (3, 4), padding="same"),
        cpp_constructor_args='torch::nn::Conv2dOptions(2, 4, {3, 4}).padding(torch::kSame)',
        input_size=(2, 2, 6, 5),
        cudnn=True,
        with_tf32=True,
        tf32_precision=0.005,
    ),
    dict(
        fullname='Conv2d_pad_same_dilated',
        constructor=lambda: nn.Conv2d(2, 4, (3, 4), padding="same", dilation=2),
        cpp_constructor_args='torch::nn::Conv2dOptions(2, 4, {3, 4}).padding(torch::kSame).dilation(2)',
        input_size=(2, 2, 6, 5),
        cudnn=True,
        with_tf32=True,
        tf32_precision=0.005,
    ),
    dict(
        module_name='ConvTranspose2d',
        constructor_args=(3, 4, 3, (3, 2), 1, (1, 1)),
        cpp_constructor_args='''torch::nn::ConvTranspose2dOptions(3, 4, 3)
                                .stride({3, 2}).padding(1).output_padding({1, 1})''',
        cudnn=True,
        input_size=(1, 3, 7, 6),
        check_with_long_tensor=True,
        with_tf32=True,
        tf32_precision=0.01,
    ),
    dict(
        module_name='ConvTranspose2d',
        constructor_args=(3, 4, 3, (2, 3), 1, (1, 1), 1, False, (2, 2)),
        cpp_constructor_args='''torch::nn::ConvTranspose2dOptions(3, 4, 3)
                                .stride({2, 3})
                                .padding(1)
                                .output_padding({1, 1})
                                .groups(1)
                                .bias(false)
                                .dilation({2, 2})''',
        input_size=(1, 3, 6, 7),
        cudnn=True,
        desc='dilated',
        check_with_long_tensor=True,
        with_tf32=True,
        tf32_precision=0.005,
    ),
    dict(
        module_name='ConvTranspose2d',
        constructor_args=(3, 4, 3, (2, 3), 1, (1, 1), 1, False),
        cpp_constructor_args='''torch::nn::ConvTranspose2dOptions(3, 4, 3)
                                .stride({2, 3}).padding(1).output_padding({1, 1}).groups(1).bias(false)''',
        input_size=(1, 3, 6, 7),
        cudnn=True,
        desc='no_bias',
        check_with_long_tensor=True,
        with_tf32=True,
        tf32_precision=0.005,
    ),
    dict(
        fullname='ConvTranspose2d_groups',
        constructor=lambda: nn.ConvTranspose2d(2, 4, (2, 3), groups=2),
        cpp_constructor_args='torch::nn::ConvTranspose2dOptions(2, 4, {2, 3}).groups(2)',
        input_size=(1, 2, 4, 5),
        cudnn=True,
        check_with_long_tensor=True,
        with_tf32=True,
        tf32_precision=0.01,
    ),
    dict(
        fullname='Conv2d_depthwise',
        constructor=lambda: nn.Conv2d(4, 4, (3, 3), groups=4),
        cpp_constructor_args='torch::nn::Conv2dOptions(4, 4, {3, 3}).groups(4)',
        input_size=(2, 4, 6, 6),
        with_tf32=True,
        tf32_precision=0.005,
    ),
    dict(
        fullname='Conv2d_depthwise_with_multiplier',
        constructor=lambda: nn.Conv2d(4, 8, (3, 3), groups=4),
        cpp_constructor_args='torch::nn::Conv2dOptions(4, 8, {3, 3}).groups(4)',
        input_size=(2, 4, 6, 6),
        with_tf32=True,
        tf32_precision=0.005,
    ),
    dict(
        fullname='Conv2d_depthwise_strided',
        constructor=lambda: nn.Conv2d(4, 4, (3, 3), stride=(2, 2), groups=4),
        cpp_constructor_args='torch::nn::Conv2dOptions(4, 4, {3, 3}).stride({2, 2}).groups(4)',
        input_size=(2, 4, 6, 6),
        with_tf32=True,
        tf32_precision=0.005,
    ),
    dict(
        fullname='Conv2d_depthwise_padded',
        constructor=lambda: nn.Conv2d(4, 4, (3, 3), padding=(1, 1), groups=4),
        cpp_constructor_args='torch::nn::Conv2dOptions(4, 4, {3, 3}).padding({1, 1}).groups(4)',
        input_size=(2, 4, 6, 6),
        with_tf32=True,
        tf32_precision=0.005,
    ),
    dict(
        fullname='Conv2d_depthwise_dilated',
        constructor=lambda: nn.Conv2d(4, 4, (2, 2), dilation=(2, 2), groups=4),
        cpp_constructor_args='torch::nn::Conv2dOptions(4, 4, {2, 2}).dilation({2, 2}).groups(4)',
        input_size=(2, 4, 5, 5),
        with_tf32=True,
        tf32_precision=0.005,
    ),
    dict(
        module_name='MaxPool2d',
        constructor_args=((3, 3), (2, 2), (1, 1)),
        cpp_constructor_args='torch::nn::MaxPool2dOptions({3, 3}).stride({2, 2}).padding({1, 1})',
        input_size=(3, 7, 7),
        desc='3d_input'
    ),
    dict(
        module_name='MaxPool2d',
        constructor_args=((3, 3), (2, 2), (1, 1)),
        cpp_constructor_args='torch::nn::MaxPool2dOptions({3, 3}).stride({2, 2}).padding({1, 1})',
        input_size=(1, 3, 7, 7),
        check_with_channels_last=True,
        desc='4d_input'
    ),
    dict(
        module_name='AvgPool1d',
        constructor_args=(2,),
        cpp_constructor_args='torch::nn::AvgPool1dOptions(2)',
        input_size=(2, 3, 6),
    ),
    dict(
        module_name='AvgPool1d',
        constructor_args=((2,), (2,)),
        cpp_constructor_args='torch::nn::AvgPool1dOptions(2).stride(2)',
        input_size=(2, 3, 6),
        desc='stride',
    ),
    dict(
        module_name='AvgPool1d',
        constructor_args=(2, 2, 1),
        cpp_constructor_args='torch::nn::AvgPool1dOptions(2).stride(2).padding(1)',
        input_size=(2, 3, 6),
        desc='stride_pad',
    ),
    dict(
        module_name='AvgPool2d',
        constructor_args=((2, 2),),
        cpp_constructor_args='torch::nn::AvgPool2dOptions({2, 2})',
        input_size=(2, 3, 6, 6),
    ),
    dict(
        module_name='AvgPool2d',
        constructor_args=((2, 2), (2, 2)),
        cpp_constructor_args='torch::nn::AvgPool2dOptions({2, 2}).stride({2, 2})',
        input_size=(2, 3, 6, 6),
        desc='stride',
    ),
    dict(
        module_name='AvgPool2d',
        constructor_args=((2, 2), (2, 2), (1, 1)),
        cpp_constructor_args='torch::nn::AvgPool2dOptions({2, 2}).stride({2, 2}).padding({1, 1})',
        input_size=(2, 3, 6, 6),
        desc='stride_pad',
    ),
    dict(
        fullname='AvgPool2d_divisor',
        constructor=lambda: nn.AvgPool2d((2, 2), divisor_override=1),
        cpp_constructor_args='torch::nn::AvgPool2dOptions({2, 2}).divisor_override(1)',
        input_size=(2, 3, 6, 6),
        check_with_long_tensor=True,
    ),
    dict(
        fullname='AvgPool2d_divisor_stride',
        constructor=lambda: nn.AvgPool2d((2, 2), (2, 2), divisor_override=1),
        cpp_constructor_args='torch::nn::AvgPool2dOptions({2, 2}).stride({2, 2}).divisor_override(1)',
        input_size=(2, 3, 6, 6),
        check_with_long_tensor=True,
    ),
    dict(
        fullname='AvgPool2d_divisor_stride_pad',
        constructor=lambda: nn.AvgPool2d((2, 2), (2, 2), (1, 1), divisor_override=1),
        cpp_constructor_args='torch::nn::AvgPool2dOptions({2, 2}).stride({2, 2}).padding({1, 1}).divisor_override(1)',
        input_size=(2, 3, 6, 6),
        check_with_long_tensor=True,
    ),
    dict(
        module_name='LPPool2d',
        constructor_args=(2, 2, 2),
        cpp_constructor_args='torch::nn::LPPool2dOptions(2, 2).stride(2)',
        input_size=(1, 3, 7, 7),
    ),
    dict(
        module_name='LPPool2d',
        constructor_args=(1.5, 2),
        cpp_constructor_args='torch::nn::LPPool2dOptions(1.5, 2)',
        input_fn=lambda: torch.rand(1, 3, 7, 7),
        desc='norm',
    ),
    dict(
        module_name='LPPool1d',
        constructor_args=(1.5, 2),
        cpp_constructor_args='torch::nn::LPPool1dOptions(1.5, 2)',
        input_fn=lambda: torch.rand(1, 3, 7),
        desc='norm',
    ),
    dict(
        module_name='LPPool1d',
        constructor_args=(2, 2, 3),
        cpp_constructor_args='torch::nn::LPPool1dOptions(2, 2).stride(3)',
        input_size=(1, 3, 7),
    ),
    dict(
        module_name='LocalResponseNorm',
        constructor_args=(3, ),
        cpp_constructor_args='torch::nn::LocalResponseNormOptions(3)',
        input_size=(1, 5, 7),
        desc='1d',
    ),
    dict(
        module_name='LocalResponseNorm',
        constructor_args=(2, ),
        cpp_constructor_args='torch::nn::LocalResponseNormOptions(2)',
        input_size=(1, 5, 7, 7),
        desc='2d_uneven_pad',
    ),
    dict(
        module_name='LocalResponseNorm',
        constructor_args=(1, 1., 0.5, 2.),
        cpp_constructor_args='torch::nn::LocalResponseNormOptions(1).alpha(1.).beta(0.5).k(2.)',
        input_size=(1, 5, 7, 7, 7),
        desc='3d_custom_params',
    ),
    dict(
        module_name='ReflectionPad1d',
        constructor_args=((1, 2),),
        cpp_constructor_args='torch::nn::ReflectionPad1dOptions({1, 2})',
        input_size=(2, 3, 8),
    ),
    dict(
        module_name='ReflectionPad1d',
        constructor_args=((1, 2),),
        cpp_constructor_args='torch::nn::ReflectionPad1dOptions({1, 2})',
        input_fn=lambda: torch.rand(2, 3, 8, dtype=torch.complex128, requires_grad=True),
        skip_half=True,
        desc='complex'
<<<<<<< HEAD
    ),
    dict(
        module_name='ReflectionPad1d',
        constructor_args=((1, 2),),
        cpp_constructor_args='torch::nn::ReflectionPad1dOptions({1, 2})',
        input_size=(2, 3, 8),
        desc='alert_nondeterministic',
        test_cpu=False,
        decorator=expectedAlertNondeterministic('reflection_pad1d_backward_cuda', fn_has_device_arg=False)
=======
>>>>>>> 98fcdb80
    ),
    dict(
        module_name='ReflectionPad2d',
        constructor_args=((1, 2, 3, 4),),
        cpp_constructor_args='torch::nn::ReflectionPad2dOptions({1, 2, 3, 4})',
        input_size=(2, 3, 8, 8),
    ),
    dict(
        module_name='ReflectionPad2d',
        constructor_args=((1, 2, 3, 4),),
        cpp_constructor_args='torch::nn::ReflectionPad2dOptions({1, 2, 3, 4})',
        input_fn=lambda: torch.rand(2, 3, 8, 8, dtype=torch.complex128, requires_grad=True),
        skip_half=True,
        desc='complex'
<<<<<<< HEAD
    ),
    dict(
        module_name='ReflectionPad2d',
        constructor_args=((1, 2, 3, 4),),
        cpp_constructor_args='torch::nn::ReflectionPad2dOptions({1, 2, 3, 4})',
        input_size=(2, 3, 8, 8),
        desc='alert_nondeterministic',
        test_cpu=False,
        decorator=expectedAlertNondeterministic('reflection_pad2d_backward_cuda', fn_has_device_arg=False)
=======
>>>>>>> 98fcdb80
    ),
    dict(
        module_name='ReplicationPad1d',
        constructor_args=((1, 2),),
        cpp_constructor_args='torch::nn::ReplicationPad1dOptions({1, 2})',
        input_size=(2, 3, 4),
    ),
    dict(
        module_name='ReplicationPad1d',
        constructor_args=((1, 2),),
        cpp_constructor_args='torch::nn::ReplicationPad1dOptions({1, 2})',
        input_fn=lambda: torch.rand(2, 3, 4, dtype=torch.complex128, requires_grad=True),
        skip_half=True,
        desc='complex'
<<<<<<< HEAD
    ),
    dict(
        module_name='ReplicationPad1d',
        constructor_args=((1, 2),),
        cpp_constructor_args='torch::nn::ReplicationPad1dOptions({1, 2})',
        input_size=(2, 3, 4),
        desc='alert_nondeterministic',
        test_cpu=False,
        decorator=expectedAlertNondeterministic('replication_pad1d_backward_cuda', fn_has_device_arg=False)
=======
>>>>>>> 98fcdb80
    ),
    dict(
        module_name='ReplicationPad2d',
        constructor_args=((1, 2, 3, 4),),
        cpp_constructor_args='torch::nn::ReplicationPad2dOptions({1, 2, 3, 4})',
        input_size=(2, 3, 4, 4),
    ),
    dict(
        module_name='ReplicationPad2d',
        constructor_args=((1, 2, 3, 4),),
        cpp_constructor_args='torch::nn::ReplicationPad2dOptions({1, 2, 3, 4})',
        input_fn=lambda: torch.rand(2, 3, 4, 4, dtype=torch.complex128, requires_grad=True),
        skip_half=True,
        desc='complex'
<<<<<<< HEAD
    ),
    dict(
        module_name='ReplicationPad2d',
        constructor_args=((1, 2, 3, 4),),
        cpp_constructor_args='torch::nn::ReplicationPad2dOptions({1, 2, 3, 4})',
        input_size=(2, 3, 4, 4),
        desc='alert_nondeterministic',
        test_cpu=False,
        decorator=expectedAlertNondeterministic('replication_pad2d_backward_cuda', fn_has_device_arg=False)
=======
>>>>>>> 98fcdb80
    ),
    dict(
        module_name='ZeroPad2d',
        constructor_args=((1, 2, 3, 4),),
        cpp_constructor_args='torch::nn::ZeroPad2dOptions({1, 2, 3, 4})',
        input_size=(2, 3, 4, 4),
    ),
    dict(
        module_name='ZeroPad2d',
        constructor_args=((1, 2, 3, 4),),
        cpp_constructor_args='torch::nn::ZeroPad2dOptions({1, 2, 3, 4})',
        input_fn=lambda: torch.rand(2, 3, 4, 4, dtype=torch.complex128, requires_grad=True),
        skip_half=True,
        desc='complex'
    ),
    dict(
        module_name='ZeroPad2d',
        constructor_args=((-1, -1, -1, -2),),
        cpp_constructor_args='torch::nn::ZeroPad2dOptions({-1, -1, -1, -2})',
        input_size=(2, 3, 4, 4),
        desc='negative_dims'
    ),
    dict(
        module_name='ConstantPad1d',
        constructor_args=((1, 2), 2.),
        cpp_constructor_args='torch::nn::ConstantPad1dOptions({1, 2}, 2.)',
        input_size=(2, 3, 4),
    ),
    dict(
        module_name='ConstantPad1d',
        constructor_args=((1, 2), 2.),
        cpp_constructor_args='torch::nn::ConstantPad1dOptions({1, 2}, 2.)',
        input_fn=lambda: torch.rand(2, 3, 4, dtype=torch.complex128, requires_grad=True),
        skip_half=True,
        desc='complex'
    ),
    dict(
        module_name='ConstantPad2d',
        constructor_args=((1, 2, 3, 4), 2.),
        cpp_constructor_args='torch::nn::ConstantPad2dOptions({1, 2, 3, 4}, 2.)',
        input_size=(2, 3, 4, 4),
    ),
    dict(
        module_name='ConstantPad2d',
        constructor_args=((1, 2, 3, 4), 2.),
        cpp_constructor_args='torch::nn::ConstantPad2dOptions({1, 2, 3, 4}, 2.)',
        input_fn=lambda: torch.rand(2, 3, 4, 4, dtype=torch.complex128, requires_grad=True),
        skip_half=True,
        desc='complex'
    ),
    dict(
        module_name='ConstantPad3d',
        constructor_args=((1, 2, 3, 4, 1, 0), 2.),
        cpp_constructor_args='torch::nn::ConstantPad3dOptions({1, 2, 3, 4, 1, 0}, 2.)',
        input_size=(2, 3, 4, 4, 5),
    ),
    dict(
        module_name='ConstantPad3d',
        constructor_args=((1, 2, 3, 4, 1, 0), 2.),
        cpp_constructor_args='torch::nn::ConstantPad3dOptions({1, 2, 3, 4, 1, 0}, 2.)',
        input_fn=lambda: torch.rand(2, 3, 4, 4, 5, dtype=torch.complex128, requires_grad=True),
        skip_half=True,
        desc='complex'
    ),
    dict(
        module_name='Conv3d',
        constructor_args=(2, 3, (2, 3, 2)),
        cpp_constructor_args='torch::nn::Conv3dOptions(2, 3, {2, 3, 2})',
        input_size=(1, 2, 4, 5, 4),
        cudnn=True,
        check_with_long_tensor=True,
        with_tf32=True,
        tf32_precision=0.05,
    ),
    dict(
        module_name='Conv3d',
        constructor_args=(2, 3, (2, 3, 4), 1, 0, 1, 1, False),
        cpp_constructor_args='''torch::nn::Conv3dOptions(2, 3, {2, 3, 4})
                                .stride(1).padding(0).dilation(1).groups(1).bias(false)''',
        input_size=(1, 2, 3, 4, 5),
        cudnn=True,
        desc='no_bias',
        check_with_long_tensor=True,
        with_tf32=True,
        tf32_precision=0.05,
    ),
    dict(
        module_name='Conv3d',
        constructor_args=(2, 3, (1, 1, 1), 1, 0, 1, 1, False),
        cpp_constructor_args='''torch::nn::Conv3dOptions(2, 3, {2, 3, 4})
                                .stride(1).padding(0).dilation(1).groups(1).bias(false)''',
        input_size=(1, 2, 3, 4, 5),
        cudnn=True,
        desc='1x1x1_no_bias',
        check_with_long_tensor=False,
        with_tf32=True,
        tf32_precision=0.05,
    ),
    dict(
        module_name='Conv3d',
        constructor_args=(3, 4, 2, 2),
        cpp_constructor_args='torch::nn::Conv3dOptions(3, 4, 2).stride(2)',
        input_size=(2, 3, 5, 5, 5),
        cudnn=True,
        desc='stride',
        check_with_long_tensor=True,
        with_tf32=True,
        tf32_precision=0.05,
    ),
    dict(
        module_name='Conv3d',
        constructor_args=(3, 4, 2, 2, 1),
        cpp_constructor_args='torch::nn::Conv3dOptions(3, 4, 2).stride(2).padding(1)',
        input_size=(2, 3, 5, 5, 5),
        cudnn=True,
        desc='stride_padding',
        check_with_long_tensor=True,
        with_tf32=True,
        tf32_precision=0.05,
    ),
    dict(
        module_name='Conv3d',
        constructor_args=(3, 4, (2, 3, 4)),
        cpp_constructor_args='torch::nn::Conv3dOptions(3, 4, {2, 3, 4})',
        input_size=(0, 3, 3, 4, 5),
        cudnn=True,
        check_with_long_tensor=True,
        desc='zero_batch',
        with_tf32=True,
    ),
    dict(
        fullname='Conv3d_groups',
        constructor=lambda: nn.Conv3d(2, 4, kernel_size=3, groups=2),
        cpp_constructor_args='torch::nn::Conv3dOptions(2, 4, 3).groups(2)',
        input_size=(1, 2, 4, 5, 4),
        cudnn=True,
        check_with_long_tensor=True,
        with_tf32=True,
        tf32_precision=0.005,
    ),
    dict(
        fullname='Conv3d_dilated',
        constructor=lambda: nn.Conv3d(3, 4, kernel_size=2, dilation=2),
        cpp_constructor_args='torch::nn::Conv3dOptions(3, 4, 2).dilation(2)',
        input_size=(2, 3, 5, 5, 5),
        with_tf32=True,
        tf32_precision=0.05,
    ),
    dict(
        fullname='Conv3d_dilated_strided',
        constructor=lambda: nn.Conv3d(3, 4, kernel_size=2, dilation=2, stride=2),
        cpp_constructor_args='torch::nn::Conv3dOptions(3, 4, 2).dilation(2).stride(2)',
        input_size=(2, 3, 5, 5, 5),
        with_tf32=True,
        tf32_precision=0.05
    ),
    dict(
        fullname='Conv3d_pad_valid',
        constructor=lambda: nn.Conv3d(3, 4, (2, 3, 4), padding="valid"),
        cpp_constructor_args='torch::nn::Conv3dOptions(3, 4, {2, 3, 4}).padding(torch::kValid)',
        input_size=(2, 3, 6, 5, 4),
        cudnn=True,
        with_tf32=True,
        tf32_precision=0.005,
    ),
    dict(
        fullname='Conv3d_pad_same',
        constructor=lambda: nn.Conv3d(3, 4, (2, 3, 4), padding="same"),
        cpp_constructor_args='torch::nn::Conv3dOptions(3, 4, {2, 3, 4}).padding(torch::kSame)',
        input_size=(2, 3, 6, 5, 4),
        cudnn=True,
        with_tf32=True,
        tf32_precision=0.005,
    ),
    dict(
        fullname='Conv3d_pad_same_dilated',
        constructor=lambda: nn.Conv3d(3, 4, (2, 3, 4), padding="same", dilation=2),
        cpp_constructor_args='torch::nn::Conv3dOptions(3, 4, {2, 3, 4}).padding(torch::kSame).dilation(2)',
        input_size=(2, 3, 6, 5, 4),
        cudnn=True,
        with_tf32=True,
        tf32_precision=0.005,
    ),
    dict(
        module_name='ConvTranspose3d',
        constructor_args=(2, 3, (2, 3, 2)),
        cpp_constructor_args='torch::nn::ConvTranspose3dOptions(2, 3, {2, 3, 2})',
        cudnn=True,
        input_size=(1, 2, 4, 5, 4),
        with_tf32=True,
        tf32_precision=0.05
    ),
    dict(
        module_name='ConvTranspose3d',
        constructor_args=(2, 3, (2, 3, 2), 1, 0, 0, 1, True, (2, 2, 2)),
        cpp_constructor_args='''torch::nn::ConvTranspose3dOptions(2, 3, {2, 3, 2})
                                .stride(1).padding(0).output_padding(0).groups(1).bias(true).dilation({2, 2, 2})''',
        cudnn=True,
        input_size=(1, 2, 4, 5, 4),
        desc='dilated',
        with_tf32=True,
        tf32_precision=0.05
    ),
    dict(
        module_name='MaxPool3d',
        constructor_args=((2, 2, 2),),
        cpp_constructor_args='torch::nn::MaxPool3dOptions({2, 2, 2})',
        input_size=(2, 3, 5, 5, 5),
    ),
    dict(
        module_name='MaxPool3d',
        constructor_args=(2, (2, 2, 2)),
        cpp_constructor_args='torch::nn::MaxPool3dOptions(2).stride({2, 2, 2})',
        input_size=(2, 3, 5, 5, 5),
        desc='stride',
    ),
    dict(
        module_name='MaxPool3d',
        constructor_args=(2, 2, (1, 1, 1)),
        cpp_constructor_args='torch::nn::MaxPool3dOptions(2).stride(2).padding({1, 1, 1})',
        input_size=(2, 3, 5, 5, 5),
        desc='stride_padding',
    ),
    dict(
        module_name='AvgPool3d',
        constructor_args=((2, 2, 2),),
        cpp_constructor_args='torch::nn::AvgPool3dOptions({2, 2, 2})',
        input_size=(2, 3, 4, 4, 4),
    ),
    dict(
        module_name='AvgPool3d',
        constructor_args=(2, (2, 2, 2)),
        cpp_constructor_args='torch::nn::AvgPool3dOptions(2).stride({2, 2, 2})',
        input_size=(2, 3, 5, 5, 5),
        desc='stride',
    ),
    dict(
        module_name='AvgPool3d',
        constructor_args=(2, 2, (1, 1, 1)),
        cpp_constructor_args='torch::nn::AvgPool3dOptions(2).stride(2).padding({1, 1, 1})',
        input_size=(2, 3, 5, 5, 5),
        desc='stride_pad',
    ),
    dict(
        module_name='AvgPool3d',
        constructor_args=(4, 2, (1, 2, 1)),
        cpp_constructor_args='torch::nn::AvgPool3dOptions(4).stride(2).padding({1, 2, 1})',
        input_size=(2, 3, 5, 5, 5),
        desc='stride_pad_gpu_fixedkw_output',
    ),
    dict(
        module_name='AvgPool3d',
        constructor_args=((2, 4, 8), 1, (1, 1, 2)),
        cpp_constructor_args='torch::nn::AvgPool3dOptions({2, 4, 8}).stride(1).padding({1, 1, 2})',
        input_size=(2, 3, 2, 4, 8),
        desc='stride_pad_gpu_general_output',
    ),
    dict(
        module_name='AvgPool3d',
        constructor_args=(3, 1, 0),
        cpp_constructor_args='torch::nn::AvgPool3dOptions(3).stride(1).padding(0)',
        input_size=(2, 3, 4, 4, 4),
        desc='stride1_pad0_gpu_input',
    ),
    dict(
        module_name='AvgPool3d',
        constructor_args=(2, 2, (1, 1, 1)),
        cpp_constructor_args='torch::nn::AvgPool3dOptions(2).stride(2).padding({1, 1, 1})',
        input_size=(2, 3, 4, 4, 4),
        desc='stride_pad_gpu_input_nooverlap',
    ),
    dict(
        fullname='AvgPool3d_divisor',
        constructor=lambda: nn.AvgPool3d((2, 2, 2), divisor_override=1),
        cpp_constructor_args='torch::nn::AvgPool3dOptions({2, 2, 2}).divisor_override(1)',
        input_size=(2, 3, 4, 4, 4),
        check_with_long_tensor=True,
    ),
    dict(
        fullname='AvgPool3d_divisor_stride',
        constructor=lambda: nn.AvgPool3d(2, (2, 2, 2), divisor_override=1),
        cpp_constructor_args='torch::nn::AvgPool3dOptions(2).stride({2, 2, 2}).divisor_override(1)',
        input_size=(2, 3, 5, 5, 5),
        check_with_long_tensor=True,
    ),
    dict(
        fullname='AvgPool3d_divisor_stride_pad',
        constructor=lambda: nn.AvgPool3d(2, 2, (1, 1, 1), divisor_override=1),
        cpp_constructor_args='torch::nn::AvgPool3dOptions(2).stride(2).padding({1, 1, 1}).divisor_override(1)',
        input_size=(2, 3, 5, 5, 5),
        check_with_long_tensor=True,
    ),
    dict(
        fullname='AvgPool3d_divisor_stride_pad_gpu_fixedkw_output',
        constructor=lambda: nn.AvgPool3d(4, 2, (1, 2, 1), divisor_override=1),
        cpp_constructor_args='torch::nn::AvgPool3dOptions(4).stride(2).padding({1, 2, 1}).divisor_override(1)',
        input_size=(2, 3, 5, 5, 5),
        check_with_long_tensor=True,
    ),
    dict(
        fullname='AvgPool3d_divisor_stride_pad_gpu_general_output',
        constructor=lambda: nn.AvgPool3d((2, 4, 8), 1, (1, 1, 2), divisor_override=1),
        cpp_constructor_args='torch::nn::AvgPool3dOptions({2, 4, 8}).stride(1).padding({1, 1, 2}).divisor_override(1)',
        input_size=(2, 3, 2, 4, 8),
        check_with_long_tensor=True,
    ),
    dict(
        fullname='AvgPool3d_divisor_stride1_pad0_gpu_input',
        constructor=lambda: nn.AvgPool3d(3, 1, 0, divisor_override=1),
        cpp_constructor_args='torch::nn::AvgPool3dOptions(3).stride(1).padding(0).divisor_override(1)',
        input_size=(2, 3, 4, 4, 4),
        check_with_long_tensor=True,
    ),
    dict(
        fullname='AvgPool3d_divisor_stride_pad_gpu_input_nooverlap',
        constructor=lambda: nn.AvgPool3d(2, 2, (1, 1, 1), divisor_override=1),
        cpp_constructor_args='torch::nn::AvgPool3dOptions(2).stride(2).padding({1, 1, 1}).divisor_override(1)',
        input_size=(2, 3, 4, 4, 4),
        check_with_long_tensor=True,
    ),
    dict(
        module_name='ReplicationPad3d',
        constructor_args=((1, 2, 3, 3, 2, 1),),
        cpp_constructor_args='torch::nn::ReplicationPad3dOptions({1, 2, 3, 3, 2, 1})',
        input_size=(2, 3, 2, 2, 2),
    ),
    dict(
        module_name='ReplicationPad3d',
        constructor_args=((1, 2, 3, 3, 2, 1),),
        cpp_constructor_args='torch::nn::ReplicationPad3dOptions({1, 2, 3, 3, 2, 1})',
        input_fn=lambda: torch.rand(2, 3, 2, 2, 2, dtype=torch.complex128, requires_grad=True),
        skip_half=True,
        desc='complex'
<<<<<<< HEAD
    ),
    dict(
        module_name='ReplicationPad3d',
        constructor_args=((1, 2, 3, 4, 5, 6),),
        cpp_constructor_args='torch::nn::ReplicationPad3dOptions({1, 2, 3, 4, 5, 6})',
        input_size=(2, 3, 5, 5, 5),
        desc='alert_nondeterministic',
        test_cpu=False,
        decorator=expectedAlertNondeterministic('replication_pad3d_backward_cuda', fn_has_device_arg=False)
=======
>>>>>>> 98fcdb80
    ),
    dict(
        module_name='Embedding',
        constructor_args=(4, 3),
        cpp_constructor_args='torch::nn::EmbeddingOptions(4, 3)',
        input_fn=lambda: torch.empty(2, 3, dtype=torch.long).random_(4),
        check_gradgrad=False,
    ),
    dict(
        module_name='EmbeddingBag',
        constructor_args=(4, 3),
        cpp_constructor_args='torch::nn::EmbeddingBagOptions(4, 3)',
        input_fn=lambda: torch.empty(2, 3, dtype=torch.long).random_(4),
        check_gradgrad=False,
        desc='mean',
    ),
    dict(
        module_name='EmbeddingBag',
<<<<<<< HEAD
        constructor_args=(4, 3, None, 2., False, 'max'),
        cpp_constructor_args='''torch::nn::EmbeddingBagOptions(4, 3)
                                .max_norm(c10::nullopt).norm_type(2.).scale_grad_by_freq(false).mode(torch::kMax)''',
        input_fn=lambda: torch.empty(2, 3, dtype=torch.long).random_(4),
        check_gradgrad=False,
        desc='alert_nondeterministic',
        test_cpu=False,
        decorator=expectedAlertNondeterministic('embedding_bag_backward_cuda_max', fn_has_device_arg=False)
    ),
    dict(
        module_name='EmbeddingBag',
=======
>>>>>>> 98fcdb80
        constructor_args=(4, 3, None, 2., False, 'sum'),
        cpp_constructor_args='''torch::nn::EmbeddingBagOptions(4, 3)
                                .max_norm(c10::nullopt).norm_type(2.).scale_grad_by_freq(false).mode(torch::kSum)''',
        input_fn=lambda: torch.empty(2, 3, dtype=torch.long).random_(4),
        check_gradgrad=False,
        desc='sum',
    ),
    dict(
        module_name='EmbeddingBag',
        constructor_args=(4, 3, None, 2., False, 'max'),
        cpp_constructor_args='''torch::nn::EmbeddingBagOptions(4, 3)
                                .max_norm(c10::nullopt).norm_type(2.).scale_grad_by_freq(false).mode(torch::kMax)''',
        input_fn=lambda: torch.empty(2, 3, dtype=torch.long).random_(4),
        check_gradgrad=False,
        desc='max',
    ),
    dict(
        fullname='EmbeddingBag_mean_padding_idx',
        constructor=lambda: nn.EmbeddingBag(4, 3, padding_idx=1),
        cpp_constructor_args='torch::nn::EmbeddingBagOptions(4, 3).padding_idx(1)',
        input_fn=lambda: torch.stack([torch.randperm(3), torch.randperm(3)]),
        check_gradgrad=False,
    ),
    dict(
        fullname='EmbeddingBag_sum_padding_idx',
        constructor=lambda: nn.EmbeddingBag(4, 3, None, 2., False, 'sum', padding_idx=1),
        cpp_constructor_args='''torch::nn::EmbeddingBagOptions(4, 3)
                                .max_norm(c10::nullopt).norm_type(2.).scale_grad_by_freq(false).mode(torch::kSum).padding_idx(1)''',
        input_fn=lambda: torch.stack([torch.randperm(3), torch.randperm(3)]),
        check_gradgrad=False,
    ),
    dict(
        fullname='EmbeddingBag_max_padding_idx',
        constructor=lambda: nn.EmbeddingBag(4, 3, None, 2., False, 'max', padding_idx=1),
        cpp_constructor_args='''torch::nn::EmbeddingBagOptions(4, 3)
                                .max_norm(c10::nullopt).norm_type(2.).scale_grad_by_freq(false).mode(torch::kMax).padding_idx(1)''',
        input_fn=lambda: torch.stack([torch.randperm(3), torch.randperm(3)]),
        check_gradgrad=False,
    ),
    dict(
        fullname='EmbeddingBag_sparse',
        constructor=lambda: nn.EmbeddingBag(4, 3, sparse=True),
        cpp_constructor_args='torch::nn::EmbeddingBagOptions(4, 3).sparse(true)',
        input_fn=lambda: torch.randperm(2).repeat(1, 2),
        check_gradgrad=False,
        has_sparse_gradients=True,
    ),
    dict(
        constructor=lambda: nn.Embedding(4, 3, sparse=True),
        cpp_constructor_args='torch::nn::EmbeddingOptions(4, 3).sparse(true)',
        input_fn=lambda: torch.randperm(2).repeat(1, 2),
        fullname='Embedding_sparse',
        check_gradgrad=False,
        has_sparse_gradients=True,
    ),
    dict(
        module_name='PixelShuffle',
        constructor_args=(3,),
        cpp_constructor_args='torch::nn::PixelShuffleOptions(3)',
        input_size=(1, 9, 4, 4),
    ),
    dict(
        module_name='PixelUnshuffle',
        constructor_args=(3,),
        cpp_constructor_args='torch::nn::PixelUnshuffleOptions(3)',
        input_size=(1, 1, 12, 12),
    ),
    dict(
        constructor=wrap_functional(F.interpolate, size=12, scale_factor=None, mode='nearest'),
        cpp_options_args='''F::InterpolateFuncOptions()
                            .size(std::vector<int64_t>({12})).scale_factor(c10::nullopt).mode(torch::kNearest)''',
        input_size=(1, 2, 4),
        fullname='interpolate_nearest_1d',
        pickle=False,
    ),
    dict(
        constructor=wrap_functional(F.interpolate, size=12, scale_factor=None, mode='nearest'),
        cpp_options_args='''F::InterpolateFuncOptions()
                            .size(std::vector<int64_t>({12})).scale_factor(c10::nullopt).mode(torch::kNearest)''',
        input_size=(0, 2, 4),
        fullname='interpolate_nearest_1d_zero_dim',
        pickle=False,
    ),
    dict(
        constructor=wrap_functional(F.interpolate, size=(12, ), scale_factor=None, mode='nearest'),
        cpp_options_args='''F::InterpolateFuncOptions()
                            .size(std::vector<int64_t>({12})).scale_factor(c10::nullopt).mode(torch::kNearest)''',
        input_size=(1, 2, 3),
        fullname='interpolate_nearest_tuple_1d',
        pickle=False,
    ),
    dict(
        constructor=wrap_functional(F.interpolate, size=None, scale_factor=4., mode='nearest'),
        cpp_options_args='''F::InterpolateFuncOptions()
                            .size(c10::nullopt).scale_factor(std::vector<double>({4.})).mode(torch::kNearest)''',
        input_size=(1, 2, 4),
        fullname='interpolate_nearest_scale_1d',
        pickle=False,
    ),
    dict(
        constructor=wrap_functional(F.interpolate, size=12, scale_factor=None, mode='linear', align_corners=False),
        cpp_options_args='''F::InterpolateFuncOptions()
                            .size(std::vector<int64_t>({12}))
                            .scale_factor(c10::nullopt)
                            .mode(torch::kLinear)
                            .align_corners(false)''',
        input_size=(1, 2, 4),
        fullname='interpolate_linear_1d',
        pickle=False,
    ),
    dict(
<<<<<<< HEAD
        constructor=wrap_functional(F.interpolate, size=12, scale_factor=None, mode='linear', align_corners=False),
        cpp_options_args='''F::InterpolateFuncOptions()
                            .size(std::vector<int64_t>({12}))
                            .scale_factor(c10::nullopt)
                            .mode(torch::kLinear)
                            .align_corners(false)''',
        input_size=(1, 2, 4),
        fullname='interpolate_linear_1d_alert_nondeterministic',
        pickle=False,
        test_cpu=False,
        decorator=expectedAlertNondeterministic('upsample_linear1d_backward_out_cuda', fn_has_device_arg=False)
    ),
    dict(
=======
>>>>>>> 98fcdb80
        constructor=wrap_functional(F.interpolate, size=(4, ), scale_factor=None, mode='linear', align_corners=False),
        cpp_options_args='''F::InterpolateFuncOptions()
                            .size(std::vector<int64_t>({4}))
                            .scale_factor(c10::nullopt)
                            .mode(torch::kLinear)
                            .align_corners(false)''',
        input_size=(1, 2, 3),
        fullname='interpolate_linear_tuple_1d',
        pickle=False,
    ),
    dict(
        constructor=wrap_functional(F.interpolate, size=None, scale_factor=4., mode='linear', align_corners=False),
        cpp_options_args='''F::InterpolateFuncOptions()
                            .size(c10::nullopt)
                            .scale_factor(std::vector<double>({4.}))
                            .mode(torch::kLinear)
                            .align_corners(false)''',
        input_size=(1, 2, 4),
        fullname='interpolate_linear_scale_1d',
        pickle=False,
    ),
    dict(
        constructor=wrap_functional(F.interpolate, size=12, scale_factor=None, mode='linear', align_corners=False),
        cpp_options_args='''F::InterpolateFuncOptions()
                            .size(std::vector<int64_t>({12}))
                            .scale_factor(c10::nullopt)
                            .mode(torch::kLinear)
                            .align_corners(false)''',
        input_size=(0, 2, 4),
        fullname='interpolate_linear_1d_zero_dim',
        pickle=False,
    ),
    dict(
        constructor=wrap_functional(F.interpolate, size=12, scale_factor=None, mode='linear', align_corners=True),
        cpp_options_args='''F::InterpolateFuncOptions()
                            .size(std::vector<int64_t>({12}))
                            .scale_factor(c10::nullopt)
                            .mode(torch::kLinear)
                            .align_corners(true)''',
        input_size=(1, 2, 4),
        fullname='interpolate_linear_1d_align_corners',
        pickle=False,
    ),
    dict(
        constructor=wrap_functional(F.interpolate, size=None, scale_factor=4., mode='linear', align_corners=True),
        cpp_options_args='''F::InterpolateFuncOptions()
                            .size(c10::nullopt)
                            .scale_factor(std::vector<double>({4.}))
                            .mode(torch::kLinear)
                            .align_corners(true)''',
        input_size=(1, 2, 4),
        fullname='interpolate_linear_scale_1d_align_corners',
        pickle=False,
    ),
    dict(
        constructor=wrap_functional(F.interpolate, size=2, scale_factor=None, mode='nearest'),
        cpp_options_args='''F::InterpolateFuncOptions()
                            .size(std::vector<int64_t>({2, 2}))
                            .scale_factor(c10::nullopt)
                            .mode(torch::kNearest)''',
        input_size=(1, 128, 1, 1),
        fullname='interpolate_nearest_2d_launch_configs',
        pickle=False,
    ),
    dict(
        constructor=wrap_functional(F.interpolate, size=12, scale_factor=None, mode='nearest'),
        cpp_options_args='''F::InterpolateFuncOptions()
                            .size(std::vector<int64_t>({12, 12}))
                            .scale_factor(c10::nullopt)
                            .mode(torch::kNearest)''',
        input_size=(1, 2, 4, 4),
        fullname='interpolate_nearest_2d',
        pickle=False,
    ),
    dict(
        constructor=wrap_functional(F.interpolate, size=(12, 16), scale_factor=None, mode='nearest'),
        cpp_options_args='''F::InterpolateFuncOptions()
                            .size(std::vector<int64_t>({12, 16}))
                            .scale_factor(c10::nullopt)
                            .mode(torch::kNearest)''',
        input_size=(1, 2, 3, 4),
        fullname='interpolate_nearest_tuple_2d',
        pickle=False,
    ),
    dict(
        constructor=wrap_functional(F.interpolate, size=None, scale_factor=4., mode='nearest'),
        cpp_options_args='''F::InterpolateFuncOptions()
                            .size(c10::nullopt)
                            .scale_factor(std::vector<double>({4., 4.}))
                            .mode(torch::kNearest)''',
        input_size=(1, 2, 4, 4),
        fullname='interpolate_nearest_scale_2d',
        pickle=False,
    ),
    dict(
        constructor=wrap_functional(F.interpolate, size=12, scale_factor=None, mode='nearest'),
        cpp_options_args='''F::InterpolateFuncOptions()
                            .size(std::vector<int64_t>({12, 12}))
                            .scale_factor(c10::nullopt)
                            .mode(torch::kNearest)''',
        input_size=(0, 2, 4, 4),
        fullname='interpolate_nearest_2d_zero_dim',
        pickle=False,
    ),
    dict(
        constructor=wrap_functional(F.interpolate, size=12, scale_factor=None, mode='bilinear', align_corners=False),
        cpp_options_args='''F::InterpolateFuncOptions()
                            .size(std::vector<int64_t>({12, 12}))
                            .scale_factor(c10::nullopt)
                            .mode(torch::kBilinear)
                            .align_corners(false)''',
        input_size=(1, 2, 4, 4),
        fullname='interpolate_bilinear_2d',
        pickle=False,
    ),
    dict(
        constructor=wrap_functional(F.interpolate, size=12, scale_factor=None, mode='bilinear', align_corners=False),
        cpp_options_args='''F::InterpolateFuncOptions()
                            .size(std::vector<int64_t>({12, 12}))
                            .scale_factor(c10::nullopt)
                            .mode(torch::kBilinear)
                            .align_corners(false)''',
<<<<<<< HEAD
        input_size=(1, 2, 4, 4),
        fullname='interpolate_bilinear_2d_alert_nondeterministic',
        pickle=False,
        test_cpu=False,
        decorator=expectedAlertNondeterministic('upsample_bilinear2d_backward_out_cuda', fn_has_device_arg=False)
    ),
    dict(
        constructor=wrap_functional(F.interpolate, size=12, scale_factor=None, mode='bilinear', align_corners=False),
        cpp_options_args='''F::InterpolateFuncOptions()
                            .size(std::vector<int64_t>({12, 12}))
                            .scale_factor(c10::nullopt)
                            .mode(torch::kBilinear)
                            .align_corners(false)''',
=======
>>>>>>> 98fcdb80
        input_size=(0, 2, 4, 4),
        fullname='interpolate_bilinear_2d_zero_dim',
        pickle=False,
    ),
    dict(
        constructor=wrap_functional(F.interpolate, size=(4, 6), scale_factor=None,
                                    mode='bilinear', align_corners=False),
        cpp_options_args='''F::InterpolateFuncOptions()
                            .size(std::vector<int64_t>({4, 6}))
                            .scale_factor(c10::nullopt)
                            .mode(torch::kBilinear)
                            .align_corners(false)''',
        input_size=(1, 2, 2, 3),
        fullname='interpolate_bilinear_tuple_2d',
        pickle=False,
    ),
    dict(
        constructor=wrap_functional(F.interpolate, size=None, scale_factor=4.,
                                    mode='bilinear', align_corners=False),
        cpp_options_args='''F::InterpolateFuncOptions()
                            .size(c10::nullopt)
                            .scale_factor(std::vector<double>({4., 4.}))
                            .mode(torch::kBilinear)
                            .align_corners(false)''',
        input_size=(1, 2, 4, 4),
        fullname='interpolate_bilinear_scale_2d',
        pickle=False,
    ),
    dict(
        constructor=wrap_functional(F.interpolate, size=None, scale_factor=(2., 2.),
                                    mode='bilinear', align_corners=False),
        cpp_options_args='''F::InterpolateFuncOptions()
                            .size(c10::nullopt)
                            .scale_factor(std::vector<double>({2., 2.}))
                            .mode(torch::kBilinear)
                            .align_corners(false)''',
        input_size=(1, 2, 4, 4),
        fullname='interpolate_bilinear_scale_tuple_shared_2d',
        pickle=False,
    ),
    dict(
        constructor=wrap_functional(F.interpolate, size=None, scale_factor=(2., 1.),
                                    mode='bilinear', align_corners=False),
        cpp_options_args='''F::InterpolateFuncOptions()
                            .size(c10::nullopt)
                            .scale_factor(std::vector<double>({2., 1.}))
                            .mode(torch::kBilinear)
                            .align_corners(false)''',
        input_size=(1, 2, 4, 4),
        fullname='interpolate_bilinear_scale_tuple_skewed_2d',
        pickle=False,
    ),
    dict(
        constructor=wrap_functional(F.interpolate, size=(4, 6), scale_factor=None, mode='bilinear', align_corners=True),
        cpp_options_args='''F::InterpolateFuncOptions()
                            .size(std::vector<int64_t>({4, 6}))
                            .scale_factor(c10::nullopt)
                            .mode(torch::kBilinear)
                            .align_corners(true)''',
        input_size=(1, 2, 4, 4),
        fullname='interpolate_bilinear_tuple_2d_align_corners',
        pickle=False,
    ),
    dict(
        constructor=wrap_functional(F.interpolate, size=None, scale_factor=(2., 1.),
                                    mode='bilinear', align_corners=True),
        cpp_options_args='''F::InterpolateFuncOptions()
                            .size(c10::nullopt)
                            .scale_factor(std::vector<double>({2., 1.}))
                            .mode(torch::kBilinear)
                            .align_corners(true)''',
        input_size=(1, 2, 4, 4),
        fullname='interpolate_bilinear_scale_tuple_skewed_2d_align_corners',
        pickle=False,
    ),
    dict(
        constructor=wrap_functional(F.interpolate, size=12, scale_factor=None, mode='bicubic', align_corners=False),
        cpp_options_args='''F::InterpolateFuncOptions()
                            .size(std::vector<int64_t>({12, 12}))
                            .scale_factor(c10::nullopt)
                            .mode(torch::kBicubic)
                            .align_corners(false)''',
        input_size=(1, 2, 4, 4),
        fullname='interpolate_bicubic_2d',
        pickle=False,
    ),
    dict(
        constructor=wrap_functional(F.interpolate, size=12, scale_factor=None, mode='bicubic', align_corners=False),
        cpp_options_args='''F::InterpolateFuncOptions()
                            .size(std::vector<int64_t>({12, 12}))
                            .scale_factor(c10::nullopt)
                            .mode(torch::kBicubic)
                            .align_corners(false)''',
<<<<<<< HEAD
        input_size=(1, 2, 4, 4),
        fullname='interpolate_bicubic_2d_alert_nondeterministic',
        pickle=False,
        test_cpu=False,
        decorator=expectedAlertNondeterministic('upsample_bicubic2d_backward_out_cuda', fn_has_device_arg=False)
    ),
    dict(
        constructor=wrap_functional(F.interpolate, size=12, scale_factor=None, mode='bicubic', align_corners=False),
        cpp_options_args='''F::InterpolateFuncOptions()
                            .size(std::vector<int64_t>({12, 12}))
                            .scale_factor(c10::nullopt)
                            .mode(torch::kBicubic)
                            .align_corners(false)''',
=======
>>>>>>> 98fcdb80
        input_size=(0, 2, 4, 4),
        fullname='interpolate_bicubic_2d_zero_dim',
        pickle=False,
    ),
    dict(
        constructor=wrap_functional(F.interpolate, size=(4, 6), scale_factor=None,
                                    mode='bicubic', align_corners=False),
        cpp_options_args='''F::InterpolateFuncOptions()
                            .size(std::vector<int64_t>({4, 6}))
                            .scale_factor(c10::nullopt)
                            .mode(torch::kBicubic)
                            .align_corners(false)''',
        input_size=(1, 2, 2, 3),
        fullname='interpolate_bicubic_tuple_2d',
        pickle=False,
    ),
    dict(
        constructor=wrap_functional(F.interpolate, size=None, scale_factor=4., mode='bicubic', align_corners=False),
        cpp_options_args='''F::InterpolateFuncOptions()
                            .size(c10::nullopt)
                            .scale_factor(std::vector<double>({4., 4.}))
                            .mode(torch::kBicubic)
                            .align_corners(false)''',
        input_size=(1, 2, 4, 4),
        fullname='interpolate_bicubic_scale_2d',
        pickle=False,
    ),
    dict(
        constructor=wrap_functional(F.interpolate, size=None, scale_factor=(2., 2.),
                                    mode='bicubic', align_corners=False),
        cpp_options_args='''F::InterpolateFuncOptions()
                            .size(c10::nullopt)
                            .scale_factor(std::vector<double>({2., 2.}))
                            .mode(torch::kBicubic)
                            .align_corners(false)''',
        input_size=(1, 2, 4, 4),
        fullname='interpolate_bicubic_scale_tuple_shared_2d',
        pickle=False,
    ),
    dict(
        constructor=wrap_functional(F.interpolate, size=None, scale_factor=(2., 1.),
                                    mode='bicubic', align_corners=False),
        cpp_options_args='''F::InterpolateFuncOptions()
                            .size(c10::nullopt)
                            .scale_factor(std::vector<double>({2., 1.}))
                            .mode(torch::kBicubic)
                            .align_corners(false)''',
        input_size=(1, 2, 4, 4),
        fullname='interpolate_bicubic_scale_tuple_skewed_2d',
        pickle=False,
    ),
    dict(
        constructor=wrap_functional(F.interpolate, size=(4, 6), scale_factor=None, mode='bicubic', align_corners=True),
        cpp_options_args='''F::InterpolateFuncOptions()
                            .size(std::vector<int64_t>({4, 6}))
                            .scale_factor(c10::nullopt)
                            .mode(torch::kBicubic)
                            .align_corners(true)''',
        input_size=(1, 2, 4, 4),
        fullname='interpolate_bicubic_tuple_2d_align_corners',
        pickle=False,
    ),
    dict(
        constructor=wrap_functional(F.interpolate, size=None, scale_factor=(2., 1.),
                                    mode='bicubic', align_corners=True),
        cpp_options_args='''F::InterpolateFuncOptions()
                            .size(c10::nullopt)
                            .scale_factor(std::vector<double>({2., 1.}))
                            .mode(torch::kBicubic)
                            .align_corners(true)''',
        input_size=(1, 2, 4, 4),
        fullname='interpolate_bicubic_scale_tuple_skewed_2d_align_corners',
        pickle=False,
    ),
    dict(
        constructor=wrap_functional(F.interpolate, size=12, scale_factor=None, mode='nearest'),
        cpp_options_args='''F::InterpolateFuncOptions()
                            .size(std::vector<int64_t>({12, 12, 12}))
                            .scale_factor(c10::nullopt)
                            .mode(torch::kNearest)''',
        input_size=(1, 2, 4, 4, 4),
        fullname='interpolate_nearest_3d',
        pickle=False,
    ),
    dict(
        constructor=wrap_functional(F.interpolate, size=12, scale_factor=None, mode='nearest'),
        cpp_options_args='''F::InterpolateFuncOptions()
                            .size(std::vector<int64_t>({12, 12, 12}))
                            .scale_factor(c10::nullopt)
                            .mode(torch::kNearest)''',
        input_size=(0, 2, 4, 4, 4),
        fullname='interpolate_nearest_3d_zero_dim',
        pickle=False,
    ),
    dict(
        constructor=wrap_functional(F.interpolate, size=(12, 16, 16), scale_factor=None, mode='nearest'),
        cpp_options_args='''F::InterpolateFuncOptions()
                            .size(std::vector<int64_t>({12, 16, 16}))
                            .scale_factor(c10::nullopt)
                            .mode(torch::kNearest)''',
        input_size=(1, 2, 3, 4, 4),
        fullname='interpolate_nearest_tuple_3d',
        pickle=False,
    ),
    dict(
        constructor=wrap_functional(F.interpolate, size=None, scale_factor=4., mode='nearest'),
        cpp_options_args='''F::InterpolateFuncOptions()
                            .size(c10::nullopt)
                            .scale_factor(std::vector<double>({4., 4., 4.}))
                            .mode(torch::kNearest)''',
        input_size=(1, 2, 4, 4, 4),
        fullname='interpolate_nearest_scale_3d',
        pickle=False,
    ),
    dict(
        constructor=wrap_functional(F.interpolate, size=12, scale_factor=None, mode='trilinear', align_corners=False),
        cpp_options_args='''F::InterpolateFuncOptions()
                            .size(std::vector<int64_t>({12, 12, 12}))
                            .scale_factor(c10::nullopt)
                            .mode(torch::kTrilinear)
                            .align_corners(false)''',
        input_size=(1, 2, 4, 4, 4),
        fullname='interpolate_trilinear_3d',
        pickle=False,
    ),
    dict(
        constructor=wrap_functional(F.interpolate, size=12, scale_factor=None, mode='trilinear', align_corners=False),
        cpp_options_args='''F::InterpolateFuncOptions()
                            .size(std::vector<int64_t>({12, 12, 12}))
                            .scale_factor(c10::nullopt)
                            .mode(torch::kTrilinear)
                            .align_corners(false)''',
<<<<<<< HEAD
        input_size=(1, 2, 4, 4, 4),
        fullname='interpolate_trilinear_3d_alert_nondeterministic',
        pickle=False,
        test_cpu=False,
        decorator=expectedAlertNondeterministic('upsample_trilinear3d_backward_out_cuda', fn_has_device_arg=False)
    ),
    dict(
        constructor=wrap_functional(F.interpolate, size=12, scale_factor=None, mode='trilinear', align_corners=False),
        cpp_options_args='''F::InterpolateFuncOptions()
                            .size(std::vector<int64_t>({12, 12, 12}))
                            .scale_factor(c10::nullopt)
                            .mode(torch::kTrilinear)
                            .align_corners(false)''',
=======
>>>>>>> 98fcdb80
        input_size=(0, 2, 4, 4, 4),
        fullname='interpolate_trilinear_3d_zero_dim',
        pickle=False,
    ),
    dict(
        constructor=wrap_functional(F.interpolate, size=(4, 6, 6),
                                    scale_factor=None, mode='trilinear', align_corners=False),
        cpp_options_args='''F::InterpolateFuncOptions()
                            .size(std::vector<int64_t>({4, 6, 6}))
                            .scale_factor(c10::nullopt)
                            .mode(torch::kTrilinear)
                            .align_corners(false)''',
        input_size=(1, 2, 2, 3, 3),
        fullname='interpolate_trilinear_tuple_3d',
        pickle=False,
    ),
    dict(
        constructor=wrap_functional(F.interpolate, size=None, scale_factor=3., mode='trilinear', align_corners=False),
        cpp_options_args='''F::InterpolateFuncOptions()
                            .size(c10::nullopt)
                            .scale_factor(std::vector<double>({3., 3., 3.}))
                            .mode(torch::kTrilinear)
                            .align_corners(false)''',
        input_size=(1, 2, 3, 4, 5),
        fullname='interpolate_trilinear_scale_3d',
        # See https://github.com/pytorch/pytorch/issues/5006
        precision=3e-4,
        pickle=False,
    ),
    dict(
        constructor=wrap_functional(F.interpolate, size=(4, 6, 6), scale_factor=None,
                                    mode='trilinear', align_corners=True),
        cpp_options_args='''F::InterpolateFuncOptions()
                            .size(std::vector<int64_t>({4, 6, 6}))
                            .scale_factor(c10::nullopt)
                            .mode(torch::kTrilinear)
                            .align_corners(true)''',
        input_size=(1, 2, 2, 3, 3),
        fullname='interpolate_trilinear_tuple_3d_align_corners',
        pickle=False,
    ),
    dict(
        constructor=wrap_functional(F.interpolate, size=None, scale_factor=3., mode='trilinear', align_corners=True),
        cpp_options_args='''F::InterpolateFuncOptions()
                            .size(c10::nullopt)
                            .scale_factor(std::vector<double>({3., 3., 3.}))
                            .mode(torch::kTrilinear)
                            .align_corners(true)''',
        input_size=(1, 2, 3, 4, 4),
        fullname='interpolate_trilinear_scale_3d_align_corners',
        # See https://github.com/pytorch/pytorch/issues/5006
        precision=3e-4,
        pickle=False,
    ),


    dict(
        module_name='AdaptiveMaxPool1d',
        constructor_args=(3,),
        cpp_constructor_args='torch::nn::AdaptiveMaxPool1dOptions(3)',
        input_fn=lambda: _rand_tensor_non_equal(1, 3, 5),
    ),
    dict(
        module_name='AdaptiveMaxPool2d',
        constructor_args=(3,),
        cpp_constructor_args='torch::nn::AdaptiveMaxPool2dOptions(3)',
        input_fn=lambda: _rand_tensor_non_equal(1, 3, 5, 6),
        desc='single',
    ),
    dict(
        module_name='AdaptiveMaxPool2d',
        constructor_args=((3, 4),),
        cpp_constructor_args='torch::nn::AdaptiveMaxPool2dOptions({3, 4})',
        input_fn=lambda: _rand_tensor_non_equal(1, 3, 5, 6),
        desc='tuple',
    ),
    dict(
        module_name='AdaptiveMaxPool2d',
        constructor_args=((3, None),),
        cpp_constructor_args='torch::nn::AdaptiveMaxPool2dOptions({3, c10::nullopt})',
        input_fn=lambda: _rand_tensor_non_equal(1, 3, 5, 6),
        desc='tuple_none',
    ),
    dict(
        module_name='AdaptiveMaxPool3d',
        constructor_args=(3,),
        cpp_constructor_args='torch::nn::AdaptiveMaxPool3dOptions(3)',
        input_fn=lambda: _rand_tensor_non_equal(2, 3, 5, 6, 7),
        desc='single',
    ),
    dict(
        module_name='AdaptiveMaxPool3d',
        constructor_args=((3, 4, 5),),
        cpp_constructor_args='torch::nn::AdaptiveMaxPool3dOptions({3, 4, 5})',
        input_fn=lambda: _rand_tensor_non_equal(2, 3, 5, 6, 7),
        desc='tuple',
    ),
    dict(
        module_name='AdaptiveMaxPool3d',
        constructor_args=((3, None, 5),),
        cpp_constructor_args='torch::nn::AdaptiveMaxPool3dOptions({3, c10::nullopt, 5})',
        input_fn=lambda: _rand_tensor_non_equal(2, 3, 5, 6, 7),
        desc='tuple_none',
    ),
    dict(
        module_name='AdaptiveMaxPool3d',
        constructor_args=(3,),
        cpp_constructor_args='torch::nn::AdaptiveMaxPool3dOptions(3)',
        input_fn=lambda: _rand_tensor_non_equal(2, 3, 12, 9, 3),
        desc='single_nonatomic',
    ),
    dict(
        module_name='AdaptiveMaxPool3d',
        constructor_args=((3, 4, 5),),
        cpp_constructor_args='torch::nn::AdaptiveMaxPool3dOptions({3, 4, 5})',
        input_fn=lambda: _rand_tensor_non_equal(2, 3, 6, 4, 10),
        desc='tuple_nonatomic',
    ),
    dict(
        module_name='AdaptiveAvgPool1d',
        constructor_args=(3,),
        cpp_constructor_args='torch::nn::AdaptiveAvgPool1dOptions(3)',
        input_fn=lambda: torch.rand(1, 3, 5),
    ),
    dict(
        module_name='AdaptiveAvgPool1d',
        constructor_args=(1,),
        cpp_constructor_args='torch::nn::AdaptiveAvgPool1dOptions(1)',
        input_fn=lambda: torch.rand(1, 3, 5),
        desc='one_output',
    ),
    dict(
        module_name='AdaptiveAvgPool2d',
        constructor_args=(3,),
        cpp_constructor_args='torch::nn::AdaptiveAvgPool2dOptions(3)',
        input_fn=lambda: torch.rand(1, 3, 5, 6),
        desc='single',
    ),
    dict(
        module_name='AdaptiveAvgPool2d',
        constructor_args=(1,),
        cpp_constructor_args='torch::nn::AdaptiveAvgPool2dOptions(1)',
        input_fn=lambda: torch.rand(1, 3, 5, 6),
        desc='single_1x1output',
    ),
    dict(
        module_name='AdaptiveAvgPool2d',
        constructor_args=((3, 4),),
        cpp_constructor_args='torch::nn::AdaptiveAvgPool2dOptions({3, 4})',
        input_fn=lambda: torch.rand(1, 3, 5, 6),
        desc='tuple',
    ),
    dict(
        module_name='AdaptiveAvgPool2d',
        constructor_args=((3, None),),
        cpp_constructor_args='torch::nn::AdaptiveAvgPool2dOptions({3, c10::nullopt})',
        input_fn=lambda: torch.rand(1, 3, 5, 6),
        desc='tuple_none',
    ),
    dict(
        module_name='AdaptiveAvgPool3d',
        constructor_args=(3,),
        cpp_constructor_args='torch::nn::AdaptiveAvgPool3dOptions(3)',
        input_fn=lambda: torch.rand(2, 3, 5, 2, 7),
        desc='single',
    ),
    dict(
        module_name='AdaptiveAvgPool3d',
        constructor_args=((3, 4, 5),),
        cpp_constructor_args='torch::nn::AdaptiveAvgPool3dOptions({3, 4, 5})',
        input_fn=lambda: torch.rand(2, 3, 5, 3, 7),
        desc='tuple',
    ),
    dict(
        module_name='AdaptiveAvgPool3d',
        constructor_args=((None, 4, 5),),
        cpp_constructor_args='torch::nn::AdaptiveAvgPool3dOptions({c10::nullopt, 4, 5})',
        input_fn=lambda: torch.rand(2, 3, 5, 3, 7),
        desc='tuple_none',
    ),
    dict(
        module_name='SELU',
        input_size=(3, 2, 5),
        check_inplace=True
    ),
    dict(
        module_name='SELU',
        input_size=(),
        check_inplace=True,
        desc='scalar'
    ),
    dict(
        module_name='CELU',
        input_size=(3, 2, 5),
        constructor_args=(2.,),
        cpp_constructor_args='torch::nn::CELUOptions().alpha(2.)',
        check_inplace=True,
        reference_fn=lambda x, *_: torch.where(x >= 0, x, 2. * ((.5 * x).exp() - 1)),
    ),
    dict(
        module_name='CELU',
        input_size=(),
        constructor_args=(2.,),
        cpp_constructor_args='torch::nn::CELUOptions().alpha(2.)',
        check_inplace=True,
        reference_fn=lambda x, *_: torch.where(x >= 0, x, 2. * ((.5 * x).exp() - 1)),
        desc='scalar'
    ),
    dict(
        module_name='GLU',
        input_size=(5, 6),
    ),
    dict(
        module_name='GLU',
        constructor_args=(1,),
        cpp_constructor_args='torch::nn::GLUOptions(1)',
        input_size=(5, 6, 7),
        desc='dim',
    ),
    dict(
        module_name='GELU',
        input_size=(),
        desc='scalar',
        reference_fn=lambda x, *_: x * 0.5 * (1.0 + torch.erf(x / math.sqrt(2.0))),
    ),
    dict(
        module_name='GELU',
        input_size=(3, 2, 5),
        reference_fn=lambda x, *_: x * 0.5 * (1.0 + torch.erf(x / math.sqrt(2.0))),
    ),
    dict(
        module_name='SiLU',
        input_size=(),
        desc='scalar',
        reference_fn=lambda x, *_: x * torch.sigmoid(x),
    ),
    dict(
        module_name='SiLU',
        input_size=(5, 6, 7),
        reference_fn=lambda x, *_: x * torch.sigmoid(x),
    ),
    dict(
        constructor=wrap_functional(F.softmax, dim=-1),
        cpp_options_args='F::SoftmaxFuncOptions(-1)',
        input_size=(2, 128),  # trigger the last-dim algo in CUDA
        fullname='softmax_lastdim',
        pickle=False,
    ),
    dict(
        constructor=wrap_functional(F.softmax, dim=1, dtype=torch.float64),
        cpp_options_args='F::SoftmaxFuncOptions(1).dtype(torch::kFloat64)',
        input_size=(2, 128),
        fullname='softmax_lastdim_dtype',
        pickle=False,
        test_cuda=False
    ),
    dict(
        constructor=wrap_functional(F.softmax, dim=1),
        cpp_options_args='F::SoftmaxFuncOptions(1)',
        input_size=(2, 128, 2, 2),  # trigger special case of spatial CUDA algo
        fullname='softmax_spatial_special',
        pickle=False,
    ),
    dict(
        constructor=wrap_functional(F.softmax, dim=1),
        cpp_options_args='F::SoftmaxFuncOptions(1)',
        input_size=(2, 2, 4, 4),  # regular spatial algorithm
        fullname='softmax_spatial',
        pickle=False,
    ),
    dict(
        constructor=wrap_functional(F.softmax, dim=1, dtype=torch.float64),
        cpp_options_args='F::SoftmaxFuncOptions(1).dtype(torch::kFloat64)',
        input_size=(2, 2, 4, 4),  # regular spatial algorithm
        fullname='softmax_spatial_dtype',
        pickle=False,
        test_cuda=False
    ),
    dict(
        constructor=wrap_functional(F.softmax, dim=0),
        cpp_options_args='F::SoftmaxFuncOptions(0)',
        input_size=(2, 3, 4, 5),
        fullname='softmax_functional_dim0',
        test_cuda=False,
        pickle=False,
    ),
    dict(
        constructor=wrap_functional(F.softmax, dim=3),
        cpp_options_args='F::SoftmaxFuncOptions(3)',
        input_size=(2, 3, 4, 5),
        fullname='softmax_functional_dim3',
        test_cuda=False,
        pickle=False,
    ),
    dict(
        constructor=wrap_functional(F.softmax, dim=-1),
        cpp_options_args='F::SoftmaxFuncOptions(-1)',
        input_size=(),
        fullname='softmax_functional_scalar',
        test_cuda=False,
        pickle=False,
    ),
    dict(
        constructor=wrap_functional(F.log_softmax, dim=-1),
        cpp_options_args='F::LogSoftmaxFuncOptions(-1)',
        input_size=(2, 128),  # trigger the last-dim algo in CUDA
        fullname='log_softmax_lastdim',
        pickle=False,
    ),
    dict(
        constructor=wrap_functional(F.log_softmax, dim=1),
        cpp_options_args='F::LogSoftmaxFuncOptions(1)',
        input_size=(2, 128, 2, 2),  # trigger special case of spatial CUDA algo
        fullname='log_softmax_spatial_special',
        pickle=False,
    ),
    dict(
        constructor=wrap_functional(F.log_softmax, dim=1),
        cpp_options_args='F::LogSoftmaxFuncOptions(1)',
        input_size=(2, 2, 4, 4),  # regular spatial algorithm
        fullname='log_softmax_spatial',
        pickle=False,
    ),
    dict(
        constructor=wrap_functional(F.log_softmax, dim=0),
        cpp_options_args='F::LogSoftmaxFuncOptions(0)',
        input_size=(2, 3, 4, 5),
        fullname='log_softmax_dim0',
        pickle=False,
    ),
    dict(
        constructor=wrap_functional(F.log_softmax, dim=3),
        cpp_options_args='F::LogSoftmaxFuncOptions(3)',
        input_size=(2, 3, 4, 5),
        fullname='log_softmax_dim3',
        pickle=False,
    ),
    dict(
        constructor=wrap_functional(F.log_softmax, dim=0),
        cpp_options_args='F::LogSoftmaxFuncOptions(0)',
        input_size=(),
        fullname='log_softmax_scalar',
        pickle=False,
    ),


    dict(
        fullname='Unfold',
        constructor=lambda: nn.Unfold((2, 2), (1, 1), (0, 0), (1, 1)),
        cpp_constructor_args='torch::nn::UnfoldOptions({2, 2}).dilation({1, 1}).padding({0, 0}).stride({1, 1})',
        input_size=(2, 4, 3, 3),
        check_gradgrad=False,
        test_cuda=True,
    ),
    dict(
        fullname='Fold',
        constructor=lambda: nn.Fold((3, 3), (2, 2), (1, 1), (0, 0), (1, 1)),
        cpp_constructor_args='torch::nn::FoldOptions({3, 3}, {2, 2}).dilation({1, 1}).padding({0, 0}).stride({1, 1})',
        input_size=(2, 16, 4),
        check_gradgrad=False,
        test_cuda=True,
    ),
    dict(
        fullname='Unfold_int_input',
        constructor=lambda: nn.Unfold(2, 1, 0, 1),
        cpp_constructor_args='torch::nn::UnfoldOptions(2).dilation(1).padding(0).stride(1)',
        input_size=(2, 4, 3, 3),
        check_gradgrad=False,
        test_cuda=True,
    ),
    dict(
        fullname='Fold_int_input',
        constructor=lambda: nn.Fold(3, 2, 1, 0, 1),
        cpp_constructor_args='torch::nn::FoldOptions(3, 2).dilation(1).padding(0).stride(1)',
        input_size=(2, 16, 4),
        check_gradgrad=False,
        test_cuda=True,
    ),
    dict(
        module_name='Threshold',
        constructor_args=(2., 1.),
        cpp_constructor_args='torch::nn::ThresholdOptions(2., 1.)',
        input_size=(),
        check_inplace=True,
        desc='threshold_value_scalar'
    ),

    dict(
        module_name='ReLU',
        input_size=(),
        check_inplace=True,
        desc='scalar'
    ),
    dict(
        module_name='ReLU6',
        input_size=(),
        check_inplace=True,
        desc='scalar'
    ),
    dict(
        module_name='RReLU',
        constructor_args=(0.1, 0.9),
        cpp_constructor_args='torch::nn::RReLUOptions().lower(0.1).upper(0.9)',
        input_size=(),
        desc='with_up_down_scalar',
        test_cuda=False,
    ),
    dict(
        module_name='Hardtanh',
        input_size=(),
        reference_fn=lambda i, *_: i.clamp(-1, 1),
        desc='scalar'
    ),
    dict(
        module_name='Sigmoid',
        input_size=(),
        desc='scalar',
    ),
    dict(
        module_name='Tanh',
        input_size=(),
        desc='scalar',
    ),
    dict(
        module_name='Softmax',
        constructor_args=(0,),
        cpp_constructor_args='torch::nn::SoftmaxOptions(0)',
        input_size=(),
        reference_fn=lambda i, *_: torch.exp(i).div(torch.exp(i).sum(0, True)),
        desc='scalar',
    ),
    dict(
        module_name='LogSoftmax',
        constructor_args=(0,),
        cpp_constructor_args='torch::nn::LogSoftmaxOptions(0)',
        input_size=(),
        reference_fn=lambda i, *_: torch.exp(i).div_(torch.exp(i).sum(0, False)).log_(),
        desc='multiparam_scalar',
    ),
    dict(
        module_name='ELU',
        constructor_args=(2.,),
        cpp_constructor_args='torch::nn::ELUOptions().alpha(2.)',
        input_size=(),
        desc='scalar',
    ),
    dict(
        module_name='Hardshrink',
        constructor_args=(2.,),
        cpp_constructor_args='torch::nn::HardshrinkOptions(2.)',
        input_size=(),
        desc='scalar',
    ),
    dict(
        module_name='LeakyReLU',
        constructor_args=(0.5,),
        cpp_constructor_args='torch::nn::LeakyReLUOptions().negative_slope(0.5)',
        input_size=(),
        check_inplace=True,
        desc='with_negval_scalar'
    ),
    dict(
        module_name='LogSigmoid',
        input_size=(),
        reference_fn=lambda i, *_: i.sigmoid().log(),
        desc='scalar'
    ),
    dict(
        module_name='Softplus',
        constructor_args=(2, -100),
        cpp_constructor_args='torch::nn::SoftplusOptions().beta(2).threshold(-100)',
        input_size=(),
        reference_fn=(
            lambda i, *_: ((i * 2) > -100).type_as(i) * i
            + ((i * 2) <= -100).type_as(i) * 1.0 / 2.0 * torch.log(1 + torch.exp(2 * i))
        ),
        desc='beta_threshold_scalar',
    ),
    dict(
        module_name='Softshrink',
        constructor_args=(1,),
        cpp_constructor_args='torch::nn::SoftshrinkOptions(1)',
        input_size=(),
        desc='lambda_scalar',
    ),
    dict(
        module_name='PReLU',
        input_size=(),
        reference_fn=lambda i, p, _: torch.clamp(i, min=0) + torch.clamp(i, max=0) * p[0][0],
        desc='scalar',
    ),
    dict(
        module_name='Softsign',
        input_size=(),
        reference_fn=lambda i, *_: i.div(1 + torch.abs(i)),
        desc='scalar',
    ),
    dict(
        module_name='Softmin',
        constructor_args=(0,),
        cpp_constructor_args='torch::nn::SoftminOptions(0)',
        input_size=(),
        desc='scalar',
    ),
    dict(
        module_name='Tanhshrink',
        input_size=(),
        desc='scalar',
    ),
    dict(
        fullname='Padding12_1dcircular',
        constructor=wrap_functional(F.pad, pad=(1, 2), mode='circular'),
        cpp_options_args='F::PadFuncOptions({1, 2}).mode(torch::kCircular)',
        input_fn=lambda: torch.arange(6, out=torch.DoubleTensor()).reshape([1, 2, 3]),
        reference_fn=lambda i, *_: padding1d_circular(i, (1, 2)),
        skip_double=TEST_WITH_ROCM,
        pickle=False,
    ),
    dict(
        fullname='Padding31_1dcircular',
        constructor=wrap_functional(F.pad, pad=(3, 1), mode='circular'),
        cpp_options_args='F::PadFuncOptions({3, 1}).mode(torch::kCircular)',
        input_fn=lambda: torch.arange(6, out=torch.DoubleTensor()).reshape([1, 2, 3]),
        reference_fn=lambda i, *_: padding1d_circular(i, (3, 1)),
        skip_double=TEST_WITH_ROCM,
        pickle=False,
    ),
    dict(
        fullname='Padding33_1dcircular',
        constructor=wrap_functional(F.pad, pad=(3, 3), mode='circular'),
        cpp_options_args='F::PadFuncOptions({3, 3}).mode(torch::kCircular)',
        input_fn=lambda: torch.arange(6, out=torch.DoubleTensor()).reshape([1, 2, 3]),
        reference_fn=lambda i, *_: padding1d_circular(i, (3, 3)),
        skip_double=TEST_WITH_ROCM,
        pickle=False,
    ),
    dict(
        fullname='Padding1221_2dcircular',
        constructor=wrap_functional(F.pad, pad=(1, 2, 2, 1), mode='circular'),
        cpp_options_args='F::PadFuncOptions({1, 2, 2, 1}).mode(torch::kCircular)',
        input_fn=lambda: torch.arange(6, out=torch.DoubleTensor()).reshape([1, 1, 2, 3]),
        reference_fn=lambda i, *_: padding2d_circular(i, (1, 2, 2, 1)),
        skip_double=TEST_WITH_ROCM,
        pickle=False,
    ),
    dict(
        fullname='Padding2322_2dcircular',
        constructor=wrap_functional(F.pad, pad=(2, 3, 2, 2), mode='circular'),
        cpp_options_args='F::PadFuncOptions({2, 3, 2, 2}).mode(torch::kCircular)',
        input_fn=lambda: torch.arange(6, out=torch.DoubleTensor()).reshape([1, 1, 2, 3]),
        reference_fn=lambda i, *_: padding2d_circular(i, (2, 3, 2, 2)),
        skip_double=TEST_WITH_ROCM,
        pickle=False,
    ),
    dict(
        fullname='Padding3331_2dcircular',
        constructor=wrap_functional(F.pad, pad=(3, 3, 3, 1), mode='circular'),
        cpp_options_args='F::PadFuncOptions({3, 3, 3, 1}).mode(torch::kCircular)',
        input_fn=lambda: torch.arange(9, out=torch.DoubleTensor()).reshape([1, 1, 3, 3]),
        reference_fn=lambda i, *_: padding2d_circular(i, (3, 3, 3, 1)),
        skip_double=TEST_WITH_ROCM,
        pickle=False,
    ),
    dict(
        fullname='Padding122112_3dcircular',
        constructor=wrap_functional(F.pad, pad=(1, 2, 2, 1, 1, 2), mode='circular'),
        cpp_options_args='F::PadFuncOptions({1, 2, 2, 1, 1, 2}).mode(torch::kCircular)',
        input_fn=lambda: torch.arange(12, out=torch.DoubleTensor()).reshape([1, 1, 2, 2, 3]),
        reference_fn=lambda i, *_: padding3d_circular(i, (1, 2, 2, 1, 1, 2)),
        skip_double=TEST_WITH_ROCM,
        pickle=False,
    ),
    dict(
        fullname='Padding322112_3dcircular',
        constructor=wrap_functional(F.pad, pad=(3, 2, 2, 1, 1, 2), mode='circular'),
        cpp_options_args='F::PadFuncOptions({3, 2, 2, 1, 1, 2}).mode(torch::kCircular)',
        input_fn=lambda: torch.arange(12, out=torch.DoubleTensor()).reshape([1, 1, 2, 2, 3]),
        reference_fn=lambda i, *_: padding3d_circular(i, (3, 2, 2, 1, 1, 2)),
        skip_double=TEST_WITH_ROCM,
        pickle=False,
    ),
    dict(
        fullname='Padding332122_3dcircular',
        constructor=wrap_functional(F.pad, pad=(3, 3, 2, 1, 2, 2), mode='circular'),
        cpp_options_args='F::PadFuncOptions({3, 3, 2, 1, 2, 2}).mode(torch::kCircular)',
        input_fn=lambda: torch.arange(12, out=torch.DoubleTensor()).reshape([1, 1, 2, 2, 3]),
        reference_fn=lambda i, *_: padding3d_circular(i, (3, 3, 2, 1, 2, 2)),
        skip_double=TEST_WITH_ROCM,
        pickle=False,
    ),
    dict(
        module_name='TransformerEncoderLayer',
        constructor_args=(4, 2, 16, 0.0),
        cpp_constructor_args='''torch::nn::TransformerEncoderLayerOptions(4, 2)
                                .dim_feedforward(16)
                                .dropout(0.0)''',
        input_size=(2, 3, 4),
        desc='relu_activation',
        with_tf32=True,
        tf32_precision=0.1,
        # TODO(#50743): figure out the error
        # RuntimeError: The size of tensor a (6) must match the size of tensor b (4)
        # at non-singleton dimension 2
        check_batched_grad=False,
    ),
    dict(
        module_name='TransformerEncoderLayer',
        constructor_args=(4, 2, 8, 0.0, 'gelu'),
        cpp_constructor_args='''torch::nn::TransformerEncoderLayerOptions(4, 2)
                                .dim_feedforward(8)
                                .dropout(0.0)
                                .activation(torch::kGELU)''',
        input_size=(2, 3, 4),
        check_gradgrad=False,
        desc='gelu_activation',
        with_tf32=True,
        tf32_precision=0.05,
    ),
    dict(
        module_name='TransformerDecoderLayer',
        constructor_args=(4, 2, 8, 0.0),
        cpp_constructor_args='''torch::nn::TransformerDecoderLayerOptions(4, 2)
                                .dim_feedforward(8)
                                .dropout(0.0)''',
        input_fn=lambda: (torch.rand(3, 3, 4), torch.rand(2, 3, 4)),
        check_gradgrad=False,
        desc='relu_activation',
        with_tf32=True,
        tf32_precision=0.05,
    ),
    dict(
        module_name='TransformerDecoderLayer',
        constructor_args=(4, 2, 8, 0.0, 'gelu'),
        cpp_constructor_args='''torch::nn::TransformerDecoderLayerOptions(4, 2)
                                .dim_feedforward(8)
                                .dropout(0.0)
                                .activation(torch::kGELU)''',
        input_fn=lambda: (torch.rand(3, 3, 4), torch.rand(2, 3, 4)),
        check_gradgrad=False,
        desc='gelu_activation',
        with_tf32=True,
        tf32_precision=0.05,
    ),
    dict(
        module_name='Transformer',
        constructor_args=(4, 2, 2, 2, 8, 0.0, "relu"),
        cpp_constructor_args='''torch::nn::TransformerOptions()
                                .d_model(4)
                                .nhead(2)
                                .num_encoder_layers(2)
                                .num_decoder_layers(2)
                                .dim_feedforward(8)
                                .dropout(0.0)
                                .activation(torch::kReLU)''',
        input_fn=lambda:(torch.rand(3, 3, 4), torch.rand(2, 3, 4), torch.rand(3, 3)),
        check_gradgrad=False,
        desc='multilayer_coder',
        with_tf32=True,
        tf32_precision=0.01,
    )
]

# add conv padding mode tests:
for padding_mode, cpp_padding_mode in zip(
        ['reflect', 'circular', 'replicate', 'zeros'],
        ['torch::kReflect', 'torch::kCircular', 'torch::kReplicate', 'torch::kZeros']):
    # conv signature:
    #     in_channels, out_channels, kernel_size, stride=1,
    #     padding=0, dilation=1, groups=1,
    #     bias=True, padding_mode='zeros'
    for d in (1, 2, 3):
        if d == 3 and padding_mode == 'reflect':
            # FIXME: remove after implementing reflection pad 3d
            #        https://github.com/pytorch/pytorch/issues/27655
            continue
        padding = tuple(range(1, d + 1))
        cpp_padding = '{' + ', '.join(map(str, padding)) + '}'
        input_size = (2, 2) + (4,) * d
        output_size = (2, 3) + tuple(p + 1 for p in padding)  # simplified from `(4 + 2 * p - 3) // 2 + 1`
        new_module_tests.append(
            dict(
                module_name='Conv{}d'.format(d),
                constructor_args=(2, 3, 3, 2, padding, 1, 1, True, padding_mode),
                cpp_constructor_args='''torch::nn::Conv{}dOptions(2, 3, 3)
                                        .stride(2)
                                        .padding({})
                                        .dilation(1)
                                        .groups(1)
                                        .bias(true)
                                        .padding_mode({})'''.format(d, cpp_padding, cpp_padding_mode),
                input_size=input_size,
                output_size=output_size,
                cudnn=True,
                desc='{}_stride2_pad2'.format(padding_mode),
                with_tf32=True,
                tf32_precision=0.05
            ),
        )


def kldivloss_reference(input, target, reduction='mean'):
    safe_target = target * (target > 0).type_as(target)
    safe_target_log = (safe_target + (target <= 0).type_as(target)).log()
    result = safe_target * (safe_target_log - input)
    if reduction == 'mean':
        return result.mean()
    elif reduction == 'sum':
        return result.sum()
    elif reduction == 'batchmean' and result.dim() != 0:
        return result.sum() / result.size(0)
    return result

def kldivloss_log_target_reference(input, target, reduction='mean'):
    result = torch.exp(target) * (target - input)
    if reduction == 'mean':
        return result.mean()
    elif reduction == 'sum':
        return result.sum()
    elif reduction == 'batchmean' and result.dim() != 0:
        return result.sum() / result.size(0)
    return result


def nlllossNd_reference(input, target, weight=None, ignore_index=-100,
                        reduction='mean'):
    assert input.dim() >= 3
    N = input.size(0)
    C = input.size(1)
    out_size = (N,) + input.size()[2:]
    output = torch.zeros(out_size).type_as(input)

    if weight is None:
        weight = torch.ones(C).type_as(input)
    total_weight = 0
    for tup in product(*[range(size) for size in out_size]):
        t_nx = target[tup]
        norm = 0. if ignore_index == t_nx else weight[t_nx].item()
        input_index = list(tup)
        input_index.insert(1, t_nx)
        output[tup] = -input[tuple(input_index)] * norm
        total_weight += norm

    if reduction == 'mean':
        return output.sum() / total_weight
    elif reduction == 'sum':
        return output.sum()
    return output


def cross_entropy_loss_reference(input, target, weight=None, ignore_index=-100, reduction='mean'):
    return nlllossNd_reference(
        torch.log_softmax(input, 1),
        target,
        weight,
        ignore_index=ignore_index,
        reduction=reduction)


def nllloss_reference(input, target, weight=None, ignore_index=-100,
                      reduction='mean'):

    def nll_loss_helper(input, target, weight, ignore_index):
        if target == ignore_index:
            return (0, 0)
        norm = 1 if weight is None else weight[target]
        result = -input[target] * norm
        return (result, norm)

    losses_and_weights = [nll_loss_helper(i, t, weight, ignore_index)
                          for i, t in zip(input, target)]
    losses, weights = zip(*losses_and_weights)
    losses_tensor = input.new_tensor(losses)
    if reduction == 'mean':
        return sum(losses_tensor) / sum(weights)
    elif reduction == 'sum':
        return sum(losses_tensor)
    else:
        return losses_tensor


def smoothl1loss_reference(input, target, reduction='mean', beta=1.0):
    abs_diff = (input - target).abs()
    ge_beta_mask = (abs_diff >= beta).type_as(abs_diff)
    lt_beta_mask = (abs_diff < beta).type_as(abs_diff)
    # when beta <= 0 we should just use l1_loss
    if beta == 0:
        output = abs_diff
    else:
        output = ge_beta_mask * (abs_diff - 0.5 * beta) + lt_beta_mask * 0.5 * (abs_diff ** 2) / beta
    if reduction == 'mean':
        return output.mean()
    elif reduction == 'sum':
        return output.sum()
    return output


def huberloss_reference(input, target, reduction='mean', delta=1.0):
    abs_diff = (input - target).abs()
    ge_delta_mask = (abs_diff >= delta)
    lt_delta_mask = (abs_diff < delta)
    output = ge_delta_mask * delta * (abs_diff - 0.5 * delta) + lt_delta_mask * 0.5 * (abs_diff ** 2)
    if reduction == 'mean':
        return output.mean()
    elif reduction == 'sum':
        return output.sum()
    return output


def _multilabelmarginloss_reference(input, target):
    targets = []
    for target_index in target:
        if target_index < 0:
            break
        targets.append(target_index)

    sum = 0
    for target_index in targets:
        for i in range(0, len(input)):
            if i not in targets:
                sum += max(0, 1 - input[target_index] + input[i])

    return sum


def multilabelmarginloss_reference(input, target, reduction='mean'):
    # make everything 2-dimensional
    input_dim = input.dim()
    if input.dim() < 2:
        assert target.dim() < 2
        input = input.unsqueeze(0) if input.dim() == 1 else input.unsqueeze(0).unsqueeze(0)
        target = target.unsqueeze(0) if target.dim() == 1 else target.unsqueeze(0).unsqueeze(0)

    n = input.size(0)
    dim = input.size(1)
    output = input.new(n).zero_()
    for i in range(0, n):
        output[i] = _multilabelmarginloss_reference(input[i], target[i])

    if reduction == 'mean':
        return output.mean() / dim
    elif reduction == 'sum':
        return output.sum() / dim
    elif input_dim < 2:
        # we know we have (1, C) X (1, C) -> (1,), so squeeze will get us
        # back to correct dimensionality
        return output.squeeze() / dim
    else:
        return output / dim


def hingeembeddingloss_reference(input, target, margin=1.0, reduction='mean'):
    margin_clamp = (margin - input).clamp(min=0).type_as(input)
    output = torch.where(target == 1, input, margin_clamp)

    if reduction == 'mean':
        return output.mean()
    elif reduction == 'sum':
        return output.sum()
    return output


def softmarginloss_reference(input, target, reduction='mean'):
    output = (1 + (-input * target).exp()).log()

    if reduction == 'mean':
        return output.mean()
    elif reduction == 'sum':
        return output.sum()
    return output


def _multimarginloss_reference(input, target_idx, p, margin, weight):
    if weight is None:
        weight = input.new(len(input)).fill_(1)

    output = 0
    for i in range(0, len(input)):
        if i != target_idx:
            output += max(0, weight[target_idx] * (margin - input[target_idx] + input[i]) ** p)
    return output


def multimarginloss_reference(input, target, p=1, margin=1, weight=None, reduction='mean'):
    if input.dim() < 2:
        input = input.unsqueeze(0) if input.dim() == 1 else input.unsqueeze(0).unsqueeze(0)

    target_dim = target.dim()
    if target.dim() == 0:
        target = target.unsqueeze(0)

    n = input.size(0)
    dim = input.size(1)
    output = input.new(n)
    for x in range(0, n):
        output[x] = _multimarginloss_reference(input[x], target[x], p, margin, weight)

    if reduction == 'mean':
        return output.mean() / dim
    elif reduction == 'sum':
        return output.sum() / dim
    elif target_dim == 0:
        return output.squeeze(0) / dim
    return output / dim


def cosineembeddingloss_reference(input1, input2, target, margin=0, reduction='mean'):
    def _cos(a, b):
        cos = a.new(a.size(0))
        for i in range(0, a.size(0)):
            cos[i] = (a[i] * b[i]).sum() / ((((a[i] * a[i]).sum() + 1e-12) * ((b[i] * b[i]).sum() + 1e-12)) ** 0.5)
        return cos

    output = torch.where(target == 1, 1 - _cos(input1, input2), (_cos(input1, input2) - margin).clamp(min=0))

    if reduction == 'mean':
        return output.mean()
    elif reduction == 'sum':
        return output.sum()
    return output


def tripletmarginloss_reference(anchor, positive, negative, margin=1.0, p=2, eps=1e-6, swap=False,
                                reduction='mean'):
    d_p = torch.pairwise_distance(anchor, positive, p, eps)
    d_n = torch.pairwise_distance(anchor, negative, p, eps)
    if swap:
        d_s = torch.pairwise_distance(positive, negative, p, eps)
        d_n = torch.min(d_n, d_s)

    output = torch.clamp(margin + d_p - d_n, min=0.0)
    if reduction == 'mean':
        return output.mean()
    elif reduction == 'sum':
        return output.sum()
    return output


def marginrankingloss_reference(input1, input2, target, margin=0, reduction='mean'):
    output = (-target * (input1 - input2) + margin).clamp(min=0)
    if reduction == 'mean':
        return output.mean()
    elif reduction == 'sum':
        return output.sum()
    return output


# this directly follows Graves et al's paper, in contrast to the production implementation, it does not use log-space
def ctcloss_reference(log_probs, targets, input_lengths, target_lengths, blank=0, reduction='mean'):
    input_lengths = torch.as_tensor(input_lengths, dtype=torch.long)
    target_lengths = torch.as_tensor(target_lengths, dtype=torch.long)
    dt = log_probs.dtype
    log_probs = log_probs.double()  # we need the accuracy as we are not in logspace
    targets = targets.long()
    cum_target_lengths = target_lengths.cumsum(0)
    losses = []
    for i in range(log_probs.size(1)):
        input_length = input_lengths[i].item()
        target_length = target_lengths[i].item()
        cum_target_length = cum_target_lengths[i].item()
        targets_prime = targets.new_full((2 * target_length + 1,), blank)
        if targets.dim() == 2:
            targets_prime[1::2] = targets[i, :target_length]
        else:
            targets_prime[1::2] = targets[cum_target_length - target_length:cum_target_length]
        probs = log_probs[:input_length, i].exp()
        alpha = log_probs.new_zeros((target_length * 2 + 1,))
        alpha[0] = probs[0, blank]
        alpha[1] = probs[0, targets_prime[1]]
        mask_third = (targets_prime[:-2] != targets_prime[2:])
        for t in range(1, input_length):
            alpha_next = alpha.clone()
            alpha_next[1:] += alpha[:-1]
            alpha_next[2:] += torch.where(mask_third, alpha[:-2], alpha.new_zeros(1))
            alpha = probs[t, targets_prime] * alpha_next
        losses.append(-alpha[-2:].sum().log()[None])
    output = torch.cat(losses, 0)
    if reduction == 'mean':
        return (output / target_lengths.to(dtype=output.dtype, device=output.device)).mean()
    elif reduction == 'sum':
        return output.sum()
    output = output.to(dt)
    return output


def padding1d_circular(input, pad):
    r""" input:
            [[[0., 1., 2.],
              [3., 4., 5.]]]
          pad: (1, 2)
          output:
            [[[2., 0., 1., 2., 0., 1.],
              [5., 3., 4., 5., 3., 4.]]]
    """
    return torch.cat([input[:, :, -pad[0]:], input,
                      input[:, :, 0:pad[1]]], dim=2)


def padding2d_circular(input, pad):
    r"""input:
             [[[[0., 1., 2],
                [3., 4., 5.]]]]
            pad: (1, 2, 2, 1)
    output:
        [[[[2., 0., 1., 2., 0., 1.],
           [5., 3., 4., 5., 3., 4.],
           [2., 0., 1., 2., 0., 1.],
           [5., 3., 4., 5., 3., 4.],
           [2., 0., 1., 2., 0., 1.]]]]
    """
    input = torch.cat([input[:, :, -pad[2]:], input, input[:, :, 0:pad[3]]], dim=2)
    return torch.cat([input[:, :, :, -pad[0]:], input, input[:, :, :, 0:pad[1]]], dim=3)


def padding3d_circular(input, pad):
    r"""input:
            [[[[[ 0.,  1.,  2.],
                [ 3.,  4.,  5.]],
               [[ 6.,  7.,  8.],
                [ 9., 10., 11.]]]]]
        pad: (1, 2, 2, 1, 1, 2)
        output: [[[[[ 8.,  6.,  7.,  8.,  6.,  7.],
               [11.,  9., 10., 11.,  9., 10.],
               [ 8.,  6.,  7.,  8.,  6.,  7.],
               [11.,  9., 10., 11.,  9., 10.],
               [ 8.,  6.,  7.,  8.,  6.,  7.]],

              [[ 2.,  0.,  1.,  2.,  0.,  1.],
               [ 5.,  3.,  4.,  5.,  3.,  4.],
               [ 2.,  0.,  1.,  2.,  0.,  1.],
               [ 5.,  3.,  4.,  5.,  3.,  4.],
               [ 2.,  0.,  1.,  2.,  0.,  1.]],

              [[ 8.,  6.,  7.,  8.,  6.,  7.],
               [11.,  9., 10., 11.,  9., 10.],
               [ 8.,  6.,  7.,  8.,  6.,  7.],
               [11.,  9., 10., 11.,  9., 10.],
               [ 8.,  6.,  7.,  8.,  6.,  7.]],

              [[ 2.,  0.,  1.,  2.,  0.,  1.],
               [ 5.,  3.,  4.,  5.,  3.,  4.],
               [ 2.,  0.,  1.,  2.,  0.,  1.],
               [ 5.,  3.,  4.,  5.,  3.,  4.],
               [ 2.,  0.,  1.,  2.,  0.,  1.]],

              [[ 8.,  6.,  7.,  8.,  6.,  7.],
               [11.,  9., 10., 11.,  9., 10.],
               [ 8.,  6.,  7.,  8.,  6.,  7.],
               [11.,  9., 10., 11.,  9., 10.],
               [ 8.,  6.,  7.,  8.,  6.,  7.]]]]]
    """
    input = torch.cat([input[:, :, -pad[4]:], input, input[:, :, 0:pad[5]]], dim=2)
    input = torch.cat([input[:, :, :, -pad[2]:], input, input[:, :, :, 0:pad[3]]], dim=3)
    return torch.cat([input[:, :, :, :, -pad[0]:], input, input[:, :, :, :, 0:pad[1]]], dim=4)


loss_reference_fns: Dict['str', Callable] = {
    'KLDivLoss': kldivloss_reference,
    'KLDivLoss_log_target': kldivloss_log_target_reference,
    'NLLLoss': nllloss_reference,
    'NLLLossNd': nlllossNd_reference,
    'SmoothL1Loss': smoothl1loss_reference,
    'HuberLoss': huberloss_reference,
    'MultiLabelMarginLoss': multilabelmarginloss_reference,
    'HingeEmbeddingLoss': hingeembeddingloss_reference,
    'SoftMarginLoss': softmarginloss_reference,
    'MultiMarginLoss': multimarginloss_reference,
    'CosineEmbeddingLoss': cosineembeddingloss_reference,
    'TripletMarginLoss': tripletmarginloss_reference,
    'MarginRankingLoss': marginrankingloss_reference,
    'CTCLoss': ctcloss_reference,
    'CrossEntropyLoss': cross_entropy_loss_reference
}


criterion_tests = [
    dict(
        module_name='L1Loss',
        input_size=(2, 3, 4),
        target_fn=lambda: torch.randn((2, 3, 4), requires_grad=True),
        reference_fn=lambda i, t, _: 1. / i.numel() *
        sum((a - b).abs().sum() for a, b in zip(i, t)),
        check_complex=True,
    ),
    dict(
        module_name='NLLLoss',
        input_fn=lambda: torch.rand(15, 10).log(),
        target_fn=lambda: torch.empty(15).uniform_().mul(10).floor().long(),
        reference_fn=lambda i, t, m:
            nllloss_reference(i, t, reduction=get_reduction(m)),
        check_sum_reduction=True,
        check_bfloat16=True,
    ),
    dict(
        module_name='NLLLoss',
        constructor_args=(None, None, 2),
        cpp_constructor_args='torch::nn::NLLLossOptions().weight({}).ignore_index(2)',
        input_fn=lambda: torch.rand(15, 10).log(),
        target_fn=lambda: torch.empty(15).uniform_().mul(10).floor().long(),
        reference_fn=lambda i, t, _: nllloss_reference(i, t, ignore_index=2),
        desc='ignore_index',
        check_bfloat16=True,
    ),
    dict(
        module_name='NLLLoss',
        constructor_args_fn=lambda: (torch.rand(10),),
        cpp_constructor_args='torch::nn::NLLLossOptions().weight(torch::rand(10))',
        input_fn=lambda: torch.rand(15, 10).add(1e-2).log(),
        target_fn=lambda: torch.empty(15).uniform_().mul(10).floor().long(),
        reference_fn=lambda i, t, m:
            nllloss_reference(i, t, weight=get_weight(m)),
        desc='weights',
        check_bfloat16=True,
    ),
    dict(
        module_name='NLLLoss',
        constructor_args_fn=lambda: (torch.rand(10), None, 2),
        cpp_constructor_args='torch::nn::NLLLossOptions().weight(torch::rand(10)).ignore_index(2)',
        input_fn=lambda: torch.rand(15, 10).add(1e-2).log(),
        target_fn=lambda: torch.empty(15).uniform_().mul(10).floor().long(),
        reference_fn=lambda i, t, m:
            nllloss_reference(i, t, weight=get_weight(m), ignore_index=2),
        desc='weights_ignore_index',
        check_bfloat16=True,
    ),
    dict(
        module_name='NLLLoss',
        constructor_args_fn=lambda: (torch.rand(10), None, -1),
        cpp_constructor_args='torch::nn::NLLLossOptions().weight(torch::rand(10)).ignore_index(-1)',
        input_fn=lambda: torch.rand(15, 10).add(1e-2).log(),
        target_fn=lambda: torch.empty(15).uniform_().mul(10 + 1).floor().long() - 1,
        reference_fn=lambda i, t, m:
            nllloss_reference(i, t, weight=get_weight(m), ignore_index=-1),
        desc='weights_ignore_index_neg',
        check_bfloat16=True,
    ),
    dict(
        module_name='KLDivLoss',
        input_fn=lambda: torch.rand(10, 10).log(),
        target_fn=lambda: torch.rand(10, 10),
        reference_fn=lambda i, t, m:
            kldivloss_reference(i, t, get_reduction(m)),
        check_sum_reduction=True,
    ),
    dict(
        module_name='KLDivLoss',
        input_fn=lambda: torch.rand(10, 10).log(),
        target_fn=lambda: torch.rand(10, 10),
        reference_fn=lambda i, t, m:
            kldivloss_log_target_reference(i, t.log(), get_reduction(m)),
        check_sum_reduction=True,
        desc='log_target',
    ),
    dict(
        module_name='MSELoss',
        input_size=(2, 3, 4, 5),
        target_fn=lambda: torch.randn((2, 3, 4, 5), requires_grad=True),
        reference_fn=lambda i, t, m: ((i - t).abs().pow(2).sum() / (i.numel()
                                      if get_reduction(m) == 'mean' else 1)),
        check_sum_reduction=True,
    ),
    dict(
        module_name='BCELoss',
        input_fn=lambda: torch.rand(15, 10).clamp_(1e-2, 1 - 1e-2),
        target_fn=lambda: torch.randn(15, 10).gt(0).double(),
        reference_fn=lambda i, t, m: -(t * i.log() + (1 - t) * (1 - i).log()).sum() /
            (i.numel() if get_reduction(m) else 1),
        check_bfloat16=True,
    ),
    dict(
        module_name='BCELoss',
        constructor_args_fn=lambda: (torch.rand(10),),
        cpp_constructor_args='torch::nn::BCELossOptions().weight(torch::rand(10))',
        input_fn=lambda: torch.rand(15, 10).clamp_(1e-2, 1 - 1e-2),
        target_fn=lambda: torch.randn(15, 10).gt(0).double(),
        reference_fn=lambda i, t, m: -((t * i.log() + (1 - t) * (1 - i).log()) * get_weight(m)).sum() /
            (i.numel() if get_reduction(m) else 1),
        desc='weights',
        check_bfloat16=True,
    ),
    dict(
        module_name='CrossEntropyLoss',
        input_size=(15, 10),
        target_fn=lambda: torch.empty(15).uniform_().mul(10).floor().long(),
    ),
    dict(
        module_name='CrossEntropyLoss',
        constructor_args_fn=lambda: (torch.rand(10),),
        cpp_constructor_args='torch::nn::CrossEntropyLossOptions().weight(torch::rand(10))',
        input_size=(15, 10),
        target_fn=lambda: torch.empty(15).uniform_().mul(10).floor().long(),
        desc='weights',
    ),
    dict(
        module_name='HingeEmbeddingLoss',
        input_size=(10,),
        target_fn=lambda: torch.randn(10).gt(0).double().mul_(2).sub(1),
        reference_fn=lambda i, t, m:
            hingeembeddingloss_reference(i, t, reduction=get_reduction(m)),
        check_sum_reduction=True,
    ),
    dict(
        module_name='HingeEmbeddingLoss',
        constructor_args=(0.5,),
        cpp_constructor_args='torch::nn::HingeEmbeddingLossOptions().margin(0.5)',
        input_size=(10,),
        target_fn=lambda: torch.randn(10).gt(0).double().mul_(2).sub(1),
        reference_fn=lambda i, t, m:
            hingeembeddingloss_reference(i, t, margin=0.5, reduction=get_reduction(m)),
        desc='margin',
        check_sum_reduction=True,
    ),
    dict(
        module_name='MultiLabelMarginLoss',
        input_size=(10,),
        target_fn=lambda: torch.rand(10).mul(10).floor().long(),
        reference_fn=lambda i, t, m:
            multilabelmarginloss_reference(i, t, reduction=get_reduction(m)),
        desc="1d",
        check_sum_reduction=True,
        check_gradgrad=False,
        check_bfloat16=True,
    ),
    dict(
        module_name='MultiLabelMarginLoss',
        input_size=(5, 10),
        target_fn=lambda: torch.rand(5, 10).mul(10).floor().long(),
        reference_fn=lambda i, t, m:
            multilabelmarginloss_reference(i, t, reduction=get_reduction(m)),
        check_sum_reduction=True,
        check_gradgrad=False,
        check_bfloat16=True,
    ),
    dict(
        module_name='MultiLabelSoftMarginLoss',
        input_size=(5, 10),
        target_fn=lambda: torch.rand(5, 10).mul(2).floor(),
        reference_fn=lambda i, t, m: -(t * i.sigmoid().log() + (1 - t) * (-i).sigmoid().log()).sum() / i.numel(),
        check_gradgrad=False,
    ),
    dict(
        module_name='MultiMarginLoss',
        input_size=(5, 10),
        target_fn=lambda: torch.rand(5).mul(8).floor().long(),
        reference_fn=lambda i, t, m:
            multimarginloss_reference(i, t, reduction=get_reduction(m)),
        check_sum_reduction=True,
        check_gradgrad=False,
    ),
    dict(
        module_name='MultiMarginLoss',
        input_size=(10,),
        target_fn=lambda: torch.rand(1).mul(8).floor().long(),
        reference_fn=lambda i, t, m:
            multimarginloss_reference(i, t, reduction=get_reduction(m)),
        desc='1d',
        check_sum_reduction=True,
        check_gradgrad=False,
    ),
    dict(
        module_name='MultiMarginLoss',
        constructor_args=(2,),
        cpp_constructor_args='torch::nn::MultiMarginLossOptions().p(2)',
        input_fn=lambda: torch.rand(5, 10).clamp_(1e-2, 1 - 1e-2),
        target_fn=lambda: torch.rand(5).mul(8).floor().long(),
        reference_fn=lambda i, t, m:
            multimarginloss_reference(i, t, p=2, reduction=get_reduction(m)),
        desc='p',
        check_sum_reduction=True,
        check_gradgrad=False,
    ),
    dict(
        module_name='MultiMarginLoss',
        constructor_args=(1, 0.5),
        cpp_constructor_args='torch::nn::MultiMarginLossOptions().p(1).margin(0.5)',
        legacy_constructor_args=(1, None, 0.5),
        input_size=(5, 10),
        target_fn=lambda: torch.rand(5).mul(8).floor().long(),
        reference_fn=lambda i, t, m:
            multimarginloss_reference(i, t, margin=0.5, reduction=get_reduction(m)),
        desc='margin',
        check_sum_reduction=True,
        check_gradgrad=False,
    ),
    dict(
        module_name='MultiMarginLoss',
        constructor_args=(1, 1., torch.rand(10).double()),
        cpp_constructor_args='torch::nn::MultiMarginLossOptions().p(1).margin(1.).weight(torch::rand(10))',
        legacy_constructor_args=(1, torch.rand(10).double()),
        input_size=(5, 10),
        target_fn=lambda: torch.rand(5).mul(8).floor().long(),
        reference_fn=lambda i, t, m:
            multimarginloss_reference(i, t, weight=get_weight(m), reduction=get_reduction(m)),
        desc='weights',
        check_sum_reduction=True,
        check_gradgrad=False,
    ),
    dict(
        module_name='SmoothL1Loss',
        input_size=(5, 10),
        target_fn=lambda: torch.randn((5, 10), requires_grad=True),
        check_sum_reduction=True,
        reference_fn=lambda i, t, m, b=1.0:
            smoothl1loss_reference(i, t, reduction=get_reduction(m), beta=b),
    ),
    dict(
        module_name='HuberLoss',
        input_size=(5, 10),
        target_fn=lambda: torch.randn((5, 10), requires_grad=True),
        check_sum_reduction=True,
        check_half=True,
        check_bfloat16=True,
        reference_fn=lambda i, t, m:
            huberloss_reference(i, t, reduction=get_reduction(m)),
    ),
    dict(
        module_name='SoftMarginLoss',
        input_size=(5, 5),
        target_fn=lambda: torch.randn(5, 5).sign(),
        reference_fn=lambda i, t, m:
            softmarginloss_reference(i, t, reduction=get_reduction(m)),
        check_sum_reduction=True,
    ),
    dict(
        module_name='CosineEmbeddingLoss',
        input_fn=lambda: (torch.rand(15, 10), torch.rand(15, 10)),
        target_fn=lambda: torch.randn(15).sign(),
        reference_fn=lambda i, t, m:
            cosineembeddingloss_reference(i[0], i[1], t, reduction=get_reduction(m)),
        check_sum_reduction=True,
    ),
    dict(
        module_name='CosineEmbeddingLoss',
        constructor_args=(0.7,),
        cpp_constructor_args='torch::nn::CosineEmbeddingLossOptions().margin(0.7)',
        input_fn=lambda: (torch.rand(15, 10), torch.rand(15, 10)),
        target_fn=lambda: torch.randn(15).sign(),
        reference_fn=lambda i, t, m:
            cosineembeddingloss_reference(i[0], i[1], t, margin=0.7, reduction=get_reduction(m)),
        desc='margin',
        check_sum_reduction=True,
    ),
    dict(
        module_name='MarginRankingLoss',
        input_fn=lambda: (torch.randn(50).mul(10), torch.randn(50).mul(10)),
        target_fn=lambda: torch.randn(50).sign(),
        reference_fn=lambda i, t, m:
            marginrankingloss_reference(i[0], i[1], t, reduction=get_reduction(m)),
        check_sum_reduction=True,
    ),
    dict(
        module_name='MarginRankingLoss',
        constructor_args=(0.5,),
        cpp_constructor_args='torch::nn::MarginRankingLossOptions().margin(0.5)',
        input_fn=lambda: (torch.randn(50).mul(10), torch.randn(50).mul(10)),
        target_fn=lambda: torch.randn(50).sign(),
        reference_fn=lambda i, t, m:
            marginrankingloss_reference(i[0], i[1], t, margin=0.5, reduction=get_reduction(m)),
        desc='margin',
        check_sum_reduction=True,
    ),
    dict(
        module_name='BCEWithLogitsLoss',
        input_fn=lambda: torch.rand(15, 10).clamp_(1e-2, 1 - 1e-2),
        target_fn=lambda: torch.randn(15, 10).gt(0).double(),
    ),
    dict(
        module_name='BCEWithLogitsLoss',
        constructor_args=(torch.rand(10),),
        cpp_constructor_args='torch::nn::BCEWithLogitsLossOptions().weight(torch::rand(10))',
        input_fn=lambda: torch.rand(15, 10).clamp_(1e-2, 1 - 1e-2),
        target_fn=lambda: torch.randn(15, 10).gt(0).double(),
        desc='weights',
    ),
    dict(
        module_name='BCEWithLogitsLoss',
        constructor_args=(torch.rand(()),),
        cpp_constructor_args='torch::nn::BCEWithLogitsLossOptions().weight(torch::rand({}))',
        input_fn=lambda: torch.rand(()).clamp_(1e-2, 1 - 1e-2),
        target_fn=lambda: torch.randn(()).gt(0).double(),
        desc='scalar_weights'
    ),
    dict(
        module_name='NLLLoss',
        input_size=(2, 3, 5, 5),
        target_fn=lambda: torch.rand(2, 5, 5).mul(3).floor().long(),
        reference_fn=lambda i, t, m:
            loss_reference_fns['NLLLossNd'](i, t, reduction=get_reduction(m)),
        check_sum_reduction=True,
        desc='2d',
        check_bfloat16=True,
    ),
    dict(
        module_name='NLLLoss',
        constructor_args_fn=lambda: (torch.rand(3),),
        cpp_constructor_args='torch::nn::NLLLossOptions().weight(torch::rand(3))',
        input_size=(2, 3, 5, 5),
        target=torch.rand(2, 5, 5).mul(3).floor().long(),
        reference_fn=lambda i, t, m:
            loss_reference_fns['NLLLossNd'](i, t, weight=get_weight(m)),
        desc='2d_weights',
        check_bfloat16=True,
    ),
    dict(
        module_name='NLLLoss',
        constructor_args=(None, None, 1),
        cpp_constructor_args='torch::nn::NLLLossOptions().weight({}).ignore_index(1)',
        input_size=(2, 3, 5, 5),
        target_fn=lambda: torch.rand(2, 5, 5).mul(3).floor().long(),
        reference_fn=lambda i, t, m:
            loss_reference_fns['NLLLossNd'](i, t, ignore_index=1),
        desc='2d_ignore_index',
        check_bfloat16=True,
    ),
    dict(
        module_name='NLLLoss',
        input_size=(2, 3, 5, 5, 2, 2),
        target_fn=lambda: torch.rand(2, 5, 5, 2, 2).mul(3).floor().long(),
        reference_fn=lambda i, t, m:
            loss_reference_fns['NLLLossNd'](i, t, reduction=get_reduction(m)),
        check_sum_reduction=True,
        desc='higher_dim',
        check_bfloat16=True,
    ),
    dict(
        module_name='NLLLoss',
        input_size=(2, 3, 5),
        target_fn=lambda: torch.rand(2, 5).mul(3).floor().long(),
        reference_fn=lambda i, t, m:
            loss_reference_fns['NLLLossNd'](i, t, reduction=get_reduction(m)),
        check_sum_reduction=True,
        desc='dim_is_3',
        check_bfloat16=True,
    ),
    dict(
        module_name='CrossEntropyLoss',
        input_size=(2, 3, 5, 5),
        target_fn=lambda: torch.rand(2, 5, 5).mul(3).floor().long(),
        reference_fn=lambda i, t, m:
            loss_reference_fns['CrossEntropyLoss'](i, t, reduction=get_reduction(m)),
        check_sum_reduction=True,
        desc='2d',
        check_bfloat16=False,
    ),
    dict(
        module_name='CrossEntropyLoss',
        constructor_args_fn=lambda: (torch.rand(3),),
        cpp_constructor_args='torch::nn::CrossEntropyLossOptions().weight(torch::rand(3))',
        input_size=(2, 3, 5, 5),
        target=torch.rand(2, 5, 5).mul(3).floor().long(),
        reference_fn=lambda i, t, m:
            loss_reference_fns['CrossEntropyLoss'](i, t, weight=get_weight(m)),
        desc='2d_weights',
        check_bfloat16=False,
    ),
    dict(
        module_name='CrossEntropyLoss',
        constructor_args=(None, None, 1),
        cpp_constructor_args='torch::nn::CrossEntropyLossOptions().weight({}).ignore_index(1)',
        input_size=(2, 3, 5, 5),
        target_fn=lambda: torch.rand(2, 5, 5).mul(3).floor().long(),
        reference_fn=lambda i, t, m:
            loss_reference_fns['CrossEntropyLoss'](i, t, ignore_index=1),
        desc='2d_ignore_index',
        check_bfloat16=False,
    ),
    dict(
        module_name='CrossEntropyLoss',
        input_size=(2, 3, 5, 5, 2, 2),
        target_fn=lambda: torch.rand(2, 5, 5, 2, 2).mul(3).floor().long(),
        reference_fn=lambda i, t, m:
            loss_reference_fns['CrossEntropyLoss'](i, t, reduction=get_reduction(m)),
        check_sum_reduction=True,
        desc='higher_dim',
        check_bfloat16=False,
    ),
    dict(
        module_name='CrossEntropyLoss',
        input_size=(2, 3, 5),
        target_fn=lambda: torch.rand(2, 5).mul(3).floor().long(),
        reference_fn=lambda i, t, m:
            loss_reference_fns['CrossEntropyLoss'](i, t, reduction=get_reduction(m)),
        check_sum_reduction=True,
        desc='dim_is_3',
        check_bfloat16=False,
    ),
    dict(
        module_name='PoissonNLLLoss',  # Default is log_input=True, full=False
        input_size=(2, 3, 4, 5),
        target_fn=lambda: torch.randn(2, 3, 4, 5).floor_().abs_(),
        reference_fn=lambda i, t, _: (i.exp() - t.mul(i)).mean(),
        desc='no_full_loss',
    ),
    dict(
        module_name='PoissonNLLLoss',
        constructor_args=(False, False),  # log_input=False, full=False
        cpp_constructor_args='torch::nn::PoissonNLLLossOptions().log_input(false).full(false)',
        input_fn=lambda: torch.randn(2, 3, 4, 5).abs_().add_(0.001),
        target_fn=lambda: torch.randn(2, 3, 4, 5).floor_().abs_(),
        reference_fn=lambda i, t, _: (i - t.mul((i + 1e-8).log())).mean(),
        desc='no_full_loss_no_log_input',
    ),
    dict(
        module_name='PoissonNLLLoss',
        constructor_args=(True, True),  # log_input=True, full=True
        cpp_constructor_args='torch::nn::PoissonNLLLossOptions().log_input(true).full(true)',
        input_size=(2, 3, 4, 5),
        target_fn=lambda: torch.randn(2, 3, 4, 5).floor_().abs_(),
        reference_fn=lambda i, t, _:
            (i.exp() - t.mul(i) + (t.mul(t.log()) - t + 0.5 * (2. * pi * t).log()).masked_fill(t <= 1, 0)).mean(),
        desc='full_loss',
    ),
    dict(
        module_name='PoissonNLLLoss',
        constructor_args=(False, True),  # log_input=False, full=True
        cpp_constructor_args='torch::nn::PoissonNLLLossOptions().log_input(false).full(true)',
        input_fn=lambda: torch.randn(2, 3, 4, 5).abs_().add_(0.001),
        target_fn=lambda: torch.randn(2, 3, 4, 5).floor_().abs_(),
        reference_fn=lambda i, t, _: (
            i - t.mul((i + 1e-8).log()) + (t.mul(t.log()) - t + 0.5 * (2. * pi * t).log()).masked_fill(t <= 1, 0)
        ).mean(),
        desc='full_loss_no_log_input',
    ),
    dict(
        module_name='L1Loss',
        input_size=(),
        target_fn=lambda: torch.randn((), requires_grad=True),
        reference_fn=lambda i, t, _: 1. / i.numel() * (i - t).abs().sum(),
        desc='scalar',
        check_complex=True,
    ),
    dict(
        module_name='KLDivLoss',
        input_fn=lambda: torch.rand(()).log(),
        target_fn=lambda: torch.rand(()),
        reference_fn=lambda i, t, m:
            kldivloss_reference(i, t, get_reduction(m)),
        check_sum_reduction=True,
        desc='scalar',
    ),
    dict(
        module_name='KLDivLoss',
        input_fn=lambda: torch.rand(()).log(),
        target_fn=lambda: torch.rand(()),
        reference_fn=lambda i, t, m:
            kldivloss_log_target_reference(i, t.log(), get_reduction(m)),
        check_sum_reduction=True,
        desc='scalar_log_target',
    ),
    dict(
        module_name='MSELoss',
        input_size=(),
        target_fn=lambda: torch.randn((), requires_grad=True),
        reference_fn=lambda i, t, m: ((i - t).abs().pow(2).sum() /
                                      (i.numel() if get_reduction(m) == 'mean' else 1)),
        check_sum_reduction=True,
        desc='scalar',
        check_bfloat16=True,
    ),
    dict(
        module_name='MSELoss',
        input_fn=lambda: torch.ones(5, 68, 64, 64, dtype=torch.float) / 10,
        target_fn=lambda: torch.zeros(5, 68, 64, 64, dtype=torch.float),
        reference_fn=lambda i, t, m: ((i - t).abs().pow(2).sum() /
                                      (i.numel() if get_reduction(m) == 'mean' else 1)),
        check_forward_only=True,
        desc='prec',
        check_bfloat16=True,
    ),
    dict(
        module_name='BCELoss',
        constructor_args_fn=lambda: (torch.rand(()),),
        cpp_constructor_args='torch::nn::BCELossOptions().weight(torch::rand({}))',
        input_fn=lambda: torch.rand(()).clamp_(1e-2, 1 - 1e-2),
        target_fn=lambda: torch.rand(()).gt(0).double(),
        reference_fn=lambda i, t, m: -((t * i.log() + (1 - t) * (1 - i).log()) * get_weight(m)).sum() /
            (i.numel() if get_reduction(m) == 'mean' else 1),
        desc='scalar_weights',
        check_bfloat16=True,
    ),
    dict(
        module_name='HingeEmbeddingLoss',
        constructor_args=(0.5,),
        cpp_constructor_args='torch::nn::HingeEmbeddingLossOptions().margin(0.5)',
        input_size=(),
        target_fn=lambda: torch.randn(()).gt(0).double().mul_(2).sub(1),
        desc='scalar_margin',
        check_sum_reduction=True,
    ),
    dict(
        module_name='SmoothL1Loss',
        input_size=(),
        target_fn=lambda: torch.randn((), requires_grad=True),
        check_sum_reduction=True,
        reference_fn=lambda i, t, m, b=1.0:
            smoothl1loss_reference(i, t, reduction=get_reduction(m), beta=b),
        desc='scalar',
    ),
    dict(
        module_name='MultiLabelSoftMarginLoss',
        constructor_args=(torch.rand(10),),
        cpp_constructor_args='torch::nn::MultiLabelSoftMarginLossOptions().weight(torch::rand(10))',
        input_fn=lambda: torch.randn(5, 10),
        target_fn=lambda: torch.rand(5, 10).mul(2).floor(),
        reference_fn=lambda i, t, m: -((t * i.sigmoid().log() + (1 - t) * (-i).sigmoid().log()) * get_weight(m)).sum() /
            (i.numel() if get_reduction(m) == 'mean' else i.size(1) if get_reduction(m) == 'sum' else 1),
        desc='weights',
        check_sum_reduction=True,
        check_gradgrad=False,
    ),
    dict(
        module_name='CTCLoss',
        constructor_args=(14,),  # blank=14
        extra_args=([50, 50, 50], [30, 25, 20]),  # input_lengths, target_lengths
        input_fn=lambda: torch.randn(50, 3, 15).log_softmax(2),
        target_fn=lambda: torch.randint(0, 14, (3, 30), dtype=torch.long),
        reference_fn=lambda i, t, il, tl, m:
            ctcloss_reference(i, t, il, tl, blank=14, reduction=get_reduction(m)),
        desc='lengths_intlists',
        check_forward_only=True,
        check_sum_reduction=True,
        check_gradgrad=False,
        check_half=False,
        # `CTCLoss` in C++ frontend doesn't accept integer list for `input_lengths` or `target_lengths`
        test_cpp_api_parity=False,
        check_jit=False,
    ),
    dict(
        module_name='CTCLoss',
        constructor_args=(14,),  # blank=14
        cpp_constructor_args='torch::nn::CTCLossOptions().blank(14)',
        extra_args=(torch.tensor([50, 50, 50]), torch.tensor([30, 25, 20])),  # input_lengths, target_lengths
        input_fn=lambda: torch.randn(50, 3, 15).log_softmax(2),
        target_fn=lambda: torch.randint(0, 14, (3, 30), dtype=torch.long),
        reference_fn=lambda i, t, il, tl, m:
            ctcloss_reference(i, t, il, tl, blank=14, reduction=get_reduction(m)),
        desc='lengths_tensors',
        check_forward_only=True,
        check_sum_reduction=True,
        check_gradgrad=False,
        check_half=False,
    ),
    # Test is flaky
    # See https://github.com/pytorch/pytorch/issues/29380.
    # dict(
    #     module_name='CTCLoss',
    #     desc='1d_target',
    #     constructor_args=(14,),  # blank=14
    #     extra_args=([50, 50, 50], [30, 25, 20]),  # input_lengths, target_lengths
    #     input_fn=lambda: torch.randn(50, 3, 15).log_softmax(2),
    #     target_fn=lambda: torch.randint(0, 14, (3, 30), dtype=torch.long),
    #     reference_fn=lambda i, t, il, tl, m:
    #         ctcloss_reference(i, t, il, tl, blank=14, reduction=get_reduction(m)),
    #     check_sum_reduction=True,
    #     check_gradgrad=False,
    #     check_half=False,
    # ),
    dict(
        module_name='CTCLoss',
        desc='2d_int_target_lengths_intlists',
        constructor_args=(0,),  # blank=0
        extra_args=([50, 50, 50], [30, 25, 20]),  # input_lengths, target_lengths
        input_fn=lambda: torch.randn(50, 3, 15).log_softmax(2),
        target_fn=lambda: torch.randint(1, 15, (3, 30), dtype=torch.int),
        reference_fn=lambda i, t, il, tl, m:
            ctcloss_reference(i, t, il, tl, blank=0, reduction=get_reduction(m)),
        check_forward_only=True,
        check_sum_reduction=True,
        check_gradgrad=False,
        check_half=False,
        # `CTCLoss` in C++ frontend doesn't accept integer list for `input_lengths` or `target_lengths`
        test_cpp_api_parity=False,
        check_jit=False,
    ),
    dict(
        module_name='CTCLoss',
        desc='2d_int_target_lengths_tensors',
        constructor_args=(0,),  # blank=0
        cpp_constructor_args='torch::nn::CTCLossOptions().blank(0)',
        extra_args=(torch.tensor([50, 50, 50]), torch.tensor([30, 25, 20])),  # input_lengths, target_lengths
        input_fn=lambda: torch.randn(50, 3, 15).log_softmax(2),
        target_fn=lambda: torch.randint(1, 15, (3, 30), dtype=torch.int),
        reference_fn=lambda i, t, il, tl, m:
            ctcloss_reference(i, t, il, tl, blank=0, reduction=get_reduction(m)),
        check_forward_only=True,
        check_sum_reduction=True,
        check_gradgrad=False,
        check_half=False,
    ),
    dict(
        module_name='CTCLoss',
        desc='2d_lengths_tensors',
        constructor_args=(0,),  # blank=0
        cpp_constructor_args='torch::nn::CTCLossOptions().blank(0)',
        extra_args=(torch.tensor([50, 50, 50]), torch.tensor([30, 25, 20])),  # input_lengths, target_lengths
        input_fn=lambda: torch.randn(50, 3, 15).log_softmax(2),
        target_fn=lambda: torch.randint(1, 15, (3, 30), dtype=torch.int),
        reference_fn=lambda i, t, il, tl, m:
            ctcloss_reference(i, t, il, tl, blank=0, reduction=get_reduction(m)),
        check_forward_only=True,
        check_sum_reduction=True,
        check_gradgrad=False,
        check_half=False,
    ),
]


class NNTestCase(TestCase):

    # _forward is defined in classes inheriting from NNTestCase
    @abstractmethod
    def _forward(self, *args, **kwargs):
        raise NotImplementedError

    @abstractmethod
    def _get_parameters(self, module: nn.Module) -> Tuple[List[nn.Parameter], List[nn.Parameter]]:
        raise NotImplementedError

    @abstractmethod
    def _zero_grad_parameters(self, module: nn.Module) -> None:
        raise NotImplementedError

    @abstractmethod
    def _backward(self, module: nn.Module,
                  input: _TensorOrTensors, output: torch.Tensor,
                  grad_output: Union[torch.Tensor, Sequence[torch.Tensor]],
                  create_graph: bool = False):
        raise NotImplementedError

    def _jacobian(self, input, num_out):
        if isinstance(input, tuple):
            return tuple(self._jacobian(elem, num_out) for elem in input)
        elif isinstance(input, list):
            return [self._jacobian(elem, num_out) for elem in input]
        else:
            return torch.zeros(input.nelement(), num_out)

    def _flatten_tensors(self, x):
        if isinstance(x, torch.Tensor):
            if x.is_sparse:
                return x.to_dense().view(-1)
            else:
                return x.view(-1)
        else:
            return tuple(self._flatten_tensors(a) for a in x)

    def _zero_grad_input(self, input):
        if isinstance(input, torch.Tensor):
            if input.requires_grad and input.grad is not None:
                input.grad.zero_()
                input.grad.detach_()
        else:
            for i in input:
                self._zero_grad_input(i)

    def _analytical_jacobian(self, module, input: _TensorOrTensors, jacobian_input=True, jacobian_parameters=True):
        output = self._forward(module, input)
        output_size = output.nelement()

        if jacobian_input:
            jacobian_inp = self._jacobian(input, output_size)
            flat_jacobian_input = list(_iter_tensors(jacobian_inp))

        if jacobian_parameters:
            num_param = sum(p.numel() for p in self._get_parameters(module)[0])
            jacobian_param = torch.zeros(num_param, output_size)

        for i in range(output_size):
            param, d_param = self._get_parameters(module)
            # make non grad zeros
            d_param = [torch.zeros_like(p) if d is None else d for (p, d) in zip(param, d_param)]

            d_out = torch.zeros_like(output)
            flat_d_out = d_out.view(-1)
            flat_d_out[i] = 1

            if jacobian_parameters:
                self._zero_grad_parameters(module)
            # Tensors will accumulate gradient from multiple steps
            if jacobian_input:
                self._zero_grad_input(input)
            d_input = self._backward(module, input, output, d_out)

            if jacobian_input:
                for jacobian_x, d_x in zip(flat_jacobian_input, _iter_tensors(d_input)):
                    jacobian_x[:, i] = d_x.contiguous().view(-1)
            if jacobian_parameters:
                jacobian_param[:, i] = torch.cat(self._flatten_tensors(d_param), 0)

        res: Tuple[torch.Tensor, ...] = tuple()
        if jacobian_input:
            res += jacobian_inp,
        if jacobian_parameters:
            res += jacobian_param,

        return res

    def _numerical_jacobian(self, module, input: _TensorOrTensors, jacobian_input=True, jacobian_parameters=True):
        def fw(*input):
            return self._forward(module, input).detach()

        res: Tuple[torch.Tensor, ...] = tuple()
        if jacobian_input:
            res += _get_numerical_jacobian(fw, input, eps=1e-6),
        if jacobian_parameters:
            param, _ = self._get_parameters(module)
            to_cat = []
            for p in param:
                jacobian = _get_numerical_jacobian(fw, input, target=p, eps=1e-6)
                # get_numerical_jacobian returns a list of tuples but we require a tensor
                to_cat.append(jacobian[0][0])
            res += (torch.cat(to_cat, 0),)
        return res

    def check_jacobian(self, module, input: _TensorOrTensors, jacobian_input=True):
        jacobian_parameters = bool(self._get_parameters(module)[0])
        analytical = self._analytical_jacobian(module, input, jacobian_input, jacobian_parameters)
        numerical = self._numerical_jacobian(module, input, jacobian_input, jacobian_parameters)
        analytical_t = list(_iter_tensors(analytical))
        numerical_t = list(_iter_tensors(numerical))

        differences = []
        for a, n in zip(analytical_t, numerical_t):
            if a.numel() != 0:
                differences.append(a.add(n, alpha=-1).abs().max())
            # TODO: compare structure (ensure analytic jacobian has correct shape)
        if len(differences) > 0:
            self.assertLessEqual(max(differences), PRECISION)  # type: ignore[type-var]


class TestBase(object):

    _required_arg_names = {'constructor_args', 'input', 'extra_args'}

    def __init__(self, constructor, desc='', reference_fn=None, fullname=None, **kwargs):
        self.desc = desc
        self.fullname = fullname
        self.constructor = constructor
        self.reference_fn = reference_fn
        for name in self._required_arg_names:
            if name not in kwargs and name + '_fn' not in kwargs and name + '_size' not in kwargs:
                if name in {'constructor_args', 'extra_args'}:
                    kwargs[name] = tuple()
                else:
                    raise ValueError("{}: Specify {} by a value, a function to generate it, or it's size!"
                                     .format(self.get_name(), name))
        self._extra_kwargs = kwargs
        self._arg_cache = {}

    def get_name(self):
        if self.fullname is not None:
            return 'test_' + self.fullname

        test_name = 'test_' + self.constructor.__name__
        if self.desc:
            test_name += '_' + self.desc
        return test_name

    def _unpack(self, value):
        if isinstance(value, torch.Tensor):
            return value
        elif is_iterable(value):
            return type(value)(self._unpack(v) for v in value)
        else:
            return value

    @property
    def constructor_args(self):
        return self._get_arg('constructor_args', True)

    @property
    def extra_args(self):
        return self._get_arg('extra_args', True)

    def _get_arg(self, name, unpack):
        assert name in self._required_arg_names

        if name not in self._arg_cache:
            fn_name = name + '_fn'
            size_name = name + '_size'

            if name in self._extra_kwargs:
                self._arg_cache[name] = self._extra_kwargs[name]
            elif fn_name in self._extra_kwargs:
                self._arg_cache[name] = self._extra_kwargs[fn_name]()
            else:
                assert size_name in self._extra_kwargs, \
                    "Missing `{}`, `{}` or `{}` for {}".format(name, size_name, fn_name, self.get_name())

                def map_tensor_sizes(sizes):
                    if isinstance(sizes, list):
                        return [map_tensor_sizes(s) for s in sizes]
                    elif isinstance(sizes, torch.Tensor):
                        return sizes.double()
                    else:
                        return torch.randn(sizes)

                self._arg_cache[name] = map_tensor_sizes(self._extra_kwargs[size_name])

        return self._unpack(self._arg_cache[name]) if unpack else self._arg_cache[name]

    def _get_input(self, unpack=True):
        return self._get_arg('input', unpack)

    def __call__(self, test_case):
        raise NotImplementedError


class ModuleTest(TestBase):

    @abstractmethod
    def _do_test(self, test_case: Any, module: nn.Module, input: Any) -> Any:
        raise NotImplementedError

    def __init__(self, *args, **kwargs):
        super().__init__(*args, **kwargs)
        self.jacobian_input = kwargs.get('jacobian_input', True)
        self.should_test_cuda = kwargs.get('test_cuda', True)
        self.should_test_pickle = kwargs.get('pickle', True)
        self.check_gradgrad = kwargs.get('check_gradgrad', True)
        self.FIXME_no_cuda_gradgrad_comparison = \
            kwargs.get('FIXME_no_cuda_gradgrad_comparison', False)
        self.precision = kwargs.get('precision', 2e-4)
        self.check_forward_only = kwargs.get('check_forward_only', False)

    def __call__(self, test_case):
        module = self.constructor(*self.constructor_args)
        input = self._get_input()

        if self.reference_fn is not None:
            out = test_case._forward(module, input)
            ref_input = deepcopy(input)
            ref_module = deepcopy(module)
            expected_out = self.reference_fn(ref_input, test_case._get_parameters(module)[0], ref_module)
            # TODO(#38095): Replace assertEqualIgnoreType. See issue #38095
            test_case.assertEqualIgnoreType(out, expected_out)
        if self.check_forward_only:
            return
        self.test_noncontig(test_case, module, input)

        if self.should_test_pickle:
            # TODO: do this with in-memory files as soon as torch.save will support it
            with tempfile.TemporaryFile() as f:
                test_case._forward(module, input)
                torch.save(module, f)
                f.seek(0)
                module_copy = torch.load(f)
                test_case.assertEqual(test_case._forward(module, input), test_case._forward(module_copy, input))

        self._do_test(test_case, module, input)

    def noncontiguize(self, obj):
        if isinstance(obj, list):
            return [self.noncontiguize(o) for o in obj]
        elif isinstance(obj, tuple):
            return tuple(self.noncontiguize(o) for o in obj)
        tensor = obj
        ndim = tensor.dim()
        # Always making only the last dimension noncontiguous is easy to hide
        # bugs because .view(-1) will still work. So try to find a dim with size
        # > 1 and make that non-contiguous, i.e., stack + select on the
        # dimension directly after that.
        dim = ndim
        for d in range(ndim):
            if tensor.size(d) > 1:
                dim = d + 1
                break
        noncontig = torch.stack([torch.empty_like(tensor), tensor], dim).select(dim, 1).detach()
        assert noncontig.numel() == 1 or noncontig.numel() == 0 or not noncontig.is_contiguous()
        noncontig.requires_grad = tensor.requires_grad
        return noncontig

    def test_noncontig(self, test_case, module, input):
        # check no scalars, can't make non-contig
        if isinstance(input, torch.Tensor) and input.dim() == 0:
            return
        if any(i.dim() == 0 for i in input if isinstance(i, torch.Tensor)):
            return

        test_case._zero_grad_parameters(module)
        test_case._zero_grad_input(input)
        with freeze_rng_state():
            output = test_case._forward(module, input)
            grad_output = output.new(output.shape).normal_()
            output = output.clone()
            d_input = deepcopy(test_case._backward(module, input, output, grad_output))
            d_param = deepcopy(test_case._get_parameters(module)[1])

        nc_input = self.noncontiguize(input)
        nc_grad_output = self.noncontiguize(grad_output)
        for contig_i, contig_g in product((True, False), repeat=2):
            i = input if contig_i else nc_input
            # Some ops, e.g., nn.Flatten, return gradient that shares
            # storage with the grad_output. Hence we copy here.
            go = deepcopy(grad_output if contig_g else nc_grad_output)
            test_case._zero_grad_parameters(module)
            test_case._zero_grad_input(i)
            with freeze_rng_state():
                out = test_case._forward(module, i)
                grad = test_case._backward(module, i, out, go)

                test_case.assertEqual(out, output)
                test_case.assertEqual(grad, d_input, atol=1e-4, rtol=0)
                test_case.assertEqual(test_case._get_parameters(module)[1], d_param)

    def test_cuda(self, test_case):
        if not TEST_CUDA or not self.should_test_cuda:
            raise unittest.SkipTest('Excluded from CUDA tests')

        cpu_input = self._get_input()
        type_map = {torch.double: torch.float}
        cpu_input_tuple = cpu_input if isinstance(cpu_input, tuple) else (cpu_input,)
        gpu_input_tuple = to_gpu(cpu_input_tuple, type_map=type_map)

        cpu_module = self.constructor(*self.constructor_args)
        gpu_module = self.constructor(*self.constructor_args).float().cuda()
        cpu_param = test_case._get_parameters(cpu_module)
        gpu_param = test_case._get_parameters(gpu_module)
        for cpu_p, gpu_p in zip(cpu_param[0], gpu_param[0]):
            gpu_p.data.copy_(cpu_p)

        test_case._zero_grad_input(cpu_input_tuple)
        test_case._zero_grad_input(gpu_input_tuple)
        test_case._zero_grad_parameters(cpu_module)
        test_case._zero_grad_parameters(gpu_module)
        cpu_output = test_case._forward(cpu_module, cpu_input_tuple)
        gpu_output = test_case._forward(gpu_module, gpu_input_tuple)
        # TODO(#38095): Replace assertEqualIgnoreType. See issue #38095
        test_case.assertEqualIgnoreType(cpu_output, gpu_output, atol=self.precision, rtol=0)

        # Run backwards on CPU and GPU and compare results
        for _ in range(5):
            cpu_gradOutput = cpu_output.clone().normal_()
            gpu_gradOutput = cpu_gradOutput.type_as(gpu_output)
            cpu_gradInput = test_case._backward(cpu_module, cpu_input_tuple, cpu_output, cpu_gradOutput)
            gpu_gradInput = test_case._backward(gpu_module, gpu_input_tuple, gpu_output, gpu_gradOutput)
            # TODO(#38095): Replace assertEqualIgnoreType. See issue #38095
            test_case.assertEqualIgnoreType(cpu_gradInput, gpu_gradInput, atol=self.precision, rtol=0)
            for cpu_d_p, gpu_d_p in zip(cpu_param[1], gpu_param[1]):
                test_case.assertEqual(cpu_d_p, gpu_d_p, atol=self.precision, rtol=0)

        # Run double-backwards on CPU and GPU and compare results
        if self.check_gradgrad and not self.FIXME_no_cuda_gradgrad_comparison:
            cpu_output = cpu_module(*cpu_input_tuple)
            gpu_output = gpu_module(*gpu_input_tuple)

            cpu_gradOutput = torch.randn_like(cpu_output, requires_grad=True)
            gpu_gradOutput = cpu_gradOutput.type_as(gpu_output).detach()
            gpu_gradOutput.requires_grad = True

            cpu_gradInputs = torch.autograd.grad(
                cpu_output,
                cpu_input_tuple + tuple(cpu_module.parameters()),
                cpu_gradOutput,
                create_graph=True)
            gpu_gradInputs = torch.autograd.grad(
                gpu_output,
                gpu_input_tuple + tuple(gpu_module.parameters()),
                gpu_gradOutput,
                create_graph=True)

            for cpu_d_i, gpu_d_i in zip(cpu_gradInputs, gpu_gradInputs):
                # TODO(#38095): Replace assertEqualIgnoreType. See issue #38095
                test_case.assertEqualIgnoreType(cpu_d_i, gpu_d_i, atol=self.precision, rtol=0)

            # We mix output into the second backwards computation so that
            # torch.autograd.grad doesn't complain that some inputs
            # are unreachable (which can happen if you differentiate
            # only on the gradient.
            cpu_gg = torch.autograd.grad(
                cpu_output.sum() + sum(x.sum() for x in cpu_gradInputs),
                cpu_input_tuple + (cpu_gradOutput,) + tuple(cpu_module.parameters()),
                retain_graph=True)
            gpu_gg = torch.autograd.grad(
                gpu_output.sum() + sum(x.sum() for x in gpu_gradInputs),
                gpu_input_tuple + (gpu_gradOutput,) + tuple(gpu_module.parameters()),
                retain_graph=True)
            # TODO(#38095): Replace assertEqualIgnoreType. See issue #38095
            test_case.assertEqualIgnoreType(cpu_gradInput, gpu_gradInput, atol=self.precision, rtol=0)
            for cpu_d_p, gpu_d_p in zip(cpu_gg, gpu_gg):
                # TODO(#38095): Replace assertEqualIgnoreType. See issue #38095
                test_case.assertEqualIgnoreType(cpu_d_p, gpu_d_p, atol=self.precision, rtol=0)

        self.test_noncontig(test_case, gpu_module, gpu_input_tuple)

class InputVariableMixin(object):
    def _get_input(self):
        input = TestBase._get_input(self, False)  # type: ignore[arg-type]

        def map_variables(i):
            if isinstance(i, torch.Tensor):
                if i.is_floating_point() or i.is_complex():
                    i.requires_grad = True
                return i
            else:
                return type(i)(map_variables(elem) for elem in i)

        return map_variables(input)


class NewModuleTest(InputVariableMixin, ModuleTest):  # type: ignore[misc]
    def __init__(self, *args, **kwargs):
        super().__init__(*args, **kwargs)
        self.cudnn = kwargs.get('cudnn', False)
        self.check_inplace = kwargs.get('check_inplace', False)
        self.check_gradgrad = kwargs.get('check_gradgrad', True)
        self.skip_double = kwargs.get('skip_double', False)
        self.skip_half = kwargs.get('skip_half', False)
        self.with_tf32 = kwargs.get('with_tf32', False)
        self.tf32_precision = kwargs.get('tf32_precision', 0.001)
        self.test_cpu = kwargs.get('test_cpu', True)
        self.has_sparse_gradients = kwargs.get('has_sparse_gradients', False)
        self.check_batched_grad = kwargs.get('check_batched_grad', True)

    def _check_gradients(self, test_case, module, input_tuple):
        params = tuple(x for x in module.parameters())
        num_inputs = len(input_tuple)

        def fn_to_gradcheck(*inputs_and_params, **kwargs):
            assert not kwargs
            return test_case._forward(module, inputs_and_params[:num_inputs])

        # gradcheck doesn't support operators that take in dense inputs but
        # return sparse parameters. This only happens in the case of nn.Embedding
        # and nn.EmbeddingBag. Instead, we call `self.check_jacobian`, which
        # is a slightly different version of gradcheck that can handle this.
        if self.has_sparse_gradients:
            assert num_inputs == 1
            test_input_jacobian = torch.is_floating_point(input_tuple[0])
            test_case.check_jacobian(module, input_tuple[0], test_input_jacobian)
        else:
            test_case.assertTrue(gradcheck(fn_to_gradcheck, input_tuple + params,
                                           check_batched_grad=self.check_batched_grad))

        if self.check_gradgrad:
            test_case.assertTrue(gradgradcheck(fn_to_gradcheck, input_tuple + params,
                                               check_batched_grad=self.check_batched_grad))

    def _do_test(self, test_case, module, input):
        num_threads = torch.get_num_threads()
        torch.set_num_threads(1)
        input_tuple = input if isinstance(input, tuple) else (input,)

        self._check_gradients(test_case, module, input_tuple)

        # check if module can be printed
        module.__repr__()

        if self.check_inplace:
            # check if the inplace variant of the module gives the same result
            # as the out-of-place

            # check_inplace doesn't support multiple input tensors, since we don't have any modules
            # that modify the inputs in-place and that accept more than one input
            assert len(input_tuple) == 1
            input = input_tuple[0]

            module_ip = self.constructor(*self.constructor_args, inplace=True)

            input_version = input._version
            with freeze_rng_state():
                output = module(input)
            test_case.assertEqual(input._version, input_version)

            input_ip = deepcopy(input)
            input_ip_clone = input_ip.clone()
            with freeze_rng_state():
                output_ip = module_ip(input_ip_clone)
            test_case.assertNotEqual(input_ip_clone._version, input_version)
            test_case.assertEqual(output, output_ip)
            grad = output.data.clone().normal_()
            if input.grad is not None:
                with torch.no_grad():
                    input.grad.zero_()
            if input_ip.grad is not None:
                with torch.no_grad():
                    input_ip.grad.zero_()
            output.backward(grad)
            output_ip.backward(grad)
            test_case.assertEqual(input.grad, input_ip.grad)

        def assert_module_parameters_are(tensor_type, device_id=None):
            for p in module.parameters():
                test_case.assertIsInstance(p, tensor_type)
                if device_id is not None:
                    test_case.assertEqual(p.get_device(), device_id)

        if all(isinstance(t, torch.LongTensor) for t in input_tuple) and TEST_CUDA:
            # check that cuda() moves module parameters to correct GPU device,
            # and that float() casts parameters correctly
            input_tuple = tuple(t.cuda() for t in input_tuple)
            module.float().cuda()
            module(*input_tuple)
            assert_module_parameters_are(torch.cuda.FloatTensor, 0)  # type: ignore[attr-defined]

            if torch.cuda.device_count() > 1:
                input_tuple = tuple(t.cuda(1) for t in input_tuple)
                module.cuda(1)
                with torch.cuda.device(1):
                    module(*input_tuple)
                assert_module_parameters_are(torch.cuda.FloatTensor, 1)  # type: ignore[attr-defined]
        else:
            # check that float()/double() casters work correctly
            def to_type(tensor, real, complex):
                if tensor.is_complex():
                    return tensor.to(complex)
                elif tensor.is_floating_point():
                    return tensor.to(real)
                else:
                    return tensor

            def to_half(x):
                # TODO: torch.complex32 when properly supported
                return to_type(x, torch.float16, None)

            def to_single(x):
                return to_type(x, torch.float32, torch.complex64)

            def to_double(x):
                return to_type(x, torch.float64, torch.complex128)

            # to float
            input_tuple = tuple(to_single(t) for t in input_tuple)
            module.float()
            module(*input_tuple)
            assert_module_parameters_are(torch.FloatTensor)

            # and back to double
            input_tuple = tuple(to_double(t) for t in input_tuple)
            module.double()
            module(*input_tuple)
            assert_module_parameters_are(torch.DoubleTensor)

            if TEST_CUDA and self.should_test_cuda:
                # check that cuda() moves module parameters to correct GPU device,
                # and that float() casts parameters correctly

                # to GPU0
                input_tuple = tuple(to_single(t).cuda() for t in input_tuple)
                module.float().cuda()
                module(*input_tuple)
                assert_module_parameters_are(torch.cuda.FloatTensor, 0)  # type: ignore[attr-defined]

                # to CPU
                input_tuple = tuple(t.cpu() for t in input_tuple)
                module.cpu()
                module(*input_tuple)
                assert_module_parameters_are(torch.FloatTensor)

                # back to GPU0
                input_tuple = tuple(t.cuda() for t in input_tuple)
                module.cuda()
                module(*input_tuple)
                assert_module_parameters_are(torch.cuda.FloatTensor, 0)  # type: ignore[attr-defined]

                # test that forwards of module runs correctly without cuDNN
                if self.cudnn:
                    with torch.backends.cudnn.flags(enabled=False):
                        module(*input_tuple)
                        assert_module_parameters_are(torch.cuda.FloatTensor, 0)  # type: ignore[attr-defined]

                if torch.cuda.device_count() >= 2:
                    # test cross-GPU transfer works
                    # to GPU1
                    input_tuple = tuple(t.cuda(1) for t in input_tuple)
                    module.cuda(1)
                    with torch.cuda.device(1):
                        module(*input_tuple)
                    assert_module_parameters_are(torch.cuda.FloatTensor, 1)  # type: ignore[attr-defined]

                if not self.skip_double:
                    # test double()
                    input_tuple = tuple(to_double(t).cuda() for t in input_tuple)
                    module.double().cuda()
                    module(*input_tuple)
                    assert_module_parameters_are(torch.cuda.DoubleTensor, 0)  # type: ignore[attr-defined]

                # test half()
                if not self.skip_half:
                    input_tuple = tuple(to_half(t).cuda() for t in input_tuple)
                    module.half().cuda()
                    module(*input_tuple)
                    assert_module_parameters_are(torch.cuda.HalfTensor, 0)  # type: ignore[attr-defined]
        torch.set_num_threads(num_threads)

    def _get_target(self):
        return self._get_arg('target', False)

    @property
    def constructor_args(self):
        return self._get_arg('constructor_args', False)


class CriterionTest(InputVariableMixin, TestBase):  # type: ignore[misc]
    # TODO: check that criterions don't ignore grad_output

    _required_arg_names = TestBase._required_arg_names.union({'target'})

    def __init__(self, *args, **kwargs):
        super().__init__(*args, **kwargs)
        self.should_test_cuda = kwargs.get('test_cuda', True)
        self.check_forward_only = kwargs.get('check_forward_only', False)
        self.check_gradgrad = kwargs.get('check_gradgrad', True)
        self.check_half = kwargs.get('check_half', True)
        self.check_bfloat16 = kwargs.get('check_bfloat16', False)
        self.check_complex = kwargs.get('check_complex', False)
        self.test_cpu = kwargs.get('test_cpu', True)
        self.with_tf32 = kwargs.get('with_tf32', True)
        self.tf32_precision = kwargs.get('tf32_precision', 0.001)
        self.check_batched_grad = kwargs.get('check_batched_grad', True)

    def __call__(self, test_case):
        module = self.constructor(*self.constructor_args)
        input = self._get_input()

        # Check that these methods don't raise errors
        module.__repr__()
        str(module)

        target = self._get_target()

        if self.reference_fn is not None:
            out = test_case._forward_criterion(module, input, target, extra_args=self.extra_args)
            ref_args = (deepcopy(input), deepcopy(target)) + self.extra_args + (module,)
            expected_out = self.reference_fn(*ref_args)
            test_case.assertEqual(out, expected_out)

        if self.check_forward_only:
            return

        params = tuple(x for x in module.parameters())
        if not isinstance(input, tuple):
            inputs = (input,) + params + (target,)

            def apply_fn(input, target, *params):
                return module(input, target)
        else:
            inputs = input + params + (target,)

            def apply_fn(input1, input2, target, *params):  # type: ignore[misc]
                return module(input1, input2, target)

        gradcheck(apply_fn, inputs, check_batched_grad=self.check_batched_grad)

        if self.check_gradgrad:
            gradgradcheck(apply_fn, inputs, check_batched_grad=self.check_batched_grad)

    def test_cuda(self, test_case, dtype, extra_args=None):
        def convert_dtype(obj, dtype, requires_grad=False):
            if isinstance(obj, torch.Tensor):
                return obj.detach().to(dtype=dtype).requires_grad_(requires_grad)
            elif isinstance(obj, tuple):
                return tuple(convert_dtype(o, dtype, requires_grad) for o in obj)
            else:
                return obj

        if not TEST_CUDA or not self.should_test_cuda:
            raise unittest.SkipTest('Excluded from CUDA tests')

        cpu_input = self._get_input()
        cpu_target = self._get_target()
        cpu_module = self.constructor(*self.constructor_args)
        gpu_module = self.constructor(*self.constructor_args)

        # Convert input, target and module parameters to dtype
        cpu_input = convert_dtype(cpu_input, dtype, True)
        if cpu_target.is_floating_point() or cpu_target.is_complex():
            cpu_target = convert_dtype(cpu_target, dtype)
        cpu_module.type(dtype)
        gpu_module.type(dtype)

        # GPU setup
        gpu_input = to_gpu(cpu_input)
        gpu_target = to_gpu(cpu_target)
        gpu_module.cuda()

        # torch.HalfTensor doesn't support most operations, converting back to default
        if dtype in {torch.half, torch.bfloat16}:
            cpu_input = self._get_input()
            cpu_target = self._get_target()
            # Loss modules with weights require consistent input/module weight types
            cpu_module = self.constructor(*self.constructor_args)

        cpu_output = test_case._forward_criterion(cpu_module, cpu_input, cpu_target, extra_args=extra_args)
        gpu_output = test_case._forward_criterion(gpu_module, gpu_input, gpu_target, extra_args=extra_args)
        # dtype used to be able to be None, so set precision in this way instead of a precision map
        # TODO(#38095): Replace assertEqualIgnoreType. See issue #38095
        test_case.assertEqualIgnoreType(cpu_output, gpu_output,
                                        atol=1e-1 if dtype in {torch.half, torch.bfloat16} else 4e-4, rtol=0)

        cpu_gradInput = test_case._backward_criterion(cpu_module, cpu_input, cpu_output, cpu_target, extra_args=extra_args)
        gpu_gradInput = test_case._backward_criterion(gpu_module, gpu_input, gpu_output, gpu_target, extra_args=extra_args)
        # dtype used to be able to be None, so set precision in this way instead of a precision map
        # TODO(#38095): Replace assertEqualIgnoreType. See issue #38095
        test_case.assertEqualIgnoreType(cpu_gradInput, gpu_gradInput,
                                        atol=1e-1 if dtype in {torch.half, torch.bfloat16} else 4e-4, rtol=0)

    def _get_target(self):
        return self._get_arg('target', False)

    @property
    def constructor_args(self):
        return self._get_arg('constructor_args', False)

    @property
    def extra_args(self):
        return self._get_arg('extra_args', False)<|MERGE_RESOLUTION|>--- conflicted
+++ resolved
@@ -18,12 +18,7 @@
 from torch.testing._internal.common_utils import TestCase, to_gpu, freeze_rng_state, is_iterable, \
     TEST_WITH_ROCM, gradcheck, gradgradcheck
 from torch.testing._internal.common_cuda import TEST_CUDA
-<<<<<<< HEAD
-from torch.testing._internal.common_device_type import expectedAlertNondeterministic
-from torch.autograd.gradcheck import _get_numerical_jacobian, iter_tensors
-=======
 from torch.autograd.gradcheck import _get_numerical_jacobian, _iter_tensors
->>>>>>> 98fcdb80
 from torch.autograd import Variable
 from torch.types import _TensorOrTensors
 import torch.backends.cudnn
@@ -2181,18 +2176,6 @@
         input_fn=lambda: torch.rand(2, 3, 8, dtype=torch.complex128, requires_grad=True),
         skip_half=True,
         desc='complex'
-<<<<<<< HEAD
-    ),
-    dict(
-        module_name='ReflectionPad1d',
-        constructor_args=((1, 2),),
-        cpp_constructor_args='torch::nn::ReflectionPad1dOptions({1, 2})',
-        input_size=(2, 3, 8),
-        desc='alert_nondeterministic',
-        test_cpu=False,
-        decorator=expectedAlertNondeterministic('reflection_pad1d_backward_cuda', fn_has_device_arg=False)
-=======
->>>>>>> 98fcdb80
     ),
     dict(
         module_name='ReflectionPad2d',
@@ -2207,18 +2190,6 @@
         input_fn=lambda: torch.rand(2, 3, 8, 8, dtype=torch.complex128, requires_grad=True),
         skip_half=True,
         desc='complex'
-<<<<<<< HEAD
-    ),
-    dict(
-        module_name='ReflectionPad2d',
-        constructor_args=((1, 2, 3, 4),),
-        cpp_constructor_args='torch::nn::ReflectionPad2dOptions({1, 2, 3, 4})',
-        input_size=(2, 3, 8, 8),
-        desc='alert_nondeterministic',
-        test_cpu=False,
-        decorator=expectedAlertNondeterministic('reflection_pad2d_backward_cuda', fn_has_device_arg=False)
-=======
->>>>>>> 98fcdb80
     ),
     dict(
         module_name='ReplicationPad1d',
@@ -2233,18 +2204,6 @@
         input_fn=lambda: torch.rand(2, 3, 4, dtype=torch.complex128, requires_grad=True),
         skip_half=True,
         desc='complex'
-<<<<<<< HEAD
-    ),
-    dict(
-        module_name='ReplicationPad1d',
-        constructor_args=((1, 2),),
-        cpp_constructor_args='torch::nn::ReplicationPad1dOptions({1, 2})',
-        input_size=(2, 3, 4),
-        desc='alert_nondeterministic',
-        test_cpu=False,
-        decorator=expectedAlertNondeterministic('replication_pad1d_backward_cuda', fn_has_device_arg=False)
-=======
->>>>>>> 98fcdb80
     ),
     dict(
         module_name='ReplicationPad2d',
@@ -2259,18 +2218,6 @@
         input_fn=lambda: torch.rand(2, 3, 4, 4, dtype=torch.complex128, requires_grad=True),
         skip_half=True,
         desc='complex'
-<<<<<<< HEAD
-    ),
-    dict(
-        module_name='ReplicationPad2d',
-        constructor_args=((1, 2, 3, 4),),
-        cpp_constructor_args='torch::nn::ReplicationPad2dOptions({1, 2, 3, 4})',
-        input_size=(2, 3, 4, 4),
-        desc='alert_nondeterministic',
-        test_cpu=False,
-        decorator=expectedAlertNondeterministic('replication_pad2d_backward_cuda', fn_has_device_arg=False)
-=======
->>>>>>> 98fcdb80
     ),
     dict(
         module_name='ZeroPad2d',
@@ -2604,18 +2551,6 @@
         input_fn=lambda: torch.rand(2, 3, 2, 2, 2, dtype=torch.complex128, requires_grad=True),
         skip_half=True,
         desc='complex'
-<<<<<<< HEAD
-    ),
-    dict(
-        module_name='ReplicationPad3d',
-        constructor_args=((1, 2, 3, 4, 5, 6),),
-        cpp_constructor_args='torch::nn::ReplicationPad3dOptions({1, 2, 3, 4, 5, 6})',
-        input_size=(2, 3, 5, 5, 5),
-        desc='alert_nondeterministic',
-        test_cpu=False,
-        decorator=expectedAlertNondeterministic('replication_pad3d_backward_cuda', fn_has_device_arg=False)
-=======
->>>>>>> 98fcdb80
     ),
     dict(
         module_name='Embedding',
@@ -2634,20 +2569,6 @@
     ),
     dict(
         module_name='EmbeddingBag',
-<<<<<<< HEAD
-        constructor_args=(4, 3, None, 2., False, 'max'),
-        cpp_constructor_args='''torch::nn::EmbeddingBagOptions(4, 3)
-                                .max_norm(c10::nullopt).norm_type(2.).scale_grad_by_freq(false).mode(torch::kMax)''',
-        input_fn=lambda: torch.empty(2, 3, dtype=torch.long).random_(4),
-        check_gradgrad=False,
-        desc='alert_nondeterministic',
-        test_cpu=False,
-        decorator=expectedAlertNondeterministic('embedding_bag_backward_cuda_max', fn_has_device_arg=False)
-    ),
-    dict(
-        module_name='EmbeddingBag',
-=======
->>>>>>> 98fcdb80
         constructor_args=(4, 3, None, 2., False, 'sum'),
         cpp_constructor_args='''torch::nn::EmbeddingBagOptions(4, 3)
                                 .max_norm(c10::nullopt).norm_type(2.).scale_grad_by_freq(false).mode(torch::kSum)''',
@@ -2759,22 +2680,6 @@
         pickle=False,
     ),
     dict(
-<<<<<<< HEAD
-        constructor=wrap_functional(F.interpolate, size=12, scale_factor=None, mode='linear', align_corners=False),
-        cpp_options_args='''F::InterpolateFuncOptions()
-                            .size(std::vector<int64_t>({12}))
-                            .scale_factor(c10::nullopt)
-                            .mode(torch::kLinear)
-                            .align_corners(false)''',
-        input_size=(1, 2, 4),
-        fullname='interpolate_linear_1d_alert_nondeterministic',
-        pickle=False,
-        test_cpu=False,
-        decorator=expectedAlertNondeterministic('upsample_linear1d_backward_out_cuda', fn_has_device_arg=False)
-    ),
-    dict(
-=======
->>>>>>> 98fcdb80
         constructor=wrap_functional(F.interpolate, size=(4, ), scale_factor=None, mode='linear', align_corners=False),
         cpp_options_args='''F::InterpolateFuncOptions()
                             .size(std::vector<int64_t>({4}))
@@ -2897,22 +2802,6 @@
                             .scale_factor(c10::nullopt)
                             .mode(torch::kBilinear)
                             .align_corners(false)''',
-<<<<<<< HEAD
-        input_size=(1, 2, 4, 4),
-        fullname='interpolate_bilinear_2d_alert_nondeterministic',
-        pickle=False,
-        test_cpu=False,
-        decorator=expectedAlertNondeterministic('upsample_bilinear2d_backward_out_cuda', fn_has_device_arg=False)
-    ),
-    dict(
-        constructor=wrap_functional(F.interpolate, size=12, scale_factor=None, mode='bilinear', align_corners=False),
-        cpp_options_args='''F::InterpolateFuncOptions()
-                            .size(std::vector<int64_t>({12, 12}))
-                            .scale_factor(c10::nullopt)
-                            .mode(torch::kBilinear)
-                            .align_corners(false)''',
-=======
->>>>>>> 98fcdb80
         input_size=(0, 2, 4, 4),
         fullname='interpolate_bilinear_2d_zero_dim',
         pickle=False,
@@ -3006,22 +2895,6 @@
                             .scale_factor(c10::nullopt)
                             .mode(torch::kBicubic)
                             .align_corners(false)''',
-<<<<<<< HEAD
-        input_size=(1, 2, 4, 4),
-        fullname='interpolate_bicubic_2d_alert_nondeterministic',
-        pickle=False,
-        test_cpu=False,
-        decorator=expectedAlertNondeterministic('upsample_bicubic2d_backward_out_cuda', fn_has_device_arg=False)
-    ),
-    dict(
-        constructor=wrap_functional(F.interpolate, size=12, scale_factor=None, mode='bicubic', align_corners=False),
-        cpp_options_args='''F::InterpolateFuncOptions()
-                            .size(std::vector<int64_t>({12, 12}))
-                            .scale_factor(c10::nullopt)
-                            .mode(torch::kBicubic)
-                            .align_corners(false)''',
-=======
->>>>>>> 98fcdb80
         input_size=(0, 2, 4, 4),
         fullname='interpolate_bicubic_2d_zero_dim',
         pickle=False,
@@ -3154,22 +3027,6 @@
                             .scale_factor(c10::nullopt)
                             .mode(torch::kTrilinear)
                             .align_corners(false)''',
-<<<<<<< HEAD
-        input_size=(1, 2, 4, 4, 4),
-        fullname='interpolate_trilinear_3d_alert_nondeterministic',
-        pickle=False,
-        test_cpu=False,
-        decorator=expectedAlertNondeterministic('upsample_trilinear3d_backward_out_cuda', fn_has_device_arg=False)
-    ),
-    dict(
-        constructor=wrap_functional(F.interpolate, size=12, scale_factor=None, mode='trilinear', align_corners=False),
-        cpp_options_args='''F::InterpolateFuncOptions()
-                            .size(std::vector<int64_t>({12, 12, 12}))
-                            .scale_factor(c10::nullopt)
-                            .mode(torch::kTrilinear)
-                            .align_corners(false)''',
-=======
->>>>>>> 98fcdb80
         input_size=(0, 2, 4, 4, 4),
         fullname='interpolate_trilinear_3d_zero_dim',
         pickle=False,
