--- conflicted
+++ resolved
@@ -16,7 +16,6 @@
 
 class TORCH_API Function : public torch::jit::Function {
  public:
-<<<<<<< HEAD
   explicit Function(c10::QualifiedName name);
   void run(Stack& stack) override;
   c10::intrusive_ptr<c10::ivalue::Future> runAsync(
@@ -28,16 +27,8 @@
   const c10::QualifiedName& qualname() const override;
   void call(Stack&, c10::function_ref<void(const mobile::Code&)>) override;
 
-  void append_instruction(OpCode op, int X, int N, int64_t dbg_handle = -1);
-=======
-  TORCH_API Function(c10::QualifiedName name);
-  TORCH_API bool run(Stack& stack) const;
-  c10::IValue operator()(Stack& stack) const;
-  const std::string& name() const;
-  TORCH_API const c10::QualifiedName& qualname() const;
   void append_instruction(OpCode op, int X, int N, int64_t dbg_handle);
   void append_instruction(OpCode op, int X, int N);
->>>>>>> 74cf4b5a
   bool append_operator(
       const std::string& name,
       const std::string& overload_name,
