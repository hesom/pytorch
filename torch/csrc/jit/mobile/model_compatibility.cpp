--- conflicted
+++ resolved
@@ -230,12 +230,8 @@
     auto type_table_tuple =
         method_tuple.at(1).toTupleRef().elements()[BYTECODE_INDEX_TYPE];
     const auto& type_table =
-<<<<<<< HEAD
         type_table_tuple.toTupleRef().elements()[1].toTupleRef().elements();
-=======
-        type_table_tuple.toTuple()->elements()[1].toTuple()->elements();
-
->>>>>>> f2f7b02b
+
     // type_table is a list of IValue, and each IValue is a string,
     // for example: "Dict[int, Tuple[Tensor, Tensor, Tensor]]"
     std::vector<std::string> type_name_list;
