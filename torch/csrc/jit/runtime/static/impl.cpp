--- conflicted
+++ resolved
@@ -910,8 +910,18 @@
   }
 }
 
-<<<<<<< HEAD
-c10::IValue StaticRuntime::moveOutputsToTuple(size_t num_outputs) {
+void StaticRuntime::create_memory_planner() {
+  if (!planner_) {
+    planner_ = std::make_unique<MemoryPlanner>(
+        this,
+        static_module_.values_share_same_storage(),
+        static_module_.value_group(),
+        static_module_.opts().enable_out_variant,
+        static_module_.opts().manage_output_tensors);
+  }
+}
+
+c10::IValue StaticRuntime::move_outputs_to_tuple(size_t num_outputs) {
 #ifndef NDEBUG
   for (const auto i : c10::irange(num_outputs)) {
     // The exact output tensor should never be managed.
@@ -938,16 +948,6 @@
       }
       return c10::ivalue::Tuple::create(std::move(outputs));
     }
-=======
-void StaticRuntime::create_memory_planner() {
-  if (!planner_) {
-    planner_ = std::make_unique<MemoryPlanner>(
-        this,
-        static_module_.values_share_same_storage(),
-        static_module_.value_group(),
-        static_module_.opts().enable_out_variant,
-        static_module_.opts().manage_output_tensors);
->>>>>>> 00da7b9a
   }
 }
 
@@ -990,7 +990,7 @@
 
   // no need to keep references of outputs in static runtime anymore
   if (static_module_.num_outputs() > 1) {
-    return moveOutputsToTuple(static_module_.num_outputs());
+    return move_outputs_to_tuple(static_module_.num_outputs());
   }
 #ifndef NDEBUG
   check_for_memory_leak(false);
@@ -1295,21 +1295,6 @@
       if (planner_) {
         planner_->allocate();
       }
-<<<<<<< HEAD
-      planner_->deallocate();
-      // clean up owning refs of input tensors
-      clean_up_input_ivalues();
-    }
-    millis = timer.MilliSeconds();
-    results.memory_dealloc_time += millis;
-
-    timer.Start();
-    // no need to keep references of outputs in static runtime anymore
-    c10::IValue output;
-    if (static_module_.num_outputs() > 1) {
-      output = moveOutputsToTuple(static_module_.num_outputs());
-    }
-=======
       float millis = timer.MilliSeconds();
       results.memory_alloc_time += millis;
 
@@ -1333,15 +1318,8 @@
       // no need to keep references of outputs in static runtime anymore
       c10::IValue output;
       if (static_module_.num_outputs() > 1) {
-        std::vector<c10::IValue> outputs;
-        outputs.reserve(static_module_.num_outputs());
-        for (const auto k : c10::irange(static_module_.num_outputs())) {
-          // use move here. Otherwise, clean up outputs_[i] explicitly
-          outputs.emplace_back(std::move(*outputs_[k]));
-        }
-        output = c10::ivalue::Tuple::create(std::move(outputs));
-      }
->>>>>>> 00da7b9a
+        output = move_outputs_to_tuple(static_module_.num_outputs());
+      }
 
 #ifndef NDEBUG
       check_for_memory_leak(false);
