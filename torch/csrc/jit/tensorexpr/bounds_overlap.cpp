#include <torch/csrc/jit/tensorexpr/bounds_overlap.h>
#include <torch/csrc/jit/tensorexpr/ir_simplifier.h>

namespace torch {
namespace jit {
namespace tensorexpr {
namespace analysis {

OverlapKind boundOverlap(Bound a, Bound b) {
  // If they're equal they're equal.
  bool startEqual = exprEquals(a.start, b.start);
  bool endEqual = exprEquals(a.end, b.end);
  if (startEqual && endEqual) {
    return ContainedOrEqual;
  }

  ExprPtr lowDiff = IRSimplifier::simplify(alloc<Sub>(a.start, b.end));
  ExprPtr highDiff = IRSimplifier::simplify(alloc<Sub>(b.start, a.end));

  if (lowDiff->isConstant() && highDiff->isConstant()) {
    int low = immediateAs<int>(lowDiff);
    int high = immediateAs<int>(highDiff);
    // No overlap.
    if (low > 0 || high > 0) {
      return NoOverlap;
    }
  }

  ExprPtr diff_start = IRSimplifier::simplify(alloc<Sub>(b.start, a.start));
  ExprPtr diff_end = IRSimplifier::simplify(alloc<Sub>(b.end, a.end));

  // If one side fully encloses the other, they're adjacent.
  if (diff_start->isConstant() && diff_end->isConstant()) {
    int start = immediateAs<int>(diff_start);
    int end = immediateAs<int>(diff_end);
    // If diff_start and diff_end have different signs they are enclosing.
    if (start <= 0 && end >= 0) {
      return ContainedOrEqual;
    }

    if (start >= 0 && end <= 0) {
      return Contains;
    }
  }

  // We can't be sure there's no overlap so the conservative answer is
  // partial.
  return PartialOverlap;
}

bool indexBoundsEquals(const IndexBounds& A, const IndexBounds& B) {
  if (A.size() != B.size()) {
    return false;
  }

  for (size_t i = 0; i != A.size(); ++i) {
    if (!A[i].equals(B[i])) {
      return false;
    }
  }
  return true;
}

Bound flattenBounds(const IndexBounds& a) {
  if (a.empty()) {
    return Bound();
  }
  Bound ret = a[0];

  for (size_t i = 1; i < a.size(); ++i) {
    ret.start = alloc<Mul>(ret.start, a[i].start);
    ret.end = alloc<Mul>(ret.end, a[i].end);
  }

  ret.start = IRSimplifier::simplify(ret.start);
  ret.end = IRSimplifier::simplify(ret.end);
  return ret;
}

OverlapKind overlaps(const IndexBounds& a, const IndexBounds& b) {
  if (a.empty() && b.empty()) {
    return ContainedOrEqual;
  }

  // All accesses to a buf must have the same dimensionality.

  if (a.size() != b.size()) {
    return boundOverlap(flattenBounds(a), flattenBounds(b));
  }
  TORCH_INTERNAL_ASSERT(a.size() == b.size());

  OverlapKind overlap = boundOverlap(a[0], b[0]);
  for (size_t i = 1; i < a.size(); ++i) {
    OverlapKind bOverlap = boundOverlap(a[i], b[i]);
    if (bOverlap == NoOverlap) {
      return NoOverlap;
    }

    if (overlap == ContainedOrEqual && bOverlap == Contains) {
      overlap = Contains;
    }

    if (overlap == Contains && bOverlap == ContainedOrEqual) {
      continue;
    }

    if (bOverlap != overlap) {
      overlap = PartialOverlap;
      break;
    }
  }

  return overlap;
}

std::vector<Bound> subtractBound(Bound a, Bound b, OverlapKind overlap) {
  // The bounds must overlap.
  std::vector<Bound> res;

  if (a.start->isConstant() != b.start->isConstant() ||
      a.end->isConstant() != b.end->isConstant()) {
    return {a};
  }

  ExprPtr lowDiff = IRSimplifier::simplify(alloc<Sub>(b.start, a.start));
  ExprPtr highDiff = IRSimplifier::simplify(alloc<Sub>(b.end, a.end));

  // If the diff has only a single var, we can try to guess sign.
  if (!lowDiff->isConstant()) {
    auto vars = VarFinder::find(lowDiff);
    if (vars.size() == 1) {
<<<<<<< HEAD
      lowDiff = IRSimplifier::simplify(new Sub(
          SubstituteInClone(b.start, {{*vars.begin(), new IntImm(1)}}),
          SubstituteInClone(a.start, {{*vars.begin(), new IntImm(1)}})));
=======
      lowDiff = IRSimplifier::simplify(alloc<Sub>(
          SubstituteInClone(b.start, {{*vars.begin(), immLike(b.start, 1)}}),
          SubstituteInClone(a.start, {{*vars.begin(), immLike(a.start, 1)}})));
>>>>>>> fccaa4a3
    }
  }

  if (!highDiff->isConstant()) {
    auto vars = VarFinder::find(highDiff);
    if (vars.size() == 1) {
<<<<<<< HEAD
      highDiff = IRSimplifier::simplify(new Sub(
          SubstituteInClone(b.end, {{*vars.begin(), new IntImm(1)}}),
          SubstituteInClone(a.end, {{*vars.begin(), new IntImm(1)}})));
=======
      highDiff = IRSimplifier::simplify(alloc<Sub>(
          SubstituteInClone(b.end, {{*vars.begin(), immLike(b.end, 1)}}),
          SubstituteInClone(a.end, {{*vars.begin(), immLike(a.end, 1)}})));
>>>>>>> fccaa4a3
    }
  }

  bool hasHead = lowDiff->isConstant() && immediateAs<int>(lowDiff) > 0;
  bool hasTail = highDiff->isConstant() && immediateAs<int>(highDiff) < 0;

  bool constantExtents = lowDiff->isConstant() && highDiff->isConstant();

  if (!constantExtents) {
    // If we can't infer the bound lengths, there's no way to create a safe
    // subset. Just bail out.
    return {a};
  }

  if (hasHead) {
    res.emplace_back(
        a.start,
        IRSimplifier::simplify(alloc<Sub>(b.start, immLike(b.start, 1))));
  }

  if (hasTail) {
    ExprPtr tailStart =
        IRSimplifier::simplify(alloc<Add>(b.end, immLike(b.end, 1)));
    res.emplace_back(tailStart, a.end);
  }

  return res;
}

std::vector<Bound> subtractBound(Bound a, Bound b) {
  OverlapKind overlap = boundOverlap(a, b);
  if (overlap == NoOverlap) {
    return {a};
  }
  if (overlap == ContainedOrEqual) {
    return {};
  }

  return subtractBound(a, b, overlap);
}

std::vector<IndexBounds> subtractIndicesBounds(
    const IndexBounds& A,
    const IndexBounds& B,
    OverlapKind overlap) {
  if (overlap == NoOverlap) {
    return {A};
  }

  if (overlap == ContainedOrEqual) {
    return {};
  }
  // All accesses to a buf must have the same dimensionality.
  TORCH_INTERNAL_ASSERT(A.size() == B.size(), buildErrorMessage());

  // Each dimension can be sliced into multiple bound segments.
  std::vector<IndexBounds> boundSlices;
  std::vector<Bound> remainingOuterBounds;

  for (size_t i = 0; i < A.size(); ++i) {
    auto slices = subtractBound(A[i], B[i]);

    Bound remaining = A[i];

    for (auto slice : slices) {
      IndexBounds newRegion;
      newRegion.reserve(A.size());
      TORCH_INTERNAL_ASSERT(
          remainingOuterBounds.size() == i, buildErrorMessage());

      for (size_t j = 0; j < i; ++j) {
        newRegion.push_back(remainingOuterBounds[j]);
      }
      newRegion.push_back(slice);
      for (size_t j = i + 1; j < A.size(); ++j) {
        newRegion.push_back(A[j]);
      }

      boundSlices.push_back(newRegion);

      if (slice.equals(A[i])) {
        remaining = A[i];
      } else {
        auto remainingSlices = subtractBound(remaining, slice);
        TORCH_INTERNAL_ASSERT(remainingSlices.size() == 1, buildErrorMessage());
        remaining = remainingSlices[0];
      }
    }

    remainingOuterBounds.push_back(remaining);
  }

  return boundSlices;
}

std::vector<IndexBounds> TORCH_API
subtractIndicesBounds(const IndexBounds& A, const IndexBounds& B) {
  return subtractIndicesBounds(A, B, overlaps(A, B));
}

} // namespace analysis
} // namespace tensorexpr
} // namespace jit
} // namespace torch<|MERGE_RESOLUTION|>--- conflicted
+++ resolved
@@ -129,30 +129,18 @@
   if (!lowDiff->isConstant()) {
     auto vars = VarFinder::find(lowDiff);
     if (vars.size() == 1) {
-<<<<<<< HEAD
-      lowDiff = IRSimplifier::simplify(new Sub(
-          SubstituteInClone(b.start, {{*vars.begin(), new IntImm(1)}}),
-          SubstituteInClone(a.start, {{*vars.begin(), new IntImm(1)}})));
-=======
       lowDiff = IRSimplifier::simplify(alloc<Sub>(
           SubstituteInClone(b.start, {{*vars.begin(), immLike(b.start, 1)}}),
           SubstituteInClone(a.start, {{*vars.begin(), immLike(a.start, 1)}})));
->>>>>>> fccaa4a3
     }
   }
 
   if (!highDiff->isConstant()) {
     auto vars = VarFinder::find(highDiff);
     if (vars.size() == 1) {
-<<<<<<< HEAD
-      highDiff = IRSimplifier::simplify(new Sub(
-          SubstituteInClone(b.end, {{*vars.begin(), new IntImm(1)}}),
-          SubstituteInClone(a.end, {{*vars.begin(), new IntImm(1)}})));
-=======
       highDiff = IRSimplifier::simplify(alloc<Sub>(
           SubstituteInClone(b.end, {{*vars.begin(), immLike(b.end, 1)}}),
           SubstituteInClone(a.end, {{*vars.begin(), immLike(a.end, 1)}})));
->>>>>>> fccaa4a3
     }
   }
 
