#include <torch/csrc/autograd/variable.h>

#include <torch/csrc/autograd/autograd.h>
#include <torch/csrc/autograd/edge.h>
#include <torch/csrc/autograd/engine.h>
#include <torch/csrc/autograd/function.h>
#include <torch/csrc/autograd/InferenceMode.h>
#include <torch/csrc/autograd/functions/accumulate_grad.h>
#include <torch/csrc/autograd/functions/tensor.h>
#include <torch/csrc/autograd/generated/Functions.h>
#include <torch/csrc/autograd/utils/error_messages.h>

#include <ATen/core/VariableHooksInterface.h>

#include <ATen/ATen.h>
#include <ATen/MemoryOverlap.h>
#include <c10/util/Exception.h>

#include <list>
#include <memory>
#include <mutex>
#include <stdexcept>
#include <string>
#include <vector>
#include <typeinfo>
#include <iostream>

namespace torch {
namespace autograd {


DifferentiableViewMeta::DifferentiableViewMeta(at::TensorImpl* self_impl,
  c10::optional<ViewInfo> backward_info,
  c10::optional<ViewInfo> forward_info,
  bool shared_view_info,
  CreationMeta creation_meta)
    : AutogradMeta(self_impl),
      backward_info_(std::move(backward_info)),
      forward_info_(std::move(forward_info)),
<<<<<<< HEAD
=======
      shared_view_info_(shared_view_info),
>>>>>>> 98fcdb80
      creation_meta_(creation_meta) {
  is_view_ = true;
  if (backward_info_.has_value()) {
    self_impl->set_version_counter(impl::version_counter(backward_info_.value().base_));
    attr_version_ = self_impl->version_counter().current_version();
<<<<<<< HEAD
=======
  }
  if (shared_view_info_) {
    TORCH_INTERNAL_ASSERT(backward_info_.has_value(), "Shared view info require a backward view info.");
    TORCH_INTERNAL_ASSERT(!forward_info_.has_value(), "Shared view info require forward view info to be empty")
>>>>>>> 98fcdb80
  }
}

// Chain this view info with the new view op between base and tensor
ViewInfo ViewInfo::chain(const Variable & base, const Variable & tensor,
  std::function<Variable(const Variable&)> view_func) const {
  // Set `view_func` using the root base as input.
  // `view_func` is used to recover views in backward when either as_strided is not supported
  // or the view function changes the metadata which is not recorded by as_strided
  // See Note [View + Inplace update on base tensor] and [View + Inplace update on view tensor]
  // for more details how we use this function in backward.
  if (view_func) {
    // both current_view and it's parent have a view_func
    if (view_fn_) {
      // Copy parent view function to gain ownership
      auto prev_fn = view_fn_;
      view_func = [=](const at::Tensor& root_base) {
        auto temp = prev_fn(root_base);
        return view_func(temp);
      };
    } else {
      // current_view has a view_func and but it's parent doesn't have one
      if (base.unsafeGetTensorImpl()->support_as_strided()) {
        auto size = base.sizes().vec();
        auto stride = base.strides().vec();
        auto storage_offset = base.storage_offset();
        view_func = [=](const at::Tensor& root_base) {
          auto temp = root_base.as_strided(size, stride, storage_offset);
          return view_func(temp);
        };
      } else {
        // When base is a view but doesn't carry a view_fn in DifferentiableViewMeta, it's
        // a view that doesn't support inplace update, e.g. unbind.
        // In this case we should throw an error when inplace update happens in **forward**.
        // One would naturally think the following function will be first called in backward pass.
        // But the first call site is indeed in **forward** pass when we refresh `grad_fn`
        // triggered by inplace update.
        // Search Note [View + Inplace update for view tensor] to for the call site.
        view_func = [=](const at::Tensor& root_base) {
          TORCH_CHECK(false, "This view is the output of a function that returns multiple views."
                  "Such functions do not allow the output views to be modified inplace."
                  "You should replace the inplace operation by an out-of-place one");
          return root_base;
        };
      }
    }
  } else if(view_fn_) {
    // if current_view doesn't have a view_func but it's parent has one
    // Copy parent view function to gain ownership
    auto prev_view_fn = view_fn_;
    auto size = tensor.sizes().vec();
    auto stride = tensor.strides().vec();
    auto storage_offset = tensor.storage_offset();
    view_func = [=](const at::Tensor& root_base) {
      auto temp = prev_view_fn(root_base);
      return temp.as_strided(size, stride, storage_offset);
    };
  }

  return ViewInfo(base_, view_func);
}

namespace {

// NOLINTNEXTLINE(cppcoreguidelines-avoid-non-const-global-variables)
at::Tensor singleton_undefined_tensor;

struct ConcreteAutogradMetaFactory : public c10::impl::AutogradMetaFactory {
  std::unique_ptr<c10::AutogradMetaInterface> make() const override {
    return std::make_unique<AutogradMeta>();
  }
  const at::Tensor& undefined_tensor() const override {
    return singleton_undefined_tensor;
  }
};

// NOLINTNEXTLINE(cppcoreguidelines-avoid-non-const-global-variables)
ConcreteAutogradMetaFactory meta_factory;

// NOLINTNEXTLINE(cppcoreguidelines-avoid-non-const-global-variables)
static c10::impl::AutogradMetaFactoryRegisterer meta_factory_registerer(&meta_factory);

}

namespace impl {

  AutogradMeta* materialize_autograd_meta(const Variable& self) {
    TORCH_CHECK(self.defined(), "cannot call materialize_autograd_meta() on undefined tensor");
    auto p = self.unsafeGetTensorImpl();
    if (!p->autograd_meta()) {
      p->set_autograd_meta(std::make_unique<AutogradMeta>());
    }
    return get_autograd_meta(self);
  }

  void rebase_history(const Variable& self, Edge gradient_edge) {
    TORCH_INTERNAL_ASSERT(gradient_edge.function != nullptr);
    auto diff_view_meta = get_view_autograd_meta(self);
    if (diff_view_meta && diff_view_meta->has_bw_view()) {
      // See NOTE [ View + Inplace detection ]
      auto creation_meta = diff_view_meta->get_creation_meta();
      if (creation_meta != CreationMeta::MULTI_OUTPUT_SAFE) {
        // Do not use handle_view_on_rebase here as check_inplace should have been called before this
        // and either throw an error or clear the warning
        // Temporary error message as a full fix is too risky for now
        // Should be an internal assert again
        TORCH_INTERNAL_ASSERT(creation_meta == CreationMeta::DEFAULT);
        TORCH_INTERNAL_ASSERT(gradient_edge.input_nr == 0);
        TORCH_INTERNAL_ASSERT(gradient_edge.function);
        TORCH_CHECK(
            gradient_edge.function->num_inputs() == 1,
            "Functions which modify views in-place must return a single Variable");
        auto view_info = diff_view_meta->get_backward_view();
        diff_view_meta->output_nr_ = gradient_edge.input_nr;
        auto copy_slices = std::make_shared<CopySlices>(
            view_info.base_, at::TensorGeometry(self), view_info.view_fn_, std::move(gradient_edge.function));
        set_gradient_edge(view_info.base_, {std::move(copy_slices), 0});
        self.grad_fn(); // trigger an update to the view's grad_fn
        return;
      }
    }

    set_gradient_edge(self, std::move(gradient_edge));
  }

  void create_cpp_hook(const Variable& self) {
    auto &list = materialize_autograd_meta(self)->cpp_hooks_list_;
<<<<<<< HEAD
=======
    // NOLINTNEXTLINE(modernize-make-shared)
>>>>>>> 98fcdb80
    list.reset(new hooks_list());
    std::unique_ptr<FunctionPreHook> hook_ptr(new CppFunctionPreHook(list, self.output_nr()));
    clear_hooks(self);
    add_hook(self, std::make_shared<CppFunctionPreHook>(list, 0));
    // NOLINTNEXTLINE(performance-unnecessary-copy-initialization)
    auto fn = self.grad_fn();
    if (fn) {
      fn->add_pre_hook(std::move(hook_ptr));
    }
  }

  void set_grad_accumulator(const Variable& self,
      std::weak_ptr<Node> grad_accumulator) {
    materialize_autograd_meta(self)->grad_accumulator_ = std::move(grad_accumulator);
  }

  std::shared_ptr<Node> try_get_grad_accumulator(const Variable& self) {
    if (get_autograd_meta(self)) {
      return get_autograd_meta(self)->grad_accumulator_.lock();
    } else {
      return nullptr;
    }
  }

  std::shared_ptr<Node> grad_accumulator(const Variable& self) {
    auto autograd_meta = get_autograd_meta(self);
    if (!autograd_meta) {
      return nullptr;
    }
    if (autograd_meta->grad_fn_) {
      throw std::logic_error(
          "grad_accumulator() should be only called on leaf Variables");
    }
    if (!autograd_meta->requires_grad_) {
      return nullptr;
    }

    std::lock_guard<std::mutex> lock(autograd_meta->mutex_);

    auto result = autograd_meta->grad_accumulator_.lock();
    if (result)
      return result;

    c10::raw::intrusive_ptr::incref(self.unsafeGetTensorImpl());
    auto intrusive_from_this = c10::intrusive_ptr<at::TensorImpl>::reclaim(self.unsafeGetTensorImpl());
    result = std::make_shared<AccumulateGrad>(Variable(std::move(intrusive_from_this)));
    autograd_meta->grad_accumulator_ = result;
    return result;
  }

  Edge gradient_edge(const Variable& self) {
    // If grad_fn is null (as is the case for a leaf node), we instead
    // interpret the gradient function to be a gradient accumulator, which will
    // accumulate its inputs into the grad property of the variable. These
    // nodes get suppressed in some situations, see "suppress gradient
    // accumulation" below. Note that only variables which have `requires_grad =
    // True` can have gradient accumulators.
    if (const auto& gradient = self.grad_fn()) {
      return Edge(gradient, self.output_nr());
    } else {
      return Edge(grad_accumulator(self), 0);
    }
  }

  void set_gradient_edge(const Variable& self, Edge edge) {
    auto* meta = materialize_autograd_meta(self);
    meta->grad_fn_ = std::move(edge.function);
    meta->output_nr_ = edge.input_nr;
    // For views, make sure this new grad_fn_ is not overwritten unless it is necessary
    // in the VariableHooks::grad_fn below.
    // This logic is only relevant for custom autograd Functions for which multiple
    // operations can happen on a given Tensor before its gradient edge is set when
    // exiting the custom Function.
    auto diff_view_meta = get_view_autograd_meta(self);
    if (diff_view_meta && diff_view_meta->has_bw_view()) {
      diff_view_meta->set_attr_version(self._version());
    }
  }

  Node* grad_fn_unsafe(const Variable& self) {
    if (get_autograd_meta(self)) {
      return get_autograd_meta(self)->grad_fn_.get();
    } else {
      return nullptr;
    }
  }

  // Versions
  //~~~~~~~~~~~~~~~~~~~~~~~~~~~~~~~~~~~~~~~~~~~~~~~~~~~~~~~~~~~~~~~~~~~~~~~~~~~~~~

  void set_version_counter(
      const Variable& self,
      const c10::VariableVersion& version_counter) {
    TORCH_CHECK(self.defined(), "cannot call set_version_counter() on undefined tensor");
    self.unsafeGetTensorImpl()->set_version_counter(version_counter);
  }

  void bump_version(const Variable& self) {
    TORCH_CHECK(self.defined(), "cannot call bump_version() on undefined tensor");
    self.unsafeGetTensorImpl()->bump_version();
  }

  const c10::VariableVersion& version_counter(const Variable& self) {
    TORCH_CHECK(self.defined(), "cannot call version_counter() on undefined tensor");
    return self.unsafeGetTensorImpl()->version_counter();
  }

  // Hooks
  //~~~~~~~~~~~~~~~~~~~~~~~~~~~~~~~~~~~~~~~~~~~~~~~~~~~~~~~~~~~~~~~~~~~~~~~~~~~~~~

  void add_hook(const Variable& self, std::shared_ptr<FunctionPreHook> hook) {
    materialize_autograd_meta(self)->hooks_.push_back(std::move(hook));
  }

  namespace {
    // NOLINTNEXTLINE(cppcoreguidelines-avoid-non-const-global-variables)
    std::vector<std::shared_ptr<FunctionPreHook>> empty_singleton;
  }

  // TODO: Return an ArrayRef instead (and delete the singleton while you're at
  // it
  const std::vector<std::shared_ptr<FunctionPreHook>>& hooks(const Variable& self)
      {
    if (get_autograd_meta(self)) {
      return get_autograd_meta(self)->hooks_;
    } else {
      return empty_singleton;
    }
  }

  void clear_hooks(const Variable& self) {
    // This is a little goofy, but usually this should be a no oop
    materialize_autograd_meta(self)->hooks_.clear();
  }

  void set_name(const Variable& self, const std::string& name) {
    materialize_autograd_meta(self)->name_ = name;
  }

  // Miscellaneous
  //~~~~~~~~~~~~~~~~~~~~~~~~~~~~~~~~~~~~~~~~~~~~~~~~~~~~~~~~~~~~~~~~~~~~~~~~~~~~~~

  AutogradMeta* get_autograd_meta(const Variable& self) {
    // NB: could return nullptr
    TORCH_CHECK(self.defined(), "cannot call get_autograd_meta() on undefined tensor");
    return static_cast<AutogradMeta*>(self.unsafeGetTensorImpl()->autograd_meta());
  }

  DifferentiableViewMeta* get_view_autograd_meta(const Variable& self) {
    // NB: return nullptr if self is not a view
    AutogradMeta* meta = get_autograd_meta(self);
    if (meta && meta->is_view_) {
      return static_cast<DifferentiableViewMeta*>(meta);
    } else {
      return nullptr;
    }
  }

} // namespace impl

using at::Tensor;

struct VariableHooks final : at::impl::VariableHooksInterface {
  Tensor tensor_data(const Tensor&) const override;
  Tensor variable_data(const Tensor&) const override;
  const std::shared_ptr<torch::autograd::Node>& grad_fn(const Tensor&) const override;
  unsigned _register_hook(const Tensor&, std::function<Tensor(const Tensor&)> hook) const override;
  void remove_hook(const Tensor&, unsigned pos) const override;
  bool is_view(const Tensor&) const override;
  const Tensor& base(const Tensor&) const override;
  const std::string& name(const Tensor&) const override;
  bool is_leaf(const Tensor&) const override;
  int64_t output_nr(const Tensor&) const override;
  void set_data(const Tensor & self, const Tensor & new_data) const override;
  Tensor data(const Tensor & self) const override;
  int64_t _version(const Tensor & self) const override;
  void retain_grad(const Tensor & self) const override;
  void _backward(const Tensor& self, at::TensorList inputs,
    const c10::optional<Tensor>& gradient, c10::optional<bool> keep_graph,
    bool create_graph) const override;
  void requires_grad_(const Tensor& self, bool _requires_grad) const override;
};

// NOLINTNEXTLINE(cppcoreguidelines-avoid-non-const-global-variables)
VariableHooks variableHooks;
// NOLINTNEXTLINE(cppcoreguidelines-avoid-non-const-global-variables)
at::impl::VariableHooksRegisterer registerVariableHooks(&variableHooks);

Tensor VariableHooks::variable_data(const Tensor& self) const {
  TORCH_CHECK(self.defined(), "cannot call variable_data() on undefined tensor");
  auto self_impl_copy = self.unsafeGetTensorImpl()->shallow_copy_and_detach(
    /*version_counter=*/0,
    /*allow_tensor_metadata_change=*/false);
  self_impl_copy->set_autograd_meta(nullptr);
  return at::Tensor(self_impl_copy);
}

Tensor VariableHooks::tensor_data(const Tensor& self) const {
  TORCH_CHECK(self.defined(), "cannot call tensor_data() on undefined tensor");
  auto self_impl_copy = self.unsafeGetTensorImpl()->shallow_copy_and_detach(
    /*version_counter=*/self.unsafeGetTensorImpl()->version_counter(),
    /*allow_tensor_metadata_change=*/self.unsafeGetTensorImpl()->allow_tensor_metadata_change());
  return at::Tensor(self_impl_copy);
}

bool VariableHooks::is_leaf(const Tensor & self) const {
  if (impl::get_autograd_meta(self)) {
    return impl::get_autograd_meta(self)->grad_fn_ == nullptr;
  } else {
    return true;
  }
}

int64_t VariableHooks::output_nr(const Tensor & self) const {
  if (impl::get_autograd_meta(self)) {
    return impl::get_autograd_meta(self)->output_nr_;
  } else {
    return 0;
  }
}

void VariableHooks::set_data(const Tensor & self, const Tensor & new_data) const {
  // `var.set_data(new_data)` shallow-copies all non-autograd TensorImpl fields
  // from `new_data` to `var`. It requires that `new_data` and `var` have compatible
  // tensor type.
  TORCH_CHECK(
    _has_compatible_shallow_copy_type(self, new_data),
    "Attempted to call `variable.set_data(tensor)`, but `variable` and `tensor` have incompatible tensor type.");

  // Resets gradient accumulator if metadata is out of date
  AutogradMeta* autograd_meta = impl::get_autograd_meta(self);
  if (autograd_meta) {
    std::lock_guard<std::mutex> lock(autograd_meta->mutex_);
    auto prior_accumulator = autograd_meta->grad_accumulator_.lock();
    if (prior_accumulator) {
      const auto prior_device = prior_accumulator->input_metadata(0).device();
      const auto new_device = new_data.device();

      if (!new_data.options().type_equal(self.options()) || prior_device != new_device) {
        autograd_meta->grad_accumulator_.reset();
      }
    }
  }

  // Version counter is not shared when we replace a `Variable`'s tensor data
  // by calling `set_data(...)`. The original version of the `Variable` is always preserved.
  // See NOTE [ Version Counter Sharing ] for details.
  //
  // `var.set_data(new_data)` always ignores `var`'s `allow_tensor_metadata_change_`, because
  // users need this API as an escape hatch for changing a tensor's metadata regardless of its
  // `allow_tensor_metadata_change_` value, and the users are responsible for ensuring this is
  // the behavior they want.
  self.unsafeGetTensorImpl()->shallow_copy_from(new_data.getIntrusivePtr());
}

Tensor VariableHooks::data(const Tensor & self) const {
  return self.variable_data();
}

int64_t VariableHooks::_version(const Tensor & self) const {
  return self.unsafeGetTensorImpl()->version_counter().current_version();
}

void VariableHooks::retain_grad(const Tensor & self) const {
  TORCH_CHECK(self.requires_grad(), "can't retain_grad on Tensor that has requires_grad=False");
  if (self.is_leaf()) {  // no-op for leaves
    return;
  }
  if (impl::get_autograd_meta(self)->retains_grad_) {
    return;
  }
  c10::weak_intrusive_ptr<c10::TensorImpl> weak_self(self.getIntrusivePtr());

  std::function<void(Tensor)> retain_grad_hook([weak_self](const Tensor& grad) {
    if (weak_self.expired()) {
      return;
    } else {
      auto var = weak_self.lock();
      if (!var->grad().defined()) {
        if (grad.is_sparse()) {
          var->mutable_grad() = grad.clone();
        } else {
          var->mutable_grad() = grad.clone(at::MemoryFormat::Contiguous);
        }
      } else {
        var->mutable_grad() = var->grad() + grad;
      }
    }
  });

  self.register_hook(retain_grad_hook);
  impl::get_autograd_meta(self)->retains_grad_ = true;
}

void VariableHooks::_backward(
    const Tensor& self,
    at::TensorList inputs,
    const c10::optional<Tensor>& gradient,
    c10::optional<bool> keep_graph,
    bool create_graph) const {
  // TODO torch::autograd::backward should take the c10::optional<Tensor> gradient directly
  // instead of us having to unwrap it to Tensor _gradient here.
  Tensor _gradient = gradient.has_value() ? *gradient : Tensor();
  std::vector<torch::autograd::Variable> input_vars(inputs.begin(), inputs.end());
  torch::autograd::backward({self}, {_gradient}, keep_graph, create_graph, input_vars);
}

void VariableHooks::requires_grad_(const Tensor& self, bool _requires_grad) const {
  if (!self.is_leaf() && !_requires_grad) {
    throw std::runtime_error(
      autograd::utils::requires_grad_leaf_error(_requires_grad)
    );
  }
  self.set_requires_grad(_requires_grad);
}

// Backward View Variables
//~~~~~~~~~~~~~~~~~~~~~~~~~~~~~~~~~~~~~~~~~~~~~~~~~~~~~~~~~~~~~~~~~~~~~~~~~~~~~~

bool VariableHooks::is_view(const Tensor& self) const {
  auto diff_view_meta = torch::autograd::impl::get_view_autograd_meta(self);
  if (diff_view_meta) {
    return diff_view_meta->has_bw_view();
  } else {
    return false;
  }
}

const Tensor& VariableHooks::base(const Tensor& self) const {
  auto diff_view_meta = torch::autograd::impl::get_view_autograd_meta(self);
  if (diff_view_meta) {
    TORCH_CHECK(diff_view_meta->has_bw_view(), "Can't get base of non-backward view Tensor");
    return diff_view_meta->get_backward_view().base_;
  } else {
    throw std::runtime_error("Can't get base of non-view Tensor");
  }
}

namespace {
  // NOLINTNEXTLINE(cppcoreguidelines-avoid-non-const-global-variables)
  std::string singleton_string;
}

const std::string& VariableHooks::name(const Tensor& self) const {
  TORCH_CHECK(self.defined(), "cannot call variable_data() on undefined tensor");
  if (torch::autograd::impl::get_autograd_meta(self)) {
    return torch::autograd::impl::get_autograd_meta(self)->name_;
  } else {
    return singleton_string;
  }
}

namespace {
  // NOLINTNEXTLINE(cppcoreguidelines-avoid-non-const-global-variables)
  std::shared_ptr<torch::autograd::Node> singleton_shared_ptr;
}

const std::shared_ptr<torch::autograd::Node>& VariableHooks::grad_fn(const Tensor& self) const {
  auto diff_view_meta = torch::autograd::impl::get_view_autograd_meta(self);
  if (diff_view_meta && diff_view_meta->has_bw_view()) {
    // See NOTE [ View + Inplace detection ]
    if (diff_view_meta->get_creation_meta() != CreationMeta::MULTI_OUTPUT_SAFE) {
      std::lock_guard<std::mutex> lock(diff_view_meta->mutex_);
      auto view_info = diff_view_meta->get_backward_view();
      if (!diff_view_meta->grad_fn_ && !view_info.base_.requires_grad()) {
        return diff_view_meta->grad_fn_;
      }
      auto current_version = self._version();
      if (diff_view_meta->get_attr_version() != current_version) {
        // This is an indirect rebase_history due to another view or the base being modified inplace
        handle_view_on_rebase(diff_view_meta, /* indirect */ true);
        TORCH_INTERNAL_ASSERT(diff_view_meta->output_nr_ == 0);
        // Note [View + Inplace update for view tensor]
        // An inplace update happened on Tensor `self` (which is a view).
        // For example:
        //   view_1 = view_op_1(diff_view_meta->base_)
        //   view_2 = view_op_2(view_1)
        //   ...
        //   self = view_op_n(view_n-1)
        //   self = inplace_op(self)
        //
        // For CPU/CUDA backends, we employ one AsStridedBackward Node to represent the chain of
        // view backward ops for effienciency.
        //
        // However in XLA backend we don't have full support of AsStridedBackward, we instead run a full
        // forward pass with a tensor that requires gradient to get proper grad_fn setup,
        // then save it to DifferentiableViewMeta for future use.
        // This is fairly cheap for XLA lazy tensor approach (but would be really expensive for CPU/CUDA).
        // XLA Tensor only run thorugh VariableType dispatch and lower the forward pass to a XLA HLO graph,
        // then we take grad_fn and never materialize the tensor content.
        // So we only construct the graph but not execute it, which is a fairly cheap operation to do.
        //
        // See Note [View + Inplace update for base tensor] for what we do to base tensor when
        // an in-place operation happens.
        //
        // TODO: Potentially the following logic can be replaced by special logic in VariableType_x.cpp
        //       that would provide a way to recreate the grad_fn chain.
        if (view_info.has_view_fn()) {
          auto view_fn = view_info.view_fn();
          auto diff_view = view_fn(view_info.base_);
          diff_view_meta->grad_fn_ = diff_view.grad_fn();
        } else {
          auto fn = std::make_shared<torch::autograd::generated::AsStridedBackward>();
          fn->self_geometry = at::TensorGeometry(view_info.base_);
          fn->size = self.sizes().vec();
          fn->stride = self.strides().vec();
          fn->storage_offset = self.storage_offset();
          fn->set_next_edges(torch::autograd::collect_next_edges(view_info.base_));
          fn->add_input_metadata(
            view_info.base_.options(),
            self.sizes(), // Note: sizes(), not base_.sizes(), is intentional
            view_info.base_.device());
          diff_view_meta->grad_fn_ = std::move(fn);
        }
        diff_view_meta->set_attr_version(current_version);
      }
      return diff_view_meta->grad_fn_;
    }
  }

  if (torch::autograd::impl::get_autograd_meta(self)) {
    return torch::autograd::impl::get_autograd_meta(self)->grad_fn_;
  } else {
    return singleton_shared_ptr;
  }
}

void VariableHooks::remove_hook(const Tensor& self, unsigned pos) const {
  auto &list = torch::autograd::impl::materialize_autograd_meta(self)->cpp_hooks_list_;
  TORCH_CHECK(list && pos < list->size() , "Invalid index, no hook at position ", pos);
  // Hook will be ignored
  (*list)[pos] = nullptr;
}

unsigned VariableHooks::_register_hook(const Tensor& self, std::function<Tensor(const Tensor&)> hook) const {
  TORCH_CHECK(self.requires_grad(), "cannot register a hook on a variable that "
                           "doesn't require gradient");
  // NB: materialize_autograd_meta unnecessary due to requires grad check
  auto &list = torch::autograd::impl::get_autograd_meta(self)->cpp_hooks_list_;
  if(!list) {
    torch::autograd::impl::create_cpp_hook(self);
  }
  unsigned idx = list->size();
  list->push_back(hook);
  return idx;
}

void handle_view_on_rebase(DifferentiableViewMeta* diff_view_meta, bool indirect) {
  /// See NOTE [ View + Inplace detection ] for justification of the logic below
  auto creation_meta = diff_view_meta->get_creation_meta();
  if (creation_meta != CreationMeta::DEFAULT) {
    auto grad_fn = diff_view_meta->grad_fn_.get();
    std::string msg;
    std::string modified_obj;
    // Create the header for the error message.
    if (indirect) {
      modified_obj = "its base or another view of its base has been";
    } else {
      modified_obj = "is being";
    }
    if (grad_fn) {
      msg = c10::str("Output ", diff_view_meta->output_nr_, " of ", grad_fn->name(), " is a view and ",
                     modified_obj, " modified inplace.");
    } else if (creation_meta == CreationMeta::INFERENCE_MODE) {
      msg = c10::str("A view was created in inference mode and ", modified_obj, " modified inplace in normal mode.");
    } else {
      msg = c10::str("A view was created in no_grad mode and ", modified_obj, " modified inplace with grad mode enabled.");
    }

    if (creation_meta == CreationMeta::MULTI_OUTPUT_NODE) {
      TORCH_CHECK(false, msg, " This view is the output of a function that returns multiple views. Such functions do not"
                         " allow the output views to be modified inplace. You should replace the inplace operation by an"
                         " out-of-place one.");
    } else {
      if (creation_meta == CreationMeta::NO_GRAD_MODE) {
        TORCH_INTERNAL_ASSERT(!grad_fn);
        msg = c10::str(msg, " Given that this use case is ambiguous and error-prone, it is forbidden."
                       " You can clarify your code and remove this warning by moving both the view and the inplace either both"
                       " inside the no_grad block (if you don't want the inplace to be tracked) or both outside (if you want"
                       " the inplace to be tracked).");
      } else if (creation_meta == CreationMeta::INFERENCE_MODE) {
        TORCH_INTERNAL_ASSERT(!grad_fn);
        msg = c10::str(msg, " Given that this use case is ambiguous and error-prone, it is forbidden."
                       " You can clarify your code by moving both the view and the inplace either both"
                       " inside the inference_mode block (if you don't want the inplace to be tracked) or both outside (if you want"
                       " the inplace to be tracked).");
        TORCH_CHECK(false, msg);
      } else if (creation_meta == CreationMeta::IN_CUSTOM_FUNCTION) {
        msg = c10::str(msg, " This view was created inside a custom Function (or because an input was returned as-is) and the"
                       " autograd logic to handle view+inplace would override the custom backward associated with the custom"
                       " Function, leading to incorrect gradients. This behavior is forbidden. You can remove this warning by"
                       " cloning the output of the custom Function.");
      } else if (creation_meta == CreationMeta::MULTI_OUTPUT_SAFE) {
        msg = c10::str(msg, " This view is an output of a function that "
                       "returns multiple views. Inplace operators on such "
                       "views is forbidden. You should replace the inplace "
                       "operation by an out-of-place one.");
      } else {
        TORCH_INTERNAL_ASSERT(false, "Invalid CreationMeta state");
      }

<<<<<<< HEAD
      if (creation_meta == CreationMeta::NO_GRAD_MODE) {
        // TODO: remove this before 1.9 once all code is properly updated
        TORCH_WARN(msg);
      } else {
        TORCH_CHECK(false, msg);
      }
=======
      TORCH_CHECK(false, msg);
>>>>>>> 98fcdb80
    }

    // We warn only once per view
    // Note that if a Tensor is modified inplace from two threads at the same time, this is not thread safe and can warn
    // multiple time. This is ok as it should be a rare event.
    diff_view_meta->set_creation_meta(CreationMeta::DEFAULT);
  }
}



}} // namespace torch::autograd<|MERGE_RESOLUTION|>--- conflicted
+++ resolved
@@ -37,22 +37,16 @@
     : AutogradMeta(self_impl),
       backward_info_(std::move(backward_info)),
       forward_info_(std::move(forward_info)),
-<<<<<<< HEAD
-=======
       shared_view_info_(shared_view_info),
->>>>>>> 98fcdb80
       creation_meta_(creation_meta) {
   is_view_ = true;
   if (backward_info_.has_value()) {
     self_impl->set_version_counter(impl::version_counter(backward_info_.value().base_));
     attr_version_ = self_impl->version_counter().current_version();
-<<<<<<< HEAD
-=======
   }
   if (shared_view_info_) {
     TORCH_INTERNAL_ASSERT(backward_info_.has_value(), "Shared view info require a backward view info.");
     TORCH_INTERNAL_ASSERT(!forward_info_.has_value(), "Shared view info require forward view info to be empty")
->>>>>>> 98fcdb80
   }
 }
 
@@ -180,10 +174,7 @@
 
   void create_cpp_hook(const Variable& self) {
     auto &list = materialize_autograd_meta(self)->cpp_hooks_list_;
-<<<<<<< HEAD
-=======
     // NOLINTNEXTLINE(modernize-make-shared)
->>>>>>> 98fcdb80
     list.reset(new hooks_list());
     std::unique_ptr<FunctionPreHook> hook_ptr(new CppFunctionPreHook(list, self.output_nr()));
     clear_hooks(self);
@@ -685,16 +676,7 @@
         TORCH_INTERNAL_ASSERT(false, "Invalid CreationMeta state");
       }
 
-<<<<<<< HEAD
-      if (creation_meta == CreationMeta::NO_GRAD_MODE) {
-        // TODO: remove this before 1.9 once all code is properly updated
-        TORCH_WARN(msg);
-      } else {
-        TORCH_CHECK(false, msg);
-      }
-=======
       TORCH_CHECK(false, msg);
->>>>>>> 98fcdb80
     }
 
     // We warn only once per view
