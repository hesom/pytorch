--- conflicted
+++ resolved
@@ -38,11 +38,7 @@
            opset_version=None, _retain_param_name=None, do_constant_folding=True,
            example_outputs=None, strip_doc_string=None, dynamic_axes=None,
            keep_initializers_as_inputs=None, custom_opsets=None, enable_onnx_checker=None,
-<<<<<<< HEAD
-           use_external_data_format=None):
-=======
            use_external_data_format=None, export_modules_as_functions=False):
->>>>>>> 632719c2
     r"""
     Exports a model into ONNX format. If ``model`` is not a
     :class:`torch.jit.ScriptModule` nor a :class:`torch.jit.ScriptFunction`, this runs
@@ -191,27 +187,14 @@
         opset_version (int, default 9):
             Must be ``== _onnx_main_opset or in _onnx_stable_opsets``,
             defined in torch/onnx/symbolic_helper.py.
-<<<<<<< HEAD
-        _retain_param_name (bool, default True): [Deprecated and ignored. Will be removed in next PyTorch
-            release]
-=======
         _retain_param_name (bool, default True): Deprecated and ignored. Will be removed in next PyTorch
             release.
->>>>>>> 632719c2
         do_constant_folding (bool, default False): Apply the constant-folding optimization.
             Constant-folding will replace some of the ops that have all constant inputs
             with pre-computed constant nodes.
         example_outputs (T or a tuple of T, where T is Tensor or convertible to Tensor, default None):
-<<<<<<< HEAD
-            [Deprecated and ignored. Will be removed in next PyTorch release],
-            Must be provided when exporting a ScriptModule or ScriptFunction, ignored otherwise.
-            Used to determine the type and shape of the outputs without tracing the execution of
-            the model. A single object is treated as equivalent to a tuple of one element.
-        strip_doc_string (bool, default True): [Deprecated and ignored. Will be removed in next PyTorch release]
-=======
             Deprecated and ignored. Will be removed in next PyTorch release.
         strip_doc_string (bool, default True): Deprecated and ignored. Will be removed in next PyTorch release.
->>>>>>> 632719c2
         dynamic_axes (dict<string, dict<int, string>> or dict<string, list(int)>, default empty dict):
 
             By default the exported model will have the shapes of all input and output tensors
@@ -313,18 +296,6 @@
 
         enable_onnx_checker (bool, default True): Deprecated and ignored. Will be removed in next
             Pytorch release.
-<<<<<<< HEAD
-        use_external_data_format (bool, default False): [Deprecated and ignored. Will be removed in
-            next Pytorch release.]
-            If True, then some of the model parameters are stored in external data files and not in
-            the ONNX model file itself. Models larger than 2GB cannot be exported in one file because
-            of size limits imposed by Protocol Buffers.
-            For details see
-            `onnx.proto <https://github.com/onnx/onnx/blob/32c7cb66/onnx/onnx.proto#L562>`_.
-            If True,  argument ``f`` must be a string specifying the location of the model.
-            The external data files will be stored in the same directory as ``f``.
-            This argument is ignored unless ``operator_export_type=OperatorExportTypes.ONNX``.
-=======
         use_external_data_format (bool, default False): Deprecated and ignored. Will be removed in
             next Pytorch release.
         export_modules_as_functions (bool or set of str, type or nn.Module, default False): Flag to enable
@@ -335,7 +306,6 @@
             * ``True``: export all ``nn.Module`` forward calls as local function nodes.
             * Set of str, type or nn.Module: export ``nn.Module`` forward calls as local function nodes,
               only if the name, type or obj of the ``nn.Module`` is found in the set.
->>>>>>> 632719c2
 
     Raises:
       CheckerError: If the ONNX checker detects an invalid ONNX graph. Will still export the
