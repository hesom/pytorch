# RPATH stuff
# see https://cmake.org/Wiki/CMake_RPATH_handling
if(APPLE)
  set(CMAKE_MACOSX_RPATH ON)
  set(_rpath_portable_origin "@loader_path")
else()
  set(_rpath_portable_origin $ORIGIN)
endif(APPLE)
# Use separate rpaths during build and install phases
set(CMAKE_SKIP_BUILD_RPATH  FALSE)
# Don't use the install-rpath during the build phase
set(CMAKE_BUILD_WITH_INSTALL_RPATH FALSE)
set(CMAKE_INSTALL_RPATH "${_rpath_portable_origin}")
# Automatically add all linked folders that are NOT in the build directory to
# the rpath (per library?)
set(CMAKE_INSTALL_RPATH_USE_LINK_PATH TRUE)

 # UBSAN triggers when compiling protobuf, so we need to disable it.
set(UBSAN_FLAG "-fsanitize=undefined")

macro(disable_ubsan)
  if(CMAKE_C_FLAGS MATCHES ${UBSAN_FLAG} OR CMAKE_CXX_FLAGS MATCHES ${UBSAN_FLAG})
    set(CAFFE2_UBSAN_ENABLED ON)
    string(REPLACE ${UBSAN_FLAG} "" CMAKE_C_FLAGS ${CMAKE_C_FLAGS})
    string(REPLACE ${UBSAN_FLAG} "" CMAKE_CXX_FLAGS ${CMAKE_CXX_FLAGS})
  endif()
endmacro()

macro(enable_ubsan)
  if(CAFFE2_UBSAN_ENABLED)
    set(CMAKE_C_FLAGS "${UBSAN_FLAG} ${CMAKE_C_FLAGS}")
    set(CMAKE_CXX_FLAGS "${UBSAN_FLAG} ${CMAKE_CXX_FLAGS}")
  endif()
endmacro()

# ---[ CUDA
if(USE_CUDA)
  # public/*.cmake uses CAFFE2_USE_*
  set(CAFFE2_USE_CUDA ${USE_CUDA})
  set(CAFFE2_USE_CUDNN ${USE_CUDNN})
  set(CAFFE2_USE_NVRTC ${USE_NVRTC})
  set(CAFFE2_USE_TENSORRT ${USE_TENSORRT})
  include(${CMAKE_CURRENT_LIST_DIR}/public/cuda.cmake)
  if(CAFFE2_USE_CUDA)
    # A helper variable recording the list of Caffe2 dependent libraries
    # torch::cudart is dealt with separately, due to CUDA_ADD_LIBRARY
    # design reason (it adds CUDA_LIBRARIES itself).
    set(Caffe2_PUBLIC_CUDA_DEPENDENCY_LIBS
      caffe2::cufft caffe2::curand caffe2::cublas)
    if(CAFFE2_USE_NVRTC)
      list(APPEND Caffe2_PUBLIC_CUDA_DEPENDENCY_LIBS caffe2::cuda caffe2::nvrtc)
    else()
      caffe2_update_option(USE_NVRTC OFF)
    endif()
    if(CAFFE2_USE_CUDNN)
      list(APPEND Caffe2_PUBLIC_CUDA_DEPENDENCY_LIBS caffe2::cudnn-public)
    else()
      caffe2_update_option(USE_CUDNN OFF)
    endif()
    if(CAFFE2_USE_TENSORRT)
      list(APPEND Caffe2_PUBLIC_CUDA_DEPENDENCY_LIBS caffe2::tensorrt)
    else()
      caffe2_update_option(USE_TENSORRT OFF)
    endif()
  else()
    message(WARNING
      "Not compiling with CUDA. Suppress this warning with "
      "-DUSE_CUDA=OFF.")
    caffe2_update_option(USE_CUDA OFF)
    caffe2_update_option(USE_CUDNN OFF)
    caffe2_update_option(USE_NVRTC OFF)
    caffe2_update_option(USE_TENSORRT OFF)
    set(CAFFE2_USE_CUDA OFF)
    set(CAFFE2_USE_CUDNN OFF)
    set(CAFFE2_USE_NVRTC OFF)
    set(CAFFE2_USE_TENSORRT OFF)
  endif()
endif()

# ---[ Custom Protobuf
if(CAFFE2_CMAKE_BUILDING_WITH_MAIN_REPO AND (NOT INTERN_BUILD_MOBILE OR BUILD_CAFFE2_MOBILE))
  disable_ubsan()
  include(${CMAKE_CURRENT_LIST_DIR}/ProtoBuf.cmake)
  enable_ubsan()
endif()

# For MSVC,
# 1. Remove /Zi, /ZI and /Z7 for Release, MinSizeRel and Default builds
# 2. Switch off incremental linking in debug builds
# 3. If MSVC_Z7_OVERRIDE is ON, then /Zi and /ZI will be replaced with /Z7
#    for Debug and RelWithDebInfo builds
if(MSVC)
  # skip unwanted includes from windows.h
  add_definitions(-DWIN32_LEAN_AND_MEAN)
  foreach(flag_var
      CMAKE_C_FLAGS CMAKE_C_FLAGS_RELEASE CMAKE_C_FLAGS_MINSIZEREL
      CMAKE_CXX_FLAGS CMAKE_CXX_FLAGS_RELEASE CMAKE_CXX_FLAGS_MINSIZEREL)
    if(${flag_var} MATCHES "/Z[iI7]")
      string(REGEX REPLACE "/Z[iI7]" "" ${flag_var} "${${flag_var}}")
    endif()
  endforeach(flag_var)
  if(MSVC_Z7_OVERRIDE)
    foreach(flag_var
        CMAKE_C_FLAGS_DEBUG CMAKE_C_FLAGS_RELWITHDEBINFO
        CMAKE_CXX_FLAGS_DEBUG CMAKE_CXX_FLAGS_RELWITHDEBINFO)
      if(${flag_var} MATCHES "/Z[iI]")
        string(REGEX REPLACE "/Z[iI]" "/Z7" ${flag_var} "${${flag_var}}")
      endif()
    endforeach(flag_var)
  endif(MSVC_Z7_OVERRIDE)
  foreach(flag_var
      CMAKE_SHARED_LINKER_FLAGS_RELWITHDEBINFO CMAKE_STATIC_LINKER_FLAGS_RELWITHDEBINFO
      CMAKE_EXE_LINKER_FLAGS_RELWITHDEBINFO CMAKE_MODULE_LINKER_FLAGS_RELWITHDEBINFO
      CMAKE_SHARED_LINKER_FLAGS_DEBUG CMAKE_STATIC_LINKER_FLAGS_DEBUG
      CMAKE_EXE_LINKER_FLAGS_DEBUG CMAKE_MODULE_LINKER_FLAGS_DEBUG)
    if(${flag_var} MATCHES "/INCREMENTAL" AND NOT ${flag_var} MATCHES "/INCREMENTAL:NO")
      string(REGEX REPLACE "/INCREMENTAL" "/INCREMENTAL:NO" ${flag_var} "${${flag_var}}")
    endif()
  endforeach(flag_var)
endif(MSVC)

# ---[ Threads
include(${CMAKE_CURRENT_LIST_DIR}/public/threads.cmake)
if(TARGET caffe2::Threads)
  list(APPEND Caffe2_PUBLIC_DEPENDENCY_LIBS caffe2::Threads)
else()
  message(FATAL_ERROR
      "Cannot find threading library. Caffe2 requires Threads to compile.")
endif()

if(USE_TBB)
  if(USE_SYSTEM_TBB)
    find_package(TBB 2018.0 REQUIRED CONFIG COMPONENTS tbb)

    get_target_property(TBB_INCLUDE_DIR TBB::tbb INTERFACE_INCLUDE_DIRECTORIES)
  else()
    message(STATUS "Compiling TBB from source")
    # Unset our restrictive C++ flags here and reset them later.
    # Remove this once we use proper target_compile_options.
    set(OLD_CMAKE_CXX_FLAGS ${CMAKE_CXX_FLAGS})
    set(CMAKE_CXX_FLAGS)

    set(TBB_ROOT_DIR "${PROJECT_SOURCE_DIR}/third_party/tbb")
    set(TBB_BUILD_STATIC OFF CACHE BOOL " " FORCE)
    set(TBB_BUILD_SHARED ON CACHE BOOL " " FORCE)
    set(TBB_BUILD_TBBMALLOC OFF CACHE BOOL " " FORCE)
    set(TBB_BUILD_TBBMALLOC_PROXY OFF CACHE BOOL " " FORCE)
    set(TBB_BUILD_TESTS OFF CACHE BOOL " " FORCE)
    add_subdirectory(${PROJECT_SOURCE_DIR}/aten/src/ATen/cpu/tbb)
    set_property(TARGET tbb tbb_def_files PROPERTY FOLDER "dependencies")

    set(CMAKE_CXX_FLAGS ${OLD_CMAKE_CXX_FLAGS})

    set(TBB_INCLUDE_DIR "${TBB_ROOT_DIR}/include")

    add_library(TBB::tbb ALIAS tbb)
  endif()
endif()

# ---[ protobuf
if(CAFFE2_CMAKE_BUILDING_WITH_MAIN_REPO)
  if(USE_LITE_PROTO)
    set(CAFFE2_USE_LITE_PROTO 1)
  endif()
endif()

# ---[ BLAS

# setting default preferred BLAS options if not already present.
if(NOT INTERN_BUILD_MOBILE)
  set(BLAS "MKL" CACHE STRING "Selected BLAS library")
else()
  set(BLAS "Eigen" CACHE STRING "Selected BLAS library")
  set(AT_MKLDNN_ENABLED 0)
  set(AT_MKL_ENABLED 0)
endif()
set_property(CACHE BLAS PROPERTY STRINGS "ATLAS;BLIS;Eigen;FLAME;Generic;MKL;OpenBLAS;vecLib")
message(STATUS "Trying to find preferred BLAS backend of choice: " ${BLAS})

if(BLAS STREQUAL "Eigen")
  # Eigen is header-only and we do not have any dependent libraries
  set(CAFFE2_USE_EIGEN_FOR_BLAS ON)
elseif(BLAS STREQUAL "ATLAS")
  find_package(Atlas REQUIRED)
  include_directories(SYSTEM ${ATLAS_INCLUDE_DIRS})
  list(APPEND Caffe2_PUBLIC_DEPENDENCY_LIBS ${ATLAS_LIBRARIES})
  list(APPEND Caffe2_PUBLIC_DEPENDENCY_LIBS cblas)
  set(BLAS_INFO "atlas")
  set(BLAS_FOUND 1)
  set(BLAS_LIBRARIES ${ATLAS_LIBRARIES} cblas)
elseif(BLAS STREQUAL "OpenBLAS")
  find_package(OpenBLAS REQUIRED)
  include_directories(SYSTEM ${OpenBLAS_INCLUDE_DIR})
  list(APPEND Caffe2_PUBLIC_DEPENDENCY_LIBS ${OpenBLAS_LIB})
  set(BLAS_INFO "open")
  set(BLAS_FOUND 1)
  set(BLAS_LIBRARIES ${OpenBLAS_LIB})
elseif(BLAS STREQUAL "BLIS")
  find_package(BLIS REQUIRED)
  include_directories(SYSTEM ${BLIS_INCLUDE_DIR})
  list(APPEND Caffe2_PUBLIC_DEPENDENCY_LIBS ${BLIS_LIB})
elseif(BLAS STREQUAL "MKL")
  if(BLAS_SET_BY_USER)
    find_package(MKL REQUIRED)
  else()
    find_package(MKL QUIET)
  endif()
  include(${CMAKE_CURRENT_LIST_DIR}/public/mkl.cmake)
  if(MKL_FOUND)
    message(STATUS "MKL libraries: ${MKL_LIBRARIES}")
    message(STATUS "MKL include directory: ${MKL_INCLUDE_DIR}")
    message(STATUS "MKL OpenMP type: ${MKL_OPENMP_TYPE}")
    message(STATUS "MKL OpenMP library: ${MKL_OPENMP_LIBRARY}")
    include_directories(AFTER SYSTEM ${MKL_INCLUDE_DIR})
    list(APPEND Caffe2_PUBLIC_DEPENDENCY_LIBS caffe2::mkl)
    set(CAFFE2_USE_MKL ON)
    set(BLAS_INFO "mkl")
    set(BLAS_FOUND 1)
    set(BLAS_LIBRARIES caffe2::mkl)
  else()
    message(WARNING "MKL could not be found. Defaulting to Eigen")
    set(CAFFE2_USE_EIGEN_FOR_BLAS ON)
    set(CAFFE2_USE_MKL OFF)
  endif()
elseif(BLAS STREQUAL "vecLib")
  find_package(vecLib REQUIRED)
  include_directories(SYSTEM ${vecLib_INCLUDE_DIR})
  list(APPEND Caffe2_PUBLIC_DEPENDENCY_LIBS ${vecLib_LINKER_LIBS})
  set(BLAS_INFO "veclib")
  set(BLAS_FOUND 1)
  set(BLAS_LIBRARIES ${vecLib_LINKER_LIBS})
elseif(BLAS STREQUAL "Generic")
  # On Debian family, the CBLAS ABIs have been merged into libblas.so
  find_library(BLAS_LIBRARIES blas)
  message("-- Using BLAS: ${BLAS_LIBRARIES}")
  list(APPEND Caffe2_PUBLIC_DEPENDENCY_LIBS ${BLAS_LIBRARIES})
  set(GENERIC_BLAS_FOUND TRUE)
  set(BLAS_INFO "generic")
  set(BLAS_FOUND 1)
else()
  message(FATAL_ERROR "Unrecognized BLAS option: " ${BLAS})
endif()

if(NOT INTERN_BUILD_MOBILE)
  set(AT_MKL_ENABLED 0)
  set(AT_MKL_MT 0)
  set(USE_BLAS 1)
  if(NOT (ATLAS_FOUND OR BLIS_FOUND OR GENERIC_BLAS_FOUND OR MKL_FOUND OR OpenBLAS_FOUND OR VECLIB_FOUND))
    message(WARNING "Preferred BLAS (" ${BLAS} ") cannot be found, now searching for a general BLAS library")
    find_package(BLAS)
    if(NOT BLAS_FOUND)
      set(USE_BLAS 0)
    endif()
  endif()

  if(MKL_FOUND)
    add_definitions(-DTH_BLAS_MKL)
    if("${MKL_THREADING}" STREQUAL "SEQ")
      add_definitions(-DTH_BLAS_MKL_SEQ=1)
    endif()
    if(MSVC AND MKL_LIBRARIES MATCHES ".*libiomp5md\\.lib.*")
      add_definitions(-D_OPENMP_NOFORCE_MANIFEST)
      set(AT_MKL_MT 1)
    endif()
    set(AT_MKL_ENABLED 1)
  endif()
elseif(INTERN_USE_EIGEN_BLAS)
  # Eigen BLAS for Mobile
  set(USE_BLAS 1)
  include(${CMAKE_CURRENT_LIST_DIR}/External/EigenBLAS.cmake)
  list(APPEND Caffe2_DEPENDENCY_LIBS eigen_blas)
endif()

# ---[ FFTW
set(AT_FFTW_ENABLED 0)
set(USE_FFTW OFF)
if(USE_FFTW OR NOT MKL_FOUND)
  find_library(LIBFFTW3 fftw3)
  if(LIBFFTW3)
    find_path(FFTW3_INCLUDE_DIR NAMES fftw3.h ONLY_CMAKE_FIND_ROOT_PATH)
    if(FFTW3_INCLUDE_DIR)
      SET(AT_FFTW_ENABLED 1)
      SET(USE_FFTW ON)
      include_directories(${FFTW3_INCLUDE_DIR})
    endif()
  endif()
endif()

# --- [ PocketFFT
set(AT_POCKETFFT_ENABLED 0)
if(NOT AT_MKL_ENABLED)
  find_path(POCKETFFT_INCLUDE_DIR NAMES pocketfft_hdronly.h PATHS
            /usr/local/include
            ENV POCKETFFT_HOME
            "${PROJECT_SOURCE_DIR}/third_party/pocketfft"
           )
  if(POCKETFFT_INCLUDE_DIR)
    set(AT_POCKETFFT_ENABLED 1)
    message(STATUS "Using pocketfft in directory: ${POCKETFFT_INCLUDE_DIR}")
  endif()
endif()

# ---[ Dependencies
# NNPACK and family (QNNPACK, PYTORCH_QNNPACK, and XNNPACK) can download and
# compile their dependencies in isolation as part of their build.  These dependencies
# are then linked statically with PyTorch.  To avoid the possibility of a version
# mismatch between these shared dependencies, explicitly declare our intent to these
# libraries that we are interested in using the exact same source dependencies for all.

if(USE_NNPACK OR USE_QNNPACK OR USE_PYTORCH_QNNPACK OR USE_XNNPACK)
  set(DISABLE_NNPACK_AND_FAMILY OFF)

  # Sanity checks - Can we actually build NNPACK and family given the configuration provided?
  # Disable them and warn the user if not.

  if(IOS)
    list(LENGTH IOS_ARCH IOS_ARCH_COUNT)
    if(IOS_ARCH_COUNT GREATER 1)
      message(WARNING
        "Multi-architecture (${IOS_ARCH}) builds are not supported in {Q/X}NNPACK. "
        "Specify a single architecture in IOS_ARCH and re-configure, or "
        "turn this warning off by USE_{Q/X}NNPACK=OFF.")
      set(DISABLE_NNPACK_AND_FAMILY ON)
    endif()
    if(NOT IOS_ARCH MATCHES "^(i386|x86_64|armv7.*|arm64.*)$")
      message(WARNING
        "Target architecture \"${IOS_ARCH}\" is not supported in {Q/X}NNPACK. "
        "Supported architectures are x86, x86-64, ARM, and ARM64. "
        "Turn this warning off by USE_{Q/X}NNPACK=OFF.")
      set(DISABLE_NNPACK_AND_FAMILY ON)
    endif()
  else()
    if(NOT IOS AND NOT (CMAKE_SYSTEM_NAME MATCHES "^(Android|Linux|Darwin|Windows)$"))
      message(WARNING
        "Target platform \"${CMAKE_SYSTEM_NAME}\" is not supported in {Q/X}NNPACK. "
        "Supported platforms are Android, iOS, Linux, and macOS. "
        "Turn this warning off by USE_{Q/X}NNPACK=OFF.")
      set(DISABLE_NNPACK_AND_FAMILY ON)
    endif()
    if(NOT IOS AND NOT (CMAKE_SYSTEM_PROCESSOR MATCHES "^(i686|AMD64|x86_64|armv[0-9].*|arm64|aarch64)$"))
      message(WARNING
        "Target architecture \"${CMAKE_SYSTEM_PROCESSOR}\" is not supported in {Q/X}NNPACK. "
        "Supported architectures are x86, x86-64, ARM, and ARM64. "
        "Turn this warning off by USE_{Q/X}NNPACK=OFF.")
      set(DISABLE_NNPACK_AND_FAMILY ON)
    endif()
  endif()

  if(DISABLE_NNPACK_AND_FAMILY)
    caffe2_update_option(USE_NNPACK OFF)
    caffe2_update_option(USE_QNNPACK OFF)
    caffe2_update_option(USE_PYTORCH_QNNPACK OFF)
    caffe2_update_option(USE_XNNPACK OFF)
  else()
    # Disable unsupported NNPack combinations with MSVC
    if(MSVC)
      caffe2_update_option(USE_NNPACK OFF)
      caffe2_update_option(USE_QNNPACK OFF)
      caffe2_update_option(USE_PYTORCH_QNNPACK OFF)
    endif()

    set(CAFFE2_THIRD_PARTY_ROOT "${PROJECT_SOURCE_DIR}/third_party")

    if(NOT DEFINED CPUINFO_SOURCE_DIR)
      set(CPUINFO_SOURCE_DIR "${CAFFE2_THIRD_PARTY_ROOT}/cpuinfo" CACHE STRING "cpuinfo source directory")
    endif()
    if(NOT DEFINED FP16_SOURCE_DIR)
      set(FP16_SOURCE_DIR "${CAFFE2_THIRD_PARTY_ROOT}/FP16" CACHE STRING "FP16 source directory")
    endif()
    if(NOT DEFINED FXDIV_SOURCE_DIR)
      set(FXDIV_SOURCE_DIR "${CAFFE2_THIRD_PARTY_ROOT}/FXdiv" CACHE STRING "FXdiv source directory")
    endif()
    if(NOT DEFINED PSIMD_SOURCE_DIR)
      set(PSIMD_SOURCE_DIR "${CAFFE2_THIRD_PARTY_ROOT}/psimd" CACHE STRING "PSimd source directory")
    endif()
    if(NOT DEFINED PTHREADPOOL_SOURCE_DIR)
      set(PTHREADPOOL_SOURCE_DIR "${CAFFE2_THIRD_PARTY_ROOT}/pthreadpool" CACHE STRING "pthreadpool source directory")
    endif()
  endif()
else()
  set(DISABLE_NNPACK_AND_FAMILY ON)
endif()

if(USE_QNNPACK AND CMAKE_SYSTEM_PROCESSOR STREQUAL "arm64" AND CMAKE_SYSTEM_NAME STREQUAL "Darwin")
  message(WARNING
    "QNNPACK does not compile for Apple Silicon. "
    "Turn this warning off by explicit USE_QNNPACK=OFF.")
  caffe2_update_option(USE_QNNPACK OFF)
endif()

set(CONFU_DEPENDENCIES_SOURCE_DIR ${PROJECT_BINARY_DIR}/confu-srcs
  CACHE PATH "Confu-style dependencies source directory")
set(CONFU_DEPENDENCIES_BINARY_DIR ${PROJECT_BINARY_DIR}/confu-deps
  CACHE PATH "Confu-style dependencies binary directory")

# ---[ pthreadpool
# Only add a dependency on pthreadpool if we are on a mobile build
# or are building any of the libraries in the {Q/X}NNPACK family.
if(INTERN_BUILD_MOBILE OR NOT DISABLE_NNPACK_AND_FAMILY)
  set(USE_PTHREADPOOL ON CACHE BOOL "" FORCE)
  set(CMAKE_CXX_FLAGS "${CMAKE_CXX_FLAGS} -DUSE_PTHREADPOOL")

  # Always use third_party/pthreadpool.
  set(USE_INTERNAL_PTHREADPOOL_IMPL OFF CACHE BOOL "" FORCE)

  if(NOT TARGET pthreadpool)
    if(USE_SYSTEM_PTHREADPOOL)
      add_library(pthreadpool SHARED IMPORTED)
      find_library(PTHREADPOOL_LIBRARY pthreadpool)
      set_property(TARGET pthreadpool PROPERTY IMPORTED_LOCATION "${PTHREADPOOL_LIBRARY}")
      if(NOT PTHREADPOOL_LIBRARY)
        message(FATAL_ERROR "Cannot find pthreadpool")
      endif()
      message("-- Found pthreadpool: ${PTHREADPOOL_LIBRARY}")
    elseif(NOT USE_INTERNAL_PTHREADPOOL_IMPL)
      if(NOT DEFINED PTHREADPOOL_SOURCE_DIR)
        set(CAFFE2_THIRD_PARTY_ROOT "${PROJECT_SOURCE_DIR}/third_party")
        set(PTHREADPOOL_SOURCE_DIR "${CAFFE2_THIRD_PARTY_ROOT}/pthreadpool" CACHE STRING "pthreadpool source directory")
      endif()

      set(PTHREADPOOL_BUILD_TESTS OFF CACHE BOOL "")
      set(PTHREADPOOL_BUILD_BENCHMARKS OFF CACHE BOOL "")
      set(PTHREADPOOL_LIBRARY_TYPE "static" CACHE STRING "")
      set(PTHREADPOOL_ALLOW_DEPRECATED_API ON CACHE BOOL "")
      add_subdirectory(
        "${PTHREADPOOL_SOURCE_DIR}"
        "${CONFU_DEPENDENCIES_BINARY_DIR}/pthreadpool")
      set_property(TARGET pthreadpool PROPERTY POSITION_INDEPENDENT_CODE ON)
    endif()

    if(USE_INTERNAL_PTHREADPOOL_IMPL)
      set(CMAKE_CXX_FLAGS "${CMAKE_CXX_FLAGS} -DUSE_INTERNAL_PTHREADPOOL_IMPL")
    else()
      list(APPEND Caffe2_DEPENDENCY_LIBS pthreadpool)
    endif()
  endif()
else()
  set(USE_PTHREADPOOL OFF CACHE BOOL "" FORCE)
endif()

# ---[ Caffe2 uses cpuinfo library in the thread pool
if(NOT TARGET cpuinfo AND USE_SYSTEM_CPUINFO)
  add_library(cpuinfo SHARED IMPORTED)
  find_library(CPUINFO_LIBRARY cpuinfo)
  if(NOT CPUINFO_LIBRARY)
    message(FATAL_ERROR "Cannot find cpuinfo")
  endif()
  message("Found cpuinfo: ${CPUINFO_LIBRARY}")
  set_target_properties(cpuinfo PROPERTIES IMPORTED_LOCATION "${CPUINFO_LIBRARY}")
elseif(NOT TARGET cpuinfo)
  if(NOT DEFINED CPUINFO_SOURCE_DIR)
    set(CPUINFO_SOURCE_DIR "${CMAKE_CURRENT_LIST_DIR}/../third_party/cpuinfo" CACHE STRING "cpuinfo source directory")
  endif()

  set(CPUINFO_BUILD_TOOLS OFF CACHE BOOL "")
  set(CPUINFO_BUILD_UNIT_TESTS OFF CACHE BOOL "")
  set(CPUINFO_BUILD_MOCK_TESTS OFF CACHE BOOL "")
  set(CPUINFO_BUILD_BENCHMARKS OFF CACHE BOOL "")
  set(CPUINFO_LIBRARY_TYPE "static" CACHE STRING "")
  set(CPUINFO_LOG_LEVEL "error" CACHE STRING "")
  if(MSVC)
    if(CAFFE2_USE_MSVC_STATIC_RUNTIME)
      set(CPUINFO_RUNTIME_TYPE "static" CACHE STRING "")
    else()
      set(CPUINFO_RUNTIME_TYPE "shared" CACHE STRING "")
    endif()
  endif()
  add_subdirectory(
    "${CPUINFO_SOURCE_DIR}"
    "${CONFU_DEPENDENCIES_BINARY_DIR}/cpuinfo")
  # We build static version of cpuinfo but link
  # them into a shared library for Caffe2, so they need PIC.
  set_property(TARGET cpuinfo PROPERTY POSITION_INDEPENDENT_CODE ON)
  # Need to set this to avoid conflict with XNNPACK's clog external project
  set(CLOG_SOURCE_DIR "${CPUINFO_SOURCE_DIR}/deps/clog")
endif()
list(APPEND Caffe2_DEPENDENCY_LIBS cpuinfo)

# ---[ QNNPACK
if(USE_QNNPACK)
  set(CAFFE2_THIRD_PARTY_ROOT "${PROJECT_SOURCE_DIR}/third_party")

  if(NOT DEFINED QNNPACK_SOURCE_DIR)
    set(QNNPACK_SOURCE_DIR "${CAFFE2_THIRD_PARTY_ROOT}/QNNPACK" CACHE STRING "QNNPACK source directory")
  endif()

  if(NOT TARGET qnnpack)
    if(NOT USE_SYSTEM_PTHREADPOOL AND USE_INTERNAL_PTHREADPOOL_IMPL)
      set(QNNPACK_CUSTOM_THREADPOOL ON CACHE BOOL "")
    endif()

    set(QNNPACK_BUILD_TESTS OFF CACHE BOOL "")
    set(QNNPACK_BUILD_BENCHMARKS OFF CACHE BOOL "")
    set(QNNPACK_LIBRARY_TYPE "static" CACHE STRING "")
    add_subdirectory(
      "${QNNPACK_SOURCE_DIR}"
      "${CONFU_DEPENDENCIES_BINARY_DIR}/QNNPACK")

    # TODO: See https://github.com/pytorch/pytorch/issues/56285
    if(CMAKE_CXX_COMPILER_ID MATCHES "Clang" OR CMAKE_CXX_COMPILER_ID STREQUAL "GNU")
      target_compile_options(qnnpack PRIVATE -Wno-deprecated-declarations)
    endif()

    # We build static versions of QNNPACK and pthreadpool but link
    # them into a shared library for Caffe2, so they need PIC.
    set_property(TARGET qnnpack PROPERTY POSITION_INDEPENDENT_CODE ON)
    set_property(TARGET cpuinfo PROPERTY POSITION_INDEPENDENT_CODE ON)

    if(QNNPACK_CUSTOM_THREADPOOL)
      target_compile_definitions(
        qnnpack PRIVATE
        pthreadpool_t=legacy_pthreadpool_t
        pthreadpool_function_1d_t=legacy_pthreadpool_function_1d_t
        pthreadpool_function_1d_tiled_t=legacy_pthreadpool_function_1d_tiled_t
        pthreadpool_function_2d_t=legacy_pthreadpool_function_2d_t
        pthreadpool_function_2d_tiled_t=legacy_pthreadpool_function_2d_tiled_t
        pthreadpool_function_3d_tiled_t=legacy_pthreadpool_function_3d_tiled_t
        pthreadpool_function_4d_tiled_t=legacy_pthreadpool_function_4d_tiled_t
        pthreadpool_create=legacy_pthreadpool_create
        pthreadpool_destroy=legacy_pthreadpool_destroy
        pthreadpool_get_threads_count=legacy_pthreadpool_get_threads_count
        pthreadpool_compute_1d=legacy_pthreadpool_compute_1d
        pthreadpool_parallelize_1d=legacy_pthreadpool_parallelize_1d
        pthreadpool_compute_1d_tiled=legacy_pthreadpool_compute_1d_tiled
        pthreadpool_compute_2d=legacy_pthreadpool_compute_2d
        pthreadpool_compute_2d_tiled=legacy_pthreadpool_compute_2d_tiled
        pthreadpool_compute_3d_tiled=legacy_pthreadpool_compute_3d_tiled
        pthreadpool_compute_4d_tiled=legacy_pthreadpool_compute_4d_tiled)
    endif()
  endif()

  list(APPEND Caffe2_DEPENDENCY_LIBS qnnpack)
endif()

# ---[ Caffe2 Int8 operators (enabled by USE_QNNPACK) depend on gemmlowp and neon2sse headers
if(USE_QNNPACK)
  set(CAFFE2_THIRD_PARTY_ROOT "${PROJECT_SOURCE_DIR}/third_party")
  include_directories(SYSTEM "${CAFFE2_THIRD_PARTY_ROOT}/gemmlowp")
  include_directories(SYSTEM "${CAFFE2_THIRD_PARTY_ROOT}/neon2sse")
endif()

# ---[ PYTORCH_QNNPACK
if(USE_PYTORCH_QNNPACK)
    if(NOT DEFINED PYTORCH_QNNPACK_SOURCE_DIR)
      set(PYTORCH_QNNPACK_SOURCE_DIR "${PROJECT_SOURCE_DIR}/aten/src/ATen/native/quantized/cpu/qnnpack" CACHE STRING "QNNPACK source directory")
    endif()

    if(NOT TARGET pytorch_qnnpack)
      if(NOT USE_SYSTEM_PTHREADPOOL AND USE_INTERNAL_PTHREADPOOL_IMPL)
        set(PYTORCH_QNNPACK_CUSTOM_THREADPOOL ON CACHE BOOL "")
      endif()

      set(PYTORCH_QNNPACK_BUILD_TESTS OFF CACHE BOOL "")
      set(PYTORCH_QNNPACK_BUILD_BENCHMARKS OFF CACHE BOOL "")
      set(PYTORCH_QNNPACK_LIBRARY_TYPE "static" CACHE STRING "")
      add_subdirectory(
        "${PYTORCH_QNNPACK_SOURCE_DIR}"
        "${CONFU_DEPENDENCIES_BINARY_DIR}/pytorch_qnnpack")
      # We build static versions of QNNPACK and pthreadpool but link
      # them into a shared library for Caffe2, so they need PIC.
      set_property(TARGET pytorch_qnnpack PROPERTY POSITION_INDEPENDENT_CODE ON)
      set_property(TARGET cpuinfo PROPERTY POSITION_INDEPENDENT_CODE ON)

      if(PYTORCH_QNNPACK_CUSTOM_THREADPOOL)
        target_compile_definitions(
          pytorch_qnnpack PRIVATE
          pthreadpool_t=legacy_pthreadpool_t
          pthreadpool_function_1d_t=legacy_pthreadpool_function_1d_t
          pthreadpool_function_1d_tiled_t=legacy_pthreadpool_function_1d_tiled_t
          pthreadpool_function_2d_t=legacy_pthreadpool_function_2d_t
          pthreadpool_function_2d_tiled_t=legacy_pthreadpool_function_2d_tiled_t
          pthreadpool_function_3d_tiled_t=legacy_pthreadpool_function_3d_tiled_t
          pthreadpool_function_4d_tiled_t=legacy_pthreadpool_function_4d_tiled_t
          pthreadpool_create=legacy_pthreadpool_create
          pthreadpool_destroy=legacy_pthreadpool_destroy
          pthreadpool_get_threads_count=legacy_pthreadpool_get_threads_count
          pthreadpool_compute_1d=legacy_pthreadpool_compute_1d
          pthreadpool_parallelize_1d=legacy_pthreadpool_parallelize_1d
          pthreadpool_compute_1d_tiled=legacy_pthreadpool_compute_1d_tiled
          pthreadpool_compute_2d=legacy_pthreadpool_compute_2d
          pthreadpool_compute_2d_tiled=legacy_pthreadpool_compute_2d_tiled
          pthreadpool_compute_3d_tiled=legacy_pthreadpool_compute_3d_tiled
          pthreadpool_compute_4d_tiled=legacy_pthreadpool_compute_4d_tiled)
      endif()
    endif()

    list(APPEND Caffe2_DEPENDENCY_LIBS pytorch_qnnpack)
endif()

# ---[ NNPACK
if(USE_NNPACK)
  include(${CMAKE_CURRENT_LIST_DIR}/External/nnpack.cmake)
  if(NNPACK_FOUND)
    if(TARGET nnpack)
      # ---[ NNPACK is being built together with Caffe2: explicitly specify dependency
      list(APPEND Caffe2_DEPENDENCY_LIBS nnpack)
    else()
      include_directories(SYSTEM ${NNPACK_INCLUDE_DIRS})
      list(APPEND Caffe2_DEPENDENCY_LIBS ${NNPACK_LIBRARIES})
    endif()
  else()
    message(WARNING "Not compiling with NNPACK. Suppress this warning with -DUSE_NNPACK=OFF")
    caffe2_update_option(USE_NNPACK OFF)
  endif()
endif()

# ---[ XNNPACK
if(USE_XNNPACK AND NOT USE_SYSTEM_XNNPACK)
  if(NOT DEFINED XNNPACK_SOURCE_DIR)
    set(XNNPACK_SOURCE_DIR "${CAFFE2_THIRD_PARTY_ROOT}/XNNPACK" CACHE STRING "XNNPACK source directory")
  endif()

  if(NOT DEFINED XNNPACK_INCLUDE_DIR)
    set(XNNPACK_INCLUDE_DIR "${XNNPACK_SOURCE_DIR}/include" CACHE STRING "XNNPACK include directory")
  endif()

  if(NOT TARGET XNNPACK)
    set(XNNPACK_LIBRARY_TYPE "static" CACHE STRING "")
    set(XNNPACK_BUILD_BENCHMARKS OFF CACHE BOOL "")
    set(XNNPACK_BUILD_TESTS OFF CACHE BOOL "")

    add_subdirectory(
      "${XNNPACK_SOURCE_DIR}"
      "${CONFU_DEPENDENCIES_BINARY_DIR}/XNNPACK")

    set_property(TARGET XNNPACK PROPERTY POSITION_INDEPENDENT_CODE ON)
    # Workaround for https://github.com/pytorch/pytorch/issues/47292
    if(CMAKE_BUILD_TYPE STREQUAL "Debug" AND CMAKE_COMPILER_IS_GNUCXX AND (CMAKE_CXX_COMPILER_VERSION VERSION_LESS 7.5.0))
      # Compiling qu8-requantization/precise-psimd.c without any optimization flags on gcc-7.4 or older i
      # Fails with internal compiler error
      # Workaround by forcing -O1 for XNNPACK (i.e. build it with RelWithDebInfo)
      set_property(TARGET XNNPACK APPEND_STRING PROPERTY COMPILE_FLAGS "-O1")
    endif()
  endif()

  include_directories(SYSTEM ${XNNPACK_INCLUDE_DIR})
  list(APPEND Caffe2_DEPENDENCY_LIBS XNNPACK)
elseif(NOT TARGET XNNPACK AND USE_SYSTEM_XNNPACK)
  add_library(XNNPACK SHARED IMPORTED)
  find_library(XNNPACK_LIBRARY XNNPACK)
  set_property(TARGET XNNPACK PROPERTY IMPORTED_LOCATION "${XNNPACK_LIBRARY}")
  if(NOT XNNPACK_LIBRARY)
    message(FATAL_ERROR "Cannot find XNNPACK")
  endif()
  message("-- Found XNNPACK: ${XNNPACK_LIBRARY}")
  list(APPEND Caffe2_DEPENDENCY_LIBS XNNPACK)
endif()

# ---[ Vulkan deps
if(USE_VULKAN)
  set(Vulkan_DEFINES)
  set(Vulkan_INCLUDES)
  set(Vulkan_LIBS)
  include(${CMAKE_CURRENT_LIST_DIR}/VulkanDependencies.cmake)
  string(APPEND CMAKE_CXX_FLAGS ${Vulkan_DEFINES})
  include_directories(SYSTEM ${Vulkan_INCLUDES})
  list(APPEND Caffe2_DEPENDENCY_LIBS ${Vulkan_LIBS})
endif()

# ---[ gflags
if(USE_GFLAGS)
  include(${CMAKE_CURRENT_LIST_DIR}/public/gflags.cmake)
  if(NOT TARGET gflags)
    message(WARNING
        "gflags is not found. Caffe2 will build without gflags support but "
        "it is strongly recommended that you install gflags. Suppress this "
        "warning with -DUSE_GFLAGS=OFF")
    caffe2_update_option(USE_GFLAGS OFF)
  endif()
endif()

# ---[ Google-glog
if(USE_GLOG)
  include(${CMAKE_CURRENT_LIST_DIR}/public/glog.cmake)
  if(TARGET glog::glog)
    set(CAFFE2_USE_GOOGLE_GLOG 1)
    include_directories(SYSTEM ${GLOG_INCLUDE_DIR})
    list(APPEND Caffe2_PUBLIC_DEPENDENCY_LIBS glog::glog)
  else()
    message(WARNING
        "glog is not found. Caffe2 will build without glog support but it is "
        "strongly recommended that you install glog. Suppress this warning "
        "with -DUSE_GLOG=OFF")
    caffe2_update_option(USE_GLOG OFF)
  endif()
endif()


# ---[ Googletest and benchmark
if(BUILD_TEST OR BUILD_MOBILE_BENCHMARK OR BUILD_MOBILE_TEST)
  # Preserve build options.
  set(TEMP_BUILD_SHARED_LIBS ${BUILD_SHARED_LIBS})

  # We will build gtest as static libs and embed it directly into the binary.
  set(BUILD_SHARED_LIBS OFF CACHE BOOL "Build shared libs" FORCE)

  # For gtest, we will simply embed it into our test binaries, so we won't
  # need to install it.
  set(INSTALL_GTEST OFF CACHE BOOL "Install gtest." FORCE)
  set(BUILD_GMOCK ON CACHE BOOL "Build gmock." FORCE)
  # For Windows, we will check the runtime used is correctly passed in.
  if(NOT CAFFE2_USE_MSVC_STATIC_RUNTIME)
      set(gtest_force_shared_crt ON CACHE BOOL "force shared crt on gtest" FORCE)
  endif()
  # We need to replace googletest cmake scripts too.
  # Otherwise, it will sometimes break the build.
  # To make the git clean after the build, we make a backup first.
  if((MSVC AND MSVC_Z7_OVERRIDE) OR USE_CUDA)
    execute_process(
      COMMAND ${CMAKE_COMMAND}
              "-DFILENAME=${CMAKE_CURRENT_LIST_DIR}/../third_party/googletest/googletest/cmake/internal_utils.cmake"
              "-DBACKUP=${CMAKE_CURRENT_LIST_DIR}/../third_party/googletest/googletest/cmake/internal_utils.cmake.bak"
              "-DREVERT=0"
              "-P"
              "${CMAKE_CURRENT_LIST_DIR}/GoogleTestPatch.cmake"
      RESULT_VARIABLE _exitcode)
    if(NOT _exitcode EQUAL 0)
      message(WARNING "Patching failed for Google Test. The build may fail.")
    endif()
  endif()

  # Add googletest subdirectory but make sure our INCLUDE_DIRECTORIES
  # don't bleed into it. This is because libraries installed into the root conda
  # env (e.g. MKL) add a global /opt/conda/include directory, and if there's
  # gtest installed in conda, the third_party/googletest/**.cc source files
  # would try to include headers from /opt/conda/include/gtest/**.h instead of
  # its own. Once we have proper target-based include directories,
  # this shouldn't be necessary anymore.
  get_property(INC_DIR_temp DIRECTORY PROPERTY INCLUDE_DIRECTORIES)
  set_property(DIRECTORY PROPERTY INCLUDE_DIRECTORIES "")
  add_subdirectory(${CMAKE_CURRENT_LIST_DIR}/../third_party/googletest)
  set_property(DIRECTORY PROPERTY INCLUDE_DIRECTORIES ${INC_DIR_temp})

  include_directories(BEFORE SYSTEM ${CMAKE_CURRENT_LIST_DIR}/../third_party/googletest/googletest/include)
  include_directories(BEFORE SYSTEM ${CMAKE_CURRENT_LIST_DIR}/../third_party/googletest/googlemock/include)

  # We will not need to test benchmark lib itself.
  set(BENCHMARK_ENABLE_TESTING OFF CACHE BOOL "Disable benchmark testing as we don't need it.")
  # We will not need to install benchmark since we link it statically.
  set(BENCHMARK_ENABLE_INSTALL OFF CACHE BOOL "Disable benchmark install to avoid overwriting vendor install.")
  if(NOT USE_SYSTEM_BENCHMARK)
    add_subdirectory(${CMAKE_CURRENT_LIST_DIR}/../third_party/benchmark)
  else()
    add_library(benchmark SHARED IMPORTED)
    find_library(BENCHMARK_LIBRARY benchmark)
    if(NOT BENCHMARK_LIBRARY)
      message(FATAL_ERROR "Cannot find google benchmark library")
    endif()
    message("-- Found benchmark: ${BENCHMARK_LIBRARY}")
    set_property(TARGET benchmark PROPERTY IMPORTED_LOCATION ${BENCHMARK_LIBRARY})
  endif()
  include_directories(${CMAKE_CURRENT_LIST_DIR}/../third_party/benchmark/include)

  # Recover build options.
  set(BUILD_SHARED_LIBS ${TEMP_BUILD_SHARED_LIBS} CACHE BOOL "Build shared libs" FORCE)

  # To make the git clean after the build, we revert the changes here.
  if(MSVC AND MSVC_Z7_OVERRIDE)
    execute_process(
      COMMAND ${CMAKE_COMMAND}
              "-DFILENAME=${CMAKE_CURRENT_LIST_DIR}/../third_party/googletest/googletest/cmake/internal_utils.cmake"
              "-DBACKUP=${CMAKE_CURRENT_LIST_DIR}/../third_party/googletest/googletest/cmake/internal_utils.cmake.bak"
              "-DREVERT=1"
              "-P"
              "${CMAKE_CURRENT_LIST_DIR}/GoogleTestPatch.cmake"
      RESULT_VARIABLE _exitcode)
    if(NOT _exitcode EQUAL 0)
      message(WARNING "Reverting changes failed for Google Test. The build may fail.")
    endif()
  endif()

  # Cacheing variables to enable incremental build.
  # Without this is cross compiling we end up having to blow build directory
  # and rebuild from scratch.
  if(CMAKE_CROSSCOMPILING)
    if(COMPILE_HAVE_STD_REGEX)
      set(RUN_HAVE_STD_REGEX 0 CACHE INTERNAL "Cache RUN_HAVE_STD_REGEX output for cross-compile.")
    endif()
  endif()
endif()

# ---[ FBGEMM
if(USE_FBGEMM)
  set(CAFFE2_THIRD_PARTY_ROOT "${PROJECT_SOURCE_DIR}/third_party")
  if(NOT DEFINED FBGEMM_SOURCE_DIR)
    set(FBGEMM_SOURCE_DIR "${CAFFE2_THIRD_PARTY_ROOT}/fbgemm" CACHE STRING "FBGEMM source directory")
  endif()
  if(NOT CAFFE2_COMPILER_SUPPORTS_AVX512_EXTENSIONS)
    message(WARNING
      "A compiler with AVX512 support is required for FBGEMM. "
      "Not compiling with FBGEMM. "
      "Turn this warning off by USE_FBGEMM=OFF.")
    set(USE_FBGEMM OFF)
  endif()
  if(NOT CMAKE_SIZEOF_VOID_P EQUAL 8)
    message(WARNING
      "x64 operating system is required for FBGEMM. "
      "Not compiling with FBGEMM. "
      "Turn this warning off by USE_FBGEMM=OFF.")
    set(USE_FBGEMM OFF)
  endif()
  if(USE_FBGEMM AND NOT TARGET fbgemm)
    set(FBGEMM_BUILD_TESTS OFF CACHE BOOL "")
    set(FBGEMM_BUILD_BENCHMARKS OFF CACHE BOOL "")
    if(MSVC AND BUILD_SHARED_LIBS)
      set(FBGEMM_LIBRARY_TYPE "shared" CACHE STRING "")
    else()
      set(FBGEMM_LIBRARY_TYPE "static" CACHE STRING "")
    endif()
    add_subdirectory("${FBGEMM_SOURCE_DIR}")
    set_property(TARGET fbgemm_generic PROPERTY POSITION_INDEPENDENT_CODE ON)
    set_property(TARGET fbgemm_avx2 PROPERTY POSITION_INDEPENDENT_CODE ON)
    set_property(TARGET fbgemm_avx512 PROPERTY POSITION_INDEPENDENT_CODE ON)
    set_property(TARGET fbgemm PROPERTY POSITION_INDEPENDENT_CODE ON)
  endif()

  if(USE_FBGEMM)
    list(APPEND Caffe2_DEPENDENCY_LIBS fbgemm)
  endif()
endif()

if(USE_FBGEMM)
  set(CAFFE2_THIRD_PARTY_ROOT "${PROJECT_SOURCE_DIR}/third_party")
  include_directories(SYSTEM "${CAFFE2_THIRD_PARTY_ROOT}")
  caffe2_update_option(USE_FBGEMM ON)
else()
  caffe2_update_option(USE_FBGEMM OFF)
  message(WARNING
    "Turning USE_FAKELOWP off as it depends on USE_FBGEMM.")
  caffe2_update_option(USE_FAKELOWP OFF)
endif()

# ---[ LMDB
if(USE_LMDB)
  find_package(LMDB)
  if(LMDB_FOUND)
    include_directories(SYSTEM ${LMDB_INCLUDE_DIR})
    list(APPEND Caffe2_DEPENDENCY_LIBS ${LMDB_LIBRARIES})
  else()
    message(WARNING "Not compiling with LMDB. Suppress this warning with -DUSE_LMDB=OFF")
    caffe2_update_option(USE_LMDB OFF)
  endif()
endif()

if(USE_OPENCL)
  message(INFO "USING OPENCL")
  find_package(OpenCL REQUIRED)
  include_directories(SYSTEM ${OpenCL_INCLUDE_DIRS})
  include_directories(${CMAKE_CURRENT_LIST_DIR}/../caffe2/contrib/opencl)
  list(APPEND Caffe2_DEPENDENCY_LIBS ${OpenCL_LIBRARIES})
endif()

# ---[ LevelDB
# ---[ Snappy
if(USE_LEVELDB)
  find_package(LevelDB)
  find_package(Snappy)
  if(LEVELDB_FOUND AND SNAPPY_FOUND)
    include_directories(SYSTEM ${LevelDB_INCLUDE})
    list(APPEND Caffe2_DEPENDENCY_LIBS ${LevelDB_LIBRARIES})
    include_directories(SYSTEM ${Snappy_INCLUDE_DIR})
    list(APPEND Caffe2_DEPENDENCY_LIBS ${Snappy_LIBRARIES})
  else()
    message(WARNING "Not compiling with LevelDB. Suppress this warning with -DUSE_LEVELDB=OFF")
    caffe2_update_option(USE_LEVELDB OFF)
  endif()
endif()

# ---[ NUMA
if(USE_NUMA)
  if(LINUX)
    find_package(Numa)
    if(NUMA_FOUND)
      include_directories(SYSTEM ${Numa_INCLUDE_DIR})
      list(APPEND Caffe2_DEPENDENCY_LIBS ${Numa_LIBRARIES})
    else()
      message(WARNING "Not compiling with NUMA. Suppress this warning with -DUSE_NUMA=OFF")
      caffe2_update_option(USE_NUMA OFF)
    endif()
  else()
    message(WARNING "NUMA is currently only supported under Linux.")
    caffe2_update_option(USE_NUMA OFF)
  endif()
endif()

# ---[ ZMQ
if(USE_ZMQ)
  find_package(ZMQ)
  if(ZMQ_FOUND)
    include_directories(SYSTEM ${ZMQ_INCLUDE_DIR})
    list(APPEND Caffe2_DEPENDENCY_LIBS ${ZMQ_LIBRARIES})
  else()
    message(WARNING "Not compiling with ZMQ. Suppress this warning with -DUSE_ZMQ=OFF")
    caffe2_update_option(USE_ZMQ OFF)
  endif()
endif()

# ---[ Redis
if(USE_REDIS)
  find_package(Hiredis)
  if(HIREDIS_FOUND)
    include_directories(SYSTEM ${Hiredis_INCLUDE})
    list(APPEND Caffe2_DEPENDENCY_LIBS ${Hiredis_LIBRARIES})
  else()
    message(WARNING "Not compiling with Redis. Suppress this warning with -DUSE_REDIS=OFF")
    caffe2_update_option(USE_REDIS OFF)
  endif()
endif()


# ---[ OpenCV
if(USE_OPENCV)
  # OpenCV 4
  find_package(OpenCV 4 QUIET COMPONENTS core highgui imgproc imgcodecs optflow videoio video)
  if(NOT OpenCV_FOUND)
    # OpenCV 3
    find_package(OpenCV 3 QUIET COMPONENTS core highgui imgproc imgcodecs videoio video)
    if(NOT OpenCV_FOUND)
      # OpenCV 2
      find_package(OpenCV QUIET COMPONENTS core highgui imgproc)
    endif()
  endif()
  if(OpenCV_FOUND)
    include_directories(SYSTEM ${OpenCV_INCLUDE_DIRS})
    list(APPEND Caffe2_DEPENDENCY_LIBS ${OpenCV_LIBS})
    if(MSVC AND USE_CUDA)
        list(APPEND Caffe2_CUDA_DEPENDENCY_LIBS ${OpenCV_LIBS})
    endif()
    message(STATUS "OpenCV found (${OpenCV_CONFIG_PATH})")
  else()
    message(WARNING "Not compiling with OpenCV. Suppress this warning with -DUSE_OPENCV=OFF")
    caffe2_update_option(USE_OPENCV OFF)
  endif()
endif()

# ---[ FFMPEG
if(USE_FFMPEG)
  find_package(FFmpeg REQUIRED)
  if(FFMPEG_FOUND)
    message("Found FFMPEG/LibAV libraries")
    include_directories(SYSTEM ${FFMPEG_INCLUDE_DIR})
    list(APPEND Caffe2_DEPENDENCY_LIBS ${FFMPEG_LIBRARIES})
  else()
    message("Not compiling with FFmpeg. Suppress this warning with -DUSE_FFMPEG=OFF")
    caffe2_update_option(USE_FFMPEG OFF)
  endif()
endif()

# ---[ Caffe2 depends on FP16 library for half-precision conversions
if(NOT TARGET fp16 AND NOT USE_SYSTEM_FP16)
  set(CAFFE2_THIRD_PARTY_ROOT "${PROJECT_SOURCE_DIR}/third_party")
  # PSIMD is required by FP16
  if(NOT DEFINED PSIMD_SOURCE_DIR)
    set(PSIMD_SOURCE_DIR "${CAFFE2_THIRD_PARTY_ROOT}/psimd" CACHE STRING "PSimd source directory")
  endif()
  if(NOT DEFINED FP16_SOURCE_DIR)
    set(FP16_SOURCE_DIR "${CAFFE2_THIRD_PARTY_ROOT}/FP16" CACHE STRING "FP16 source directory")
  endif()

  set(FP16_BUILD_TESTS OFF CACHE BOOL "")
  set(FP16_BUILD_BENCHMARKS OFF CACHE BOOL "")
  add_subdirectory(
    "${FP16_SOURCE_DIR}"
    "${CONFU_DEPENDENCIES_BINARY_DIR}/FP16")
elseif(NOT TARGET fp16 AND USE_SYSTEM_FP16)
  add_library(fp16 STATIC "/usr/include/fp16.h")
  set_target_properties(fp16 PROPERTIES LINKER_LANGUAGE C)
endif()
list(APPEND Caffe2_DEPENDENCY_LIBS fp16)

# ---[ EIGEN
# Due to license considerations, we will only use the MPL2 parts of Eigen.
set(EIGEN_MPL2_ONLY 1)
if(USE_SYSTEM_EIGEN_INSTALL)
  find_package(Eigen3)
  if(EIGEN3_FOUND)
    message(STATUS "Found system Eigen at " ${EIGEN3_INCLUDE_DIR})
  else()
    message(STATUS "Did not find system Eigen. Using third party subdirectory.")
    set(EIGEN3_INCLUDE_DIR ${CMAKE_CURRENT_LIST_DIR}/../third_party/eigen)
    caffe2_update_option(USE_SYSTEM_EIGEN_INSTALL OFF)
  endif()
else()
  message(STATUS "Using third party subdirectory Eigen.")
  set(EIGEN3_INCLUDE_DIR ${CMAKE_CURRENT_LIST_DIR}/../third_party/eigen)
endif()
include_directories(SYSTEM ${EIGEN3_INCLUDE_DIR})

# ---[ Python + Numpy
if(BUILD_PYTHON)
  # If not given a Python installation, then use the current active Python
  if(NOT PYTHON_EXECUTABLE)
    execute_process(
      COMMAND "which" "python" RESULT_VARIABLE _exitcode OUTPUT_VARIABLE _py_exe)
    if(${_exitcode} EQUAL 0)
      if(NOT MSVC)
        string(STRIP ${_py_exe} PYTHON_EXECUTABLE)
      endif()
      message(STATUS "Setting Python to ${PYTHON_EXECUTABLE}")
    endif()
  endif()

  # Check that Python works
  set(PYTHON_VERSION)
  if(DEFINED PYTHON_EXECUTABLE)
    execute_process(
        COMMAND "${PYTHON_EXECUTABLE}" "--version"
        RESULT_VARIABLE _exitcode OUTPUT_VARIABLE PYTHON_VERSION)
    if(NOT _exitcode EQUAL 0)
      message(FATAL_ERROR "The Python executable ${PYTHON_EXECUTABLE} cannot be run. Make sure that it is an absolute path.")
    endif()
    if(PYTHON_VERSION)
      string(REGEX MATCH "([0-9]+)\\.([0-9]+)" PYTHON_VERSION ${PYTHON_VERSION})
    endif()
  endif()

  # Seed PYTHON_INCLUDE_DIR and PYTHON_LIBRARY to be consistent with the
  # executable that we already found (if we didn't actually find an executable
  # then these will just use "python", but at least they'll be consistent with
  # each other).
  if(NOT PYTHON_INCLUDE_DIR)
    # TODO: Verify that sysconfig isn't inaccurate
    pycmd_no_exit(_py_inc _exitcode "import sysconfig; print(sysconfig.get_path('include'))")
    if("${_exitcode}" EQUAL 0 AND IS_DIRECTORY "${_py_inc}")
      set(PYTHON_INCLUDE_DIR "${_py_inc}")
      message(STATUS "Setting Python's include dir to ${_py_inc} from sysconfig")
    else()
      message(WARNING "Could not set Python's include dir to ${_py_inc} from sysconfig")
    endif()
  endif(NOT PYTHON_INCLUDE_DIR)

  if(NOT PYTHON_LIBRARY)
    pycmd_no_exit(_py_lib _exitcode "import sysconfig; print(sysconfig.get_path('stdlib'))")
    if("${_exitcode}" EQUAL 0 AND EXISTS "${_py_lib}" AND EXISTS "${_py_lib}")
      set(PYTHON_LIBRARY "${_py_lib}")
      if(MSVC)
        string(REPLACE "Lib" "libs" _py_static_lib ${_py_lib})
        link_directories(${_py_static_lib})
      endif()
      message(STATUS "Setting Python's library to ${PYTHON_LIBRARY}")
    endif()
  endif(NOT PYTHON_LIBRARY)

  # These should fill in the rest of the variables, like versions, but resepct
  # the variables we set above
  set(Python_ADDITIONAL_VERSIONS ${PYTHON_VERSION} 3.8 3.7 3.6)
  find_package(PythonInterp 3.0)
  find_package(PythonLibs 3.0)

  if(${PYTHONLIBS_VERSION_STRING} VERSION_LESS 3)
    message(FATAL_ERROR
      "Found Python libraries version ${PYTHONLIBS_VERSION_STRING}. Python 2 has reached end-of-life and is no longer supported by PyTorch.")
  endif()
  if(${PYTHONLIBS_VERSION_STRING} VERSION_LESS 3.6)
    message(FATAL_ERROR
      "Found Python libraries version ${PYTHONLIBS_VERSION_STRING}. Python 3.5 is no longer supported by PyTorch.")
  endif()

  # When building pytorch, we pass this in directly from setup.py, and
  # don't want to overwrite it because we trust python more than cmake
  if(NUMPY_INCLUDE_DIR)
    set(NUMPY_FOUND ON)
  elseif(USE_NUMPY)
    find_package(NumPy)
    if(NOT NUMPY_FOUND)
      message(WARNING "NumPy could not be found. Not building with NumPy. Suppress this warning with -DUSE_NUMPY=OFF")
    endif()
  endif()

  if(PYTHONINTERP_FOUND AND PYTHONLIBS_FOUND)
    include_directories(SYSTEM ${PYTHON_INCLUDE_DIR})
    caffe2_update_option(USE_NUMPY OFF)
    if(NUMPY_FOUND)
      caffe2_update_option(USE_NUMPY ON)
      include_directories(SYSTEM ${NUMPY_INCLUDE_DIR})
    endif()
    # Observers are required in the python build
    caffe2_update_option(USE_OBSERVERS ON)
  else()
    message(WARNING "Python dependencies not met. Not compiling with python. Suppress this warning with -DBUILD_PYTHON=OFF")
    caffe2_update_option(BUILD_PYTHON OFF)
  endif()
endif()

# ---[ pybind11
if(USE_SYSTEM_BIND11)
  find_package(pybind11 CONFIG)
  if(NOT pybind11_FOUND)
    find_package(pybind11)
  endif()
  if(NOT pybind11_FOUND)
    message(FATAL "Cannot find system pybind11")
  endif()
else()
    message(STATUS "Using third_party/pybind11.")
    set(pybind11_INCLUDE_DIRS ${CMAKE_CURRENT_LIST_DIR}/../third_party/pybind11/include)
    install(DIRECTORY ${pybind11_INCLUDE_DIRS}
            DESTINATION ${CMAKE_INSTALL_PREFIX}
            FILES_MATCHING PATTERN "*.h")
endif()
message(STATUS "pybind11 include dirs: " "${pybind11_INCLUDE_DIRS}")
include_directories(SYSTEM ${pybind11_INCLUDE_DIRS})

# ---[ MPI
if(USE_MPI)
  find_package(MPI)
  if(MPI_CXX_FOUND)
    message(STATUS "MPI support found")
    message(STATUS "MPI compile flags: " ${MPI_CXX_COMPILE_FLAGS})
    message(STATUS "MPI include path: " ${MPI_CXX_INCLUDE_PATH})
    message(STATUS "MPI LINK flags path: " ${MPI_CXX_LINK_FLAGS})
    message(STATUS "MPI libraries: " ${MPI_CXX_LIBRARIES})
    include_directories(SYSTEM ${MPI_CXX_INCLUDE_PATH})
    list(APPEND Caffe2_DEPENDENCY_LIBS ${MPI_CXX_LIBRARIES})
    set(CMAKE_EXE_LINKER_FLAGS "${CMAKE_EXE_LINKER_FLAGS} ${MPI_CXX_LINK_FLAGS}")
    find_program(OMPI_INFO
      NAMES ompi_info
      HINTS ${MPI_CXX_LIBRARIES}/../bin)
    if(OMPI_INFO)
      execute_process(COMMAND ${OMPI_INFO}
                      OUTPUT_VARIABLE _output)
      if(_output MATCHES "smcuda")
        message(STATUS "Found OpenMPI with CUDA support built.")
      else()
        message(WARNING "OpenMPI found, but it is not built with CUDA support.")
        set(CAFFE2_FORCE_FALLBACK_CUDA_MPI 1)
      endif()
    endif()
  else()
    message(WARNING "Not compiling with MPI. Suppress this warning with -DUSE_MPI=OFF")
    caffe2_update_option(USE_MPI OFF)
  endif()
endif()

# ---[ OpenMP
if(USE_OPENMP)
  # OpenMP support?
  set(WITH_OPENMP ON CACHE BOOL "OpenMP support if available?")

  # macOS + GCC
  if(APPLE AND CMAKE_COMPILER_IS_GNUCC)
    exec_program(uname ARGS -v  OUTPUT_VARIABLE DARWIN_VERSION)
    string(REGEX MATCH "[0-9]+" DARWIN_VERSION ${DARWIN_VERSION})
    message(STATUS "macOS Darwin version: ${DARWIN_VERSION}")
    if(DARWIN_VERSION GREATER 9)
      set(APPLE_OPENMP_SUCKS 1)
    endif(DARWIN_VERSION GREATER 9)
    execute_process(COMMAND ${CMAKE_C_COMPILER} -dumpversion
      OUTPUT_VARIABLE GCC_VERSION)
    if(APPLE_OPENMP_SUCKS AND GCC_VERSION VERSION_LESS 4.6.2)
      message(WARNING "Disabling OpenMP (unstable with this version of GCC). "
        "Install GCC >= 4.6.2 or change your OS to enable OpenMP.")
      add_compile_options(-Wno-unknown-pragmas)
      set(WITH_OPENMP OFF CACHE BOOL "OpenMP support if available?" FORCE)
    endif()
  endif()

  if("${CMAKE_CXX_SIMULATE_ID}" STREQUAL "MSVC"
    AND "${CMAKE_CXX_COMPILER_ID}" STREQUAL "Clang")
    message(STATUS "Setting OpenMP flags for clang-cl")
    set(OpenMP_CXX_FLAGS "-Xclang -fopenmp")
    set(OpenMP_C_FLAGS "-Xclang -fopenmp")
    set(CHECKED_OPENMP ON CACHE BOOL "already checked for OpenMP")
    set(OPENMP_FOUND ON CACHE BOOL "OpenMP Support found")
    if(NOT MKL_FOUND)
      execute_process(COMMAND ${CMAKE_CXX_COMPILER} --version OUTPUT_VARIABLE clang_version_output)
      string(REGEX REPLACE ".*InstalledDir: ([^\n]+).*" "\\1" CLANG_BINDIR ${clang_version_output})

      get_filename_component(CLANG_ROOT ${CLANG_BINDIR} DIRECTORY)
      set(CLANG_OPENMP_LIBRARY "${CLANG_ROOT}/lib/libiomp5md.lib")

      if(NOT TARGET caffe2::openmp)
        add_library(caffe2::openmp INTERFACE IMPORTED)
      endif()

      set_property(
        TARGET caffe2::openmp PROPERTY INTERFACE_LINK_LIBRARIES
        ${CLANG_OPENMP_LIBRARY})

      list(APPEND Caffe2_PUBLIC_DEPENDENCY_LIBS caffe2::openmp)
    endif()
  endif()

  if(WITH_OPENMP AND NOT CHECKED_OPENMP)
    find_package(OpenMP QUIET)
    set(CHECKED_OPENMP ON CACHE BOOL "already checked for OpenMP")

    # OPENMP_FOUND is not cached in FindOpenMP.cmake (all other variables are cached)
    # see https://github.com/Kitware/CMake/blob/master/Modules/FindOpenMP.cmake
    set(OPENMP_FOUND ${OPENMP_FOUND} CACHE BOOL "OpenMP Support found")
  endif()

  if(OPENMP_FOUND)
    message(STATUS "Adding OpenMP CXX_FLAGS: " ${OpenMP_CXX_FLAGS})
    if("${OpenMP_CXX_LIBRARIES}" STREQUAL "")
        message(STATUS "No OpenMP library needs to be linked against")
    else()
        message(STATUS "Will link against OpenMP libraries: ${OpenMP_CXX_LIBRARIES}")
    endif()
    set(CMAKE_C_FLAGS "${CMAKE_C_FLAGS} ${OpenMP_C_FLAGS}")
    set(CMAKE_CXX_FLAGS "${CMAKE_CXX_FLAGS} ${OpenMP_CXX_FLAGS}")
  else()
    message(WARNING "Not compiling with OpenMP. Suppress this warning with -DUSE_OPENMP=OFF")
    caffe2_update_option(USE_OPENMP OFF)
  endif()
endif()


# ---[ Android specific ones
if(ANDROID)
  list(APPEND Caffe2_DEPENDENCY_LIBS log)
endif()

# ---[ LLVM
if(USE_LLVM)
  message(STATUS "Looking for LLVM in ${USE_LLVM}")
  find_package(LLVM PATHS ${USE_LLVM} NO_DEFAULT_PATH)

  if(LLVM_FOUND)
    message(STATUS "Found LLVM ${LLVM_PACKAGE_VERSION}")
    message(STATUS "Using LLVMConfig.cmake in: ${LLVM_DIR}")

    include_directories(${LLVM_INCLUDE_DIRS})
    add_definitions(-DTORCH_ENABLE_LLVM)
  endif(LLVM_FOUND)
endif(USE_LLVM)

# ---[ cuDNN
if(USE_CUDNN)
  set(CUDNN_FRONTEND_INCLUDE_DIR ${CMAKE_CURRENT_LIST_DIR}/../third_party/cudnn_frontend/include)
  include_directories(${CUDNN_FRONTEND_INCLUDE_DIR})
endif()

# ---[ HIP
if(USE_ROCM)
  include(${CMAKE_CURRENT_LIST_DIR}/public/LoadHIP.cmake)
  if(PYTORCH_FOUND_HIP)
    message(INFO "Compiling with HIP for AMD.")
    caffe2_update_option(USE_ROCM ON)

    if(USE_NCCL AND NOT USE_SYSTEM_NCCL)
      message(INFO "Forcing USE_SYSTEM_NCCL to ON since it's required by using RCCL")
      caffe2_update_option(USE_SYSTEM_NCCL ON)
    endif()

    list(APPEND HIP_CXX_FLAGS -fPIC)
    list(APPEND HIP_CXX_FLAGS -D__HIP_PLATFORM_HCC__=1)
    list(APPEND HIP_CXX_FLAGS -DCUDA_HAS_FP16=1)
    list(APPEND HIP_CXX_FLAGS -D__HIP_NO_HALF_OPERATORS__=1)
    list(APPEND HIP_CXX_FLAGS -D__HIP_NO_HALF_CONVERSIONS__=1)
    list(APPEND HIP_CXX_FLAGS -DTORCH_HIP_VERSION=${TORCH_HIP_VERSION})
    list(APPEND HIP_CXX_FLAGS -Wno-macro-redefined)
    list(APPEND HIP_CXX_FLAGS -Wno-inconsistent-missing-override)
    list(APPEND HIP_CXX_FLAGS -Wno-exceptions)
    list(APPEND HIP_CXX_FLAGS -Wno-shift-count-negative)
    list(APPEND HIP_CXX_FLAGS -Wno-shift-count-overflow)
    list(APPEND HIP_CXX_FLAGS -Wno-unused-command-line-argument)
    list(APPEND HIP_CXX_FLAGS -Wno-duplicate-decl-specifier)
    list(APPEND HIP_CXX_FLAGS -Wno-implicit-int-float-conversion)
    list(APPEND HIP_CXX_FLAGS -DCAFFE2_USE_MIOPEN)
    list(APPEND HIP_CXX_FLAGS -DTHRUST_DEVICE_SYSTEM=THRUST_DEVICE_SYSTEM_HIP)
    list(APPEND HIP_CXX_FLAGS -std=c++14)
    add_definitions(-DROCM_VERSION=${ROCM_VERSION_DEV_INT})
    add_definitions(-DTORCH_HIP_VERSION=${TORCH_HIP_VERSION})
    message("TORCH_HIP_VERSION=${TORCH_HIP_VERSION} is added as a compiler defines")

    if(CMAKE_BUILD_TYPE MATCHES Debug)
       list(APPEND HIP_CXX_FLAGS -g2)
       list(APPEND HIP_CXX_FLAGS -O0)
       list(APPEND HIP_HIPCC_FLAGS -fdebug-info-for-profiling)
    endif(CMAKE_BUILD_TYPE MATCHES Debug)

    set(HIP_CLANG_FLAGS ${HIP_CXX_FLAGS})
    # Ask hcc to generate device code during compilation so we can use
    # host linker to link.
    list(APPEND HIP_CLANG_FLAGS -fno-gpu-rdc)
    foreach(pytorch_rocm_arch ${PYTORCH_ROCM_ARCH})
      list(APPEND HIP_CLANG_FLAGS --amdgpu-target=${pytorch_rocm_arch})
    endforeach()

    set(Caffe2_HIP_INCLUDE
       $<INSTALL_INTERFACE:include> ${Caffe2_HIP_INCLUDE})
    # This is needed for library added by hip_add_library (same for hip_add_executable)
    hip_include_directories(${Caffe2_HIP_INCLUDE})

    set(Caffe2_PUBLIC_HIP_DEPENDENCY_LIBS
      ${PYTORCH_HIP_HCC_LIBRARIES} ${PYTORCH_MIOPEN_LIBRARIES} ${PYTORCH_RCCL_LIBRARIES} ${hipcub_LIBRARIES} ${ROCM_HIPRTC_LIB} ${ROCM_ROCTX_LIB})

    # Note [rocblas & rocfft cmake bug]
    # ~~~~~~~~~~~~~~~~~~~~~~~~~~~~~~~~~
    # TODO: There is a bug in rocblas's & rocfft's cmake files that exports the wrong targets name in ${rocblas_LIBRARIES}
    # If you get this wrong, you'll get a complaint like 'ld: cannot find -lrocblas-targets'
    if(ROCM_VERSION_DEV VERSION_GREATER_EQUAL "4.1.0")
      list(APPEND Caffe2_PUBLIC_HIP_DEPENDENCY_LIBS
        roc::rocblas hip::hipfft hip::hiprand roc::hipsparse)
    else()
      list(APPEND Caffe2_PUBLIC_HIP_DEPENDENCY_LIBS
        roc::rocblas roc::rocfft hip::hiprand roc::hipsparse)
    endif()
  else()
    caffe2_update_option(USE_ROCM OFF)
  endif()
endif()

# ---[ ROCm
if(USE_ROCM)
  # We check again for USE_ROCM because it might have been set to OFF
  # in the if above
  include_directories(SYSTEM ${HIP_PATH}/include)
  include_directories(SYSTEM ${ROCBLAS_PATH}/include)
  if(ROCM_VERSION_DEV VERSION_GREATER_EQUAL "4.1.0")
    include_directories(SYSTEM ${HIPFFT_PATH}/include)
  else()
    include_directories(SYSTEM ${ROCFFT_PATH}/include)
  endif()
  include_directories(SYSTEM ${HIPSPARSE_PATH}/include)
  include_directories(SYSTEM ${HIPRAND_PATH}/include)
  include_directories(SYSTEM ${ROCRAND_PATH}/include)
  include_directories(SYSTEM ${THRUST_PATH})
endif()

# ---[ NCCL
if(USE_NCCL)
  if(NOT (USE_CUDA OR USE_ROCM))
    message(WARNING
        "Not using CUDA/ROCM, so disabling USE_NCCL. Suppress this warning with "
        "-DUSE_NCCL=OFF.")
    caffe2_update_option(USE_NCCL OFF)
  elseif(NOT CMAKE_SYSTEM_NAME STREQUAL "Linux")
    message(WARNING "NCCL is currently only supported under Linux.")
    caffe2_update_option(USE_NCCL OFF)
  elseif(USE_CUDA)
    include(${CMAKE_CURRENT_LIST_DIR}/External/nccl.cmake)
    list(APPEND Caffe2_CUDA_DEPENDENCY_LIBS __caffe2_nccl)
  elseif(USE_ROCM)
    include(${CMAKE_CURRENT_LIST_DIR}/External/rccl.cmake)
    list(APPEND Caffe2_CUDA_DEPENDENCY_LIBS __caffe2_nccl)
  endif()
endif()

# ---[ CUB
if(USE_CUDA)
  find_package(CUB)
  if(CUB_FOUND)
    include_directories(SYSTEM ${CUB_INCLUDE_DIRS})
  else()
    include_directories(SYSTEM ${CMAKE_CURRENT_LIST_DIR}/../third_party/cub)
  endif()
endif()

if(USE_GLOO)
  if(NOT CMAKE_SIZEOF_VOID_P EQUAL 8)
    message(WARNING "Gloo can only be used on 64-bit systems.")
    caffe2_update_option(USE_GLOO OFF)
  else()
    if(MSVC)
      # Don't install gloo on Windows
      # It is already handled in builder scripts
      set(GLOO_INSTALL OFF CACHE BOOL "" FORCE)
    else()
      set(GLOO_INSTALL ON CACHE BOOL "" FORCE)
    endif()
    set(GLOO_STATIC_OR_SHARED STATIC CACHE STRING "" FORCE)

    # Temporarily override variables to avoid building Gloo tests/benchmarks
    set(__BUILD_TEST ${BUILD_TEST})
    set(__BUILD_BENCHMARK ${BUILD_BENCHMARK})
    set(BUILD_TEST OFF)
    set(BUILD_BENCHMARK OFF)
    if(USE_ROCM)
      set(ENV{GLOO_ROCM_ARCH} "${PYTORCH_ROCM_ARCH}")
    endif()
    if(NOT USE_SYSTEM_GLOO)
      # gloo uses cuda_add_library
      torch_update_find_cuda_flags()
      add_subdirectory(${CMAKE_CURRENT_LIST_DIR}/../third_party/gloo)
    else()
      add_library(gloo SHARED IMPORTED)
      find_library(GLOO_LIBRARY gloo)
      if(NOT GLOO_LIBRARY)
        message(FATAL_ERROR "Cannot find gloo")
      endif()
      message("Found gloo: ${GLOO_LIBRARY}")
      set_target_properties(gloo PROPERTIES IMPORTED_LOCATION ${GLOO_LIBRARY})
    endif()
    # Here is a little bit hacky. We have to put PROJECT_BINARY_DIR in front
    # of PROJECT_SOURCE_DIR with/without conda system. The reason is that
    # gloo generates a new config.h in the binary diretory.
    include_directories(BEFORE SYSTEM ${CMAKE_CURRENT_LIST_DIR}/../third_party/gloo)
    include_directories(BEFORE SYSTEM ${PROJECT_BINARY_DIR}/third_party/gloo)
    set(BUILD_TEST ${__BUILD_TEST})
    set(BUILD_BENCHMARK ${__BUILD_BENCHMARK})

    # Add explicit dependency since NCCL is built from third_party.
    # Without dependency, make -jN with N>1 can fail if the NCCL build
    # hasn't finished when CUDA targets are linked.
    if(NOT USE_SYSTEM_NCCL AND USE_NCCL AND NOT USE_ROCM)
      add_dependencies(gloo_cuda nccl_external)
    endif()
    # Pick the right dependency depending on USE_CUDA
    list(APPEND Caffe2_DEPENDENCY_LIBS gloo)
    if(USE_CUDA)
      list(APPEND Caffe2_CUDA_DEPENDENCY_LIBS gloo_cuda)
    elseif(USE_ROCM)
      list(APPEND Caffe2_HIP_DEPENDENCY_LIBS gloo_hip)
    endif()
    add_compile_options(-DCAFFE2_USE_GLOO)
  endif()
endif()

if(USE_DISTRIBUTED AND USE_TENSORPIPE)
  if(MSVC)
    message(WARNING "Tensorpipe cannot be used on Windows.")
  else()
    if(USE_CUDA)
      set(TP_USE_CUDA ON CACHE BOOL "" FORCE)
      set(TP_ENABLE_CUDA_IPC ON CACHE BOOL "" FORCE)
    endif()
    set(TP_BUILD_LIBUV ON CACHE BOOL "" FORCE)
    set(TP_STATIC_OR_SHARED STATIC CACHE STRING "" FORCE)

    # Tensorpipe uses cuda_add_library
    torch_update_find_cuda_flags()
    add_subdirectory(${PROJECT_SOURCE_DIR}/third_party/tensorpipe)

    list(APPEND Caffe2_DEPENDENCY_LIBS tensorpipe)
    if(USE_CUDA)
      list(APPEND Caffe2_CUDA_DEPENDENCY_LIBS tensorpipe_cuda)
    elseif(USE_ROCM)
      message(WARNING "TensorPipe doesn't yet support ROCm")
      # Not yet...
      # list(APPEND Caffe2_HIP_DEPENDENCY_LIBS tensorpipe_hip)
    endif()
  endif()
endif()

# ---[ profiling
if(USE_PROF)
  find_package(htrace)
  if(htrace_FOUND)
    set(USE_PROF_HTRACE ON)
  else()
    message(WARNING "htrace not found. Caffe2 will build without htrace prof")
  endif()
endif()

if(USE_SNPE AND ANDROID)
  if(SNPE_LOCATION AND SNPE_HEADERS)
    message(STATUS "Using SNPE location specified by -DSNPE_LOCATION: " ${SNPE_LOCATION})
    message(STATUS "Using SNPE headers specified by -DSNPE_HEADERS: " ${SNPE_HEADERS})
    include_directories(SYSTEM ${SNPE_HEADERS})
    add_library(snpe SHARED IMPORTED)
    set_property(TARGET snpe PROPERTY IMPORTED_LOCATION ${SNPE_LOCATION})
    list(APPEND Caffe2_DEPENDENCY_LIBS snpe)
  else()
    caffe2_update_option(USE_SNPE OFF)
  endif()
endif()

if(USE_METAL)
  if(NOT IOS)
    message(WARNING "Metal is only used in ios builds.")
    caffe2_update_option(USE_METAL OFF)
  endif()
endif()

if(USE_NNAPI AND NOT ANDROID)
  message(WARNING "NNApi is only used in android builds.")
  caffe2_update_option(USE_NNAPI OFF)
endif()

if(NOT INTERN_BUILD_MOBILE AND BUILD_CAFFE2_OPS)
  if(CAFFE2_CMAKE_BUILDING_WITH_MAIN_REPO)
    list(APPEND Caffe2_DEPENDENCY_LIBS aten_op_header_gen)
    if(USE_CUDA)
      list(APPEND Caffe2_CUDA_DEPENDENCY_LIBS aten_op_header_gen)
    endif()
    include_directories(${PROJECT_BINARY_DIR}/caffe2/contrib/aten)
  endif()
endif()

if(USE_ZSTD)
  list(APPEND Caffe2_DEPENDENCY_LIBS libzstd_static)
  include_directories(SYSTEM ${CMAKE_CURRENT_LIST_DIR}/../third_party/zstd/lib)
  add_subdirectory(${CMAKE_CURRENT_LIST_DIR}/../third_party/zstd/build/cmake)
  set_property(TARGET libzstd_static PROPERTY POSITION_INDEPENDENT_CODE ON)
endif()

# ---[ Onnx
if(CAFFE2_CMAKE_BUILDING_WITH_MAIN_REPO AND NOT INTERN_DISABLE_ONNX)
  if(EXISTS "${CAFFE2_CUSTOM_PROTOC_EXECUTABLE}")
    set(ONNX_CUSTOM_PROTOC_EXECUTABLE ${CAFFE2_CUSTOM_PROTOC_EXECUTABLE})
  endif()
  set(TEMP_BUILD_SHARED_LIBS ${BUILD_SHARED_LIBS})
  set(BUILD_SHARED_LIBS OFF)
  set(ONNX_USE_MSVC_STATIC_RUNTIME ${CAFFE2_USE_MSVC_STATIC_RUNTIME})
  set(ONNX_USE_LITE_PROTO ${CAFFE2_USE_LITE_PROTO})
  # If linking local protobuf, make sure ONNX has the same protobuf
  # patches as Caffe2 and Caffe proto. This forces some functions to
  # not be inline and instead route back to the statically-linked protobuf.
  if(CAFFE2_LINK_LOCAL_PROTOBUF)
    set(ONNX_PROTO_POST_BUILD_SCRIPT ${PROJECT_SOURCE_DIR}/cmake/ProtoBufPatch.cmake)
  endif()
  if(ONNX_ML)
    add_definitions(-DONNX_ML=1)
  endif()
  add_definitions(-DONNXIFI_ENABLE_EXT=1)
  # Add op schemas in "ai.onnx.pytorch" domain
  add_subdirectory("${CMAKE_CURRENT_LIST_DIR}/../caffe2/onnx/torch_ops")
  if(NOT USE_SYSTEM_ONNX)
    add_subdirectory(${CMAKE_CURRENT_LIST_DIR}/../third_party/onnx EXCLUDE_FROM_ALL)
  endif()
  add_subdirectory(${CMAKE_CURRENT_LIST_DIR}/../third_party/foxi EXCLUDE_FROM_ALL)

  add_definitions(-DONNX_NAMESPACE=${ONNX_NAMESPACE})
  if(NOT USE_SYSTEM_ONNX)
    include_directories(${ONNX_INCLUDE_DIRS})
    # In mobile build we care about code size, and so we need drop
    # everything (e.g. checker) in onnx but the pb definition.
    if(ANDROID OR IOS)
      caffe2_interface_library(onnx_proto onnx_library)
    else()
      caffe2_interface_library(onnx onnx_library)
    endif()
    list(APPEND Caffe2_DEPENDENCY_WHOLE_LINK_LIBS onnx_library)
    # TODO: Delete this line once https://github.com/pytorch/pytorch/pull/55889 lands
    if(CMAKE_CXX_COMPILER_ID MATCHES "Clang" OR CMAKE_CXX_COMPILER_ID STREQUAL "GNU")
      target_compile_options(onnx PRIVATE -Wno-deprecated-declarations)
    endif()
  else()
    add_library(onnx SHARED IMPORTED)
    find_library(ONNX_LIBRARY onnx)
    if(NOT ONNX_LIBRARY)
      message(FATAL_ERROR "Cannot find onnx")
    endif()
    set_property(TARGET onnx PROPERTY IMPORTED_LOCATION ${ONNX_LIBRARY})
    add_library(onnx_proto SHARED IMPORTED)
    find_library(ONNX_PROTO_LIBRARY onnx_proto)
    if(NOT ONNX_PROTO_LIBRARY)
      message(FATAL_ERROR "Cannot find onnx")
    endif()
    set_property(TARGET onnx_proto PROPERTY IMPORTED_LOCATION ${ONNX_PROTO_LIBRARY})
    message("-- Found onnx: ${ONNX_LIBRARY} ${ONNX_PROTO_LIBRARY}")
    list(APPEND Caffe2_DEPENDENCY_LIBS onnx_proto onnx)
  endif()
  include_directories(${FOXI_INCLUDE_DIRS})
  list(APPEND Caffe2_DEPENDENCY_LIBS foxi_loader)
  # Recover the build shared libs option.
  set(BUILD_SHARED_LIBS ${TEMP_BUILD_SHARED_LIBS})
endif()

# --[ TensorRT integration with onnx-trt
function(add_onnx_tensorrt_subdir)
  # We pass the paths we found to onnx tensorrt.
  set(CUDNN_INCLUDE_DIR "${CUDNN_INCLUDE_PATH}")
  set(CUDNN_LIBRARY "${CUDNN_LIBRARY_PATH}")
  set(CMAKE_VERSION_ORIG "{CMAKE_VERSION}")
  if(FIND_CUDA_MODULE_DEPRECATED)
    # TODO: this WAR is for https://github.com/pytorch/pytorch/issues/18524
    set(CMAKE_VERSION "3.9.0")
  endif()
  add_subdirectory(${CMAKE_CURRENT_LIST_DIR}/../third_party/onnx-tensorrt EXCLUDE_FROM_ALL)
  set(CMAKE_VERSION "{CMAKE_VERSION_ORIG}")
endfunction()
if(CAFFE2_CMAKE_BUILDING_WITH_MAIN_REPO)
  if(USE_TENSORRT)
    add_onnx_tensorrt_subdir()
    include_directories("${CMAKE_CURRENT_LIST_DIR}/../third_party/onnx-tensorrt")
    caffe2_interface_library(nvonnxparser_static onnx_trt_library)
    list(APPEND Caffe2_DEPENDENCY_WHOLE_LINK_LIBS onnx_trt_library)
    set(CAFFE2_USE_TRT 1)
  endif()
endif()

# --[ ATen checks
set(USE_LAPACK 0)

# we need to build all targets to be linked with PIC
if(USE_KINETO AND INTERN_BUILD_MOBILE AND USE_LITE_INTERPRETER_PROFILER)
  set(CMAKE_POSITION_INDEPENDENT_CODE TRUE)
endif()

if(NOT INTERN_BUILD_MOBILE)
  set(TORCH_CUDA_ARCH_LIST $ENV{TORCH_CUDA_ARCH_LIST})
  string(APPEND CMAKE_CUDA_FLAGS " $ENV{TORCH_NVCC_FLAGS}")
  set(CMAKE_POSITION_INDEPENDENT_CODE TRUE)

  # Top-level build config
  ############################################
  # Flags
  # When using MSVC
  # Detect CUDA architecture and get best NVCC flags
  # finding cuda must be first because other things depend on the result
  #
  # NB: We MUST NOT run this find_package if NOT USE_CUDA is set, because upstream
  # FindCUDA has a bug where it will still attempt to make use of NOTFOUND
  # compiler variables to run various probe tests.  We could try to fix
  # this, but since FindCUDA upstream is subsumed by first-class support
  # for CUDA language, it seemed not worth fixing.

  if(MSVC)
    # we want to respect the standard, and we are bored of those **** .
    add_definitions(-D_CRT_SECURE_NO_DEPRECATE=1)
    string(APPEND CMAKE_CUDA_FLAGS " -Xcompiler=/wd4819,/wd4503,/wd4190,/wd4244,/wd4251,/wd4275,/wd4522")
  endif()

  if(NOT MSVC)
    if(CMAKE_VERSION VERSION_LESS "3.1")
      set(CMAKE_C_FLAGS "-std=c11 ${CMAKE_C_FLAGS}")
    else()
      set(CMAKE_C_STANDARD 11)
    endif()
  endif()

  string(APPEND CMAKE_CUDA_FLAGS " -Wno-deprecated-gpu-targets --expt-extended-lambda")

  if(NOT CMAKE_CXX_COMPILER_ID STREQUAL "GNU")
    set(CMAKE_CXX_STANDARD 14)
  endif()

<<<<<<< HEAD
=======
  # use cub in a safe manner, see:
  # https://github.com/pytorch/pytorch/pull/55292
  if(NOT ${CUDA_VERSION} LESS 11.5)
    string(APPEND CMAKE_CUDA_FLAGS " -DCUB_WRAPPED_NAMESPACE=at_cuda_detail")
  endif()

>>>>>>> 632719c2
  if(CUDA_HAS_FP16 OR NOT ${CUDA_VERSION} LESS 7.5)
    message(STATUS "Found CUDA with FP16 support, compiling with torch.cuda.HalfTensor")
    string(APPEND CMAKE_CUDA_FLAGS " -DCUDA_HAS_FP16=1"
                                   " -D__CUDA_NO_HALF_OPERATORS__"
                                   " -D__CUDA_NO_HALF_CONVERSIONS__"
                                   " -D__CUDA_NO_HALF2_OPERATORS__"
                                   " -D__CUDA_NO_BFLOAT16_CONVERSIONS__")
    add_compile_options(-DCUDA_HAS_FP16=1)
  else()
    message(STATUS "Could not find CUDA with FP16 support, compiling without torch.CudaHalfTensor")
  endif()

  string(APPEND CMAKE_C_FLAGS_RELEASE " -DNDEBUG")
  string(APPEND CMAKE_CXX_FLAGS_RELEASE " -DNDEBUG")
  if(NOT GENERATOR_IS_MULTI_CONFIG)
    if(${CMAKE_BUILD_TYPE} STREQUAL "Release")
      message(STATUS "Adding -DNDEBUG to compile flags")
      string(APPEND CMAKE_C_FLAGS " -DNDEBUG")
      string(APPEND CMAKE_CXX_FLAGS " -DNDEBUG")
    else()
      message(STATUS "Removing -DNDEBUG from compile flags")
      string(REGEX REPLACE "[-/]DNDEBUG" "" CMAKE_C_FLAGS "" ${CMAKE_C_FLAGS})
      string(REGEX REPLACE "[-/]DNDEBUG" "" CMAKE_CXX_FLAGS "" ${CMAKE_CXX_FLAGS})
    endif()
  endif()
  string(REGEX REPLACE "[-/]DNDEBUG" "" CMAKE_C_FLAGS_DEBUG "" ${CMAKE_C_FLAGS_DEBUG})
  string(REGEX REPLACE "[-/]DNDEBUG" "" CMAKE_CXX_FLAGS_DEBUG "" ${CMAKE_CXX_FLAGS_DEBUG})

  set(CUDA_ATTACH_VS_BUILD_RULE_TO_CUDA_FILE OFF)

  if(USE_MAGMA)
    find_package(MAGMA)
  endif()
  if((USE_CUDA OR USE_ROCM) AND MAGMA_FOUND)
    include_directories(SYSTEM ${MAGMA_INCLUDE_DIR})
    if(USE_CUDA)
      set(CMAKE_REQUIRED_INCLUDES "${MAGMA_INCLUDE_DIR};${CUDA_INCLUDE_DIRS}")
    endif()
    if(USE_ROCM)
      set(CMAKE_REQUIRED_INCLUDES "${MAGMA_INCLUDE_DIR}")
    endif()
    include(CheckPrototypeDefinition)
    check_prototype_definition(magma_get_sgeqrf_nb
     "magma_int_t magma_get_sgeqrf_nb( magma_int_t m, magma_int_t n );"
     "0"
     "magma.h"
      MAGMA_V2)
    if(MAGMA_V2)
      add_definitions(-DMAGMA_V2)
    endif(MAGMA_V2)

    set(USE_MAGMA 1)
    message(STATUS "Compiling with MAGMA support")
    message(STATUS "MAGMA INCLUDE DIRECTORIES: ${MAGMA_INCLUDE_DIR}")
    message(STATUS "MAGMA LIBRARIES: ${MAGMA_LIBRARIES}")
    message(STATUS "MAGMA V2 check: ${MAGMA_V2}")
  elseif(USE_MAGMA)
    message(WARNING
      "Not compiling with MAGMA. Suppress this warning with "
      "-DUSE_MAGMA=OFF.")
    caffe2_update_option(USE_MAGMA OFF)
  else()
    message(STATUS "MAGMA not found. Compiling without MAGMA support")
    caffe2_update_option(USE_MAGMA OFF)
  endif()

  # ARM specific flags
  find_package(ARM)
  if(ASIMD_FOUND)
    message(STATUS "asimd/Neon found with compiler flag : -D__NEON__")
    add_compile_options(-D__NEON__)
  elseif(NEON_FOUND)
    message(STATUS "Neon found with compiler flag : -mfpu=neon -D__NEON__")
    add_compile_options(-mfpu=neon -D__NEON__)
  endif()
  if(CORTEXA8_FOUND)
    message(STATUS "Cortex-A8 Found with compiler flag : -mcpu=cortex-a8")
    add_compile_options(-mcpu=cortex-a8 -fprefetch-loop-arrays)
  endif()
  if(CORTEXA9_FOUND)
    message(STATUS "Cortex-A9 Found with compiler flag : -mcpu=cortex-a9")
    add_compile_options(-mcpu=cortex-a9)
  endif()

  CHECK_INCLUDE_FILE(cpuid.h HAVE_CPUID_H)
  # Check for a cpuid intrinsic
  if(HAVE_CPUID_H)
      CHECK_C_SOURCE_COMPILES("#include <cpuid.h>
          int main()
          {
              unsigned int eax, ebx, ecx, edx;
              return __get_cpuid(0, &eax, &ebx, &ecx, &edx);
          }" HAVE_GCC_GET_CPUID)
  endif()
  if(HAVE_GCC_GET_CPUID)
    add_compile_options(-DHAVE_GCC_GET_CPUID)
  endif()

  CHECK_C_SOURCE_COMPILES("#include <stdint.h>
      static inline void cpuid(uint32_t *eax, uint32_t *ebx,
                               uint32_t *ecx, uint32_t *edx)
      {
        uint32_t a = *eax, b, c = *ecx, d;
        asm volatile ( \"cpuid\" : \"+a\"(a), \"=b\"(b), \"+c\"(c), \"=d\"(d) );
        *eax = a; *ebx = b; *ecx = c; *edx = d;
      }
      int main() {
        uint32_t a,b,c,d;
        cpuid(&a, &b, &c, &d);
        return 0;
      }" NO_GCC_EBX_FPIC_BUG)

  if(NOT NO_GCC_EBX_FPIC_BUG)
    add_compile_options(-DUSE_GCC_GET_CPUID)
  endif()

  find_package(VSX) # checks VSX
  # checks AVX and AVX2. Already called once in MiscCheck.cmake. Called again here for clarity --
  # cached results will be used so no extra overhead.
  find_package(AVX)

  # we don't set -mavx and -mavx2 flags globally, but only for specific files
  # however, we want to enable the AVX codepaths, so we still need to
  # add USE_AVX and USE_AVX2 macro defines
  if(C_AVX_FOUND)
    message(STATUS "AVX compiler support found")
    add_compile_options(-DUSE_AVX)
  endif()
  if(C_AVX2_FOUND)
    message(STATUS "AVX2 compiler support found")
    add_compile_options(-DUSE_AVX2)
  endif()

  if(WIN32 AND NOT CYGWIN)
    set(BLAS_INSTALL_LIBRARIES "OFF"
      CACHE BOOL "Copy the required BLAS DLLs into the TH install dirs")
  endif()

  find_package(LAPACK)
  if(LAPACK_FOUND)
    set(USE_LAPACK 1)
    list(APPEND Caffe2_PRIVATE_DEPENDENCY_LIBS ${LAPACK_LIBRARIES})
  endif()

  if(NOT USE_CUDA)
    message("disabling CUDA because NOT USE_CUDA is set")
    set(AT_CUDA_ENABLED 0)
  else()
    set(AT_CUDA_ENABLED 1)
  endif()

  if(NOT USE_CUDNN)
    message(STATUS "USE_CUDNN is set to 0. Compiling without cuDNN support")
    set(AT_CUDNN_ENABLED 0)
  elseif(NOT CUDNN_FOUND)
    message(WARNING "CuDNN not found. Compiling without CuDNN support")
    set(AT_CUDNN_ENABLED 0)
  else()
    include_directories(SYSTEM ${CUDNN_INCLUDE_PATH})
    set(AT_CUDNN_ENABLED 1)
  endif()

  if(NOT USE_ROCM)
    message("disabling ROCM because NOT USE_ROCM is set")
    message(STATUS "MIOpen not found. Compiling without MIOpen support")
    set(AT_ROCM_ENABLED 0)
  else()
    include_directories(BEFORE ${MIOPEN_INCLUDE_DIRS})
    set(AT_ROCM_ENABLED 1)
  endif()

  set(AT_MKLDNN_ENABLED 0)
  set(CAFFE2_USE_MKLDNN OFF)
  if(USE_MKLDNN)
    if(NOT CMAKE_SIZEOF_VOID_P EQUAL 8)
      message(WARNING
        "x64 operating system is required for MKLDNN. "
        "Not compiling with MKLDNN. "
        "Turn this warning off by USE_MKLDNN=OFF.")
      set(USE_MKLDNN OFF)
    endif()
  endif()
  if(USE_MKLDNN)
    include(${CMAKE_CURRENT_LIST_DIR}/public/mkldnn.cmake)
    if(MKLDNN_FOUND)
      set(AT_MKLDNN_ENABLED 1)
      include_directories(AFTER SYSTEM ${MKLDNN_INCLUDE_DIR})
      if(BUILD_CAFFE2_OPS)
        set(CAFFE2_USE_MKLDNN ON)
        list(APPEND Caffe2_PUBLIC_DEPENDENCY_LIBS caffe2::mkldnn)
      endif(BUILD_CAFFE2_OPS)
    else()
      message(WARNING "MKLDNN could not be found.")
    endif()
  else()
    message("disabling MKLDNN because USE_MKLDNN is not set")
  endif()

  if(UNIX AND NOT APPLE)
     include(CheckLibraryExists)
     # https://github.com/libgit2/libgit2/issues/2128#issuecomment-35649830
     CHECK_LIBRARY_EXISTS(rt clock_gettime "time.h" NEED_LIBRT)
     if(NEED_LIBRT)
       list(APPEND Caffe2_DEPENDENCY_LIBS rt)
       set(CMAKE_REQUIRED_LIBRARIES ${CMAKE_REQUIRED_LIBRARIES} rt)
     endif(NEED_LIBRT)
  endif(UNIX AND NOT APPLE)

  if(UNIX)
    set(CMAKE_EXTRA_INCLUDE_FILES "sys/mman.h")
    CHECK_FUNCTION_EXISTS(mmap HAVE_MMAP)
    if(HAVE_MMAP)
      add_definitions(-DHAVE_MMAP=1)
    endif(HAVE_MMAP)
    # done for lseek: https://www.gnu.org/software/libc/manual/html_node/File-Position-Primitive.html
    add_definitions(-D_FILE_OFFSET_BITS=64)
    CHECK_FUNCTION_EXISTS(shm_open HAVE_SHM_OPEN)
    if(HAVE_SHM_OPEN)
      add_definitions(-DHAVE_SHM_OPEN=1)
    endif(HAVE_SHM_OPEN)
    CHECK_FUNCTION_EXISTS(shm_unlink HAVE_SHM_UNLINK)
    if(HAVE_SHM_UNLINK)
      add_definitions(-DHAVE_SHM_UNLINK=1)
    endif(HAVE_SHM_UNLINK)
    CHECK_FUNCTION_EXISTS(malloc_usable_size HAVE_MALLOC_USABLE_SIZE)
    if(HAVE_MALLOC_USABLE_SIZE)
      add_definitions(-DHAVE_MALLOC_USABLE_SIZE=1)
    endif(HAVE_MALLOC_USABLE_SIZE)
  endif(UNIX)

  add_definitions(-DUSE_EXTERNAL_MZCRC)
  add_definitions(-DMINIZ_DISABLE_ZIP_READER_CRC32_CHECKS)

  # Is __thread supported?
  if(NOT MSVC)
    CHECK_C_SOURCE_COMPILES("static __thread int x = 1; int main() { return x; }" C_HAS_THREAD)
  else(NOT MSVC)
    CHECK_C_SOURCE_COMPILES("static __declspec( thread ) int x = 1; int main() { return x; }" C_HAS_THREAD)
  endif(NOT MSVC)
  if(NOT C_HAS_THREAD)
    message(STATUS "Warning: __thread is not supported, generating thread-unsafe code")
  else(NOT C_HAS_THREAD)
    add_compile_options(-DTH_HAVE_THREAD)
  endif(NOT C_HAS_THREAD)
endif()

#
# End ATen checks
#
set(TEMP_BUILD_SHARED_LIBS ${BUILD_SHARED_LIBS})
set(BUILD_SHARED_LIBS OFF CACHE BOOL "Build shared libs" FORCE)
add_subdirectory(${PROJECT_SOURCE_DIR}/third_party/fmt)

# Disable compiler feature checks for `fmt`.
#
# CMake compiles a little program to check compiler features. Some of our build
# configurations (notably the mobile build analyzer) will populate
# CMAKE_CXX_FLAGS in ways that break feature checks. Since we already know
# `fmt` is compatible with a superset of the compilers that PyTorch is, it
# shouldn't be too bad to just disable the checks.
set_target_properties(fmt-header-only PROPERTIES INTERFACE_COMPILE_FEATURES "")

list(APPEND Caffe2_DEPENDENCY_LIBS fmt::fmt-header-only)
set(BUILD_SHARED_LIBS ${TEMP_BUILD_SHARED_LIBS} CACHE BOOL "Build shared libs" FORCE)

if(USE_BREAKPAD)
  add_subdirectory(${CMAKE_CURRENT_LIST_DIR}/../third_party/breakpad)
endif()

# ---[ Kineto
# edge profiler depends on KinetoProfiler but it only does cpu
# profiling. Thus we dont need USE_CUDA/USE_ROCM
if(USE_KINETO AND INTERN_BUILD_MOBILE AND NOT (BUILD_LITE_INTERPRETER AND USE_LITE_INTERPRETER_PROFILER))
  message(STATUS "Not using libkineto in a mobile build.")
  set(USE_KINETO OFF)
endif()

if(USE_KINETO AND INTERN_BUILD_MOBILE AND USE_LITE_INTERPRETER_PROFILER AND (USE_CUDA OR USE_ROCM))
  message(FATAL_ERROR "Mobile build with profiler does not support CUDA or ROCM")
endif()

if(USE_KINETO)
  if((NOT USE_CUDA) OR MSVC)
    set(LIBKINETO_NOCUPTI ON CACHE STRING "" FORCE)
  else()
    set(LIBKINETO_NOCUPTI OFF CACHE STRING "")
    message(STATUS "Using Kineto with CUPTI support")
  endif()

  if(NOT USE_ROCM)
    set(LIBKINETO_NOROCTRACER ON CACHE STRING "" FORCE)
  else()
    set(LIBKINETO_NOROCTRACER OFF CACHE STRING "")
    message(STATUS "Using Kineto with Roctracer support")
  endif()

  if(LIBKINETO_NOCUPTI AND LIBKINETO_NOROCTRACER)
    message(STATUS "Using CPU-only version of Kineto")
  endif()

  set(CAFFE2_THIRD_PARTY_ROOT "${PROJECT_SOURCE_DIR}/third_party" CACHE STRING "")
  set(KINETO_SOURCE_DIR "${CAFFE2_THIRD_PARTY_ROOT}/kineto/libkineto" CACHE STRING "")
  set(KINETO_BUILD_TESTS OFF CACHE BOOL "")
  set(KINETO_LIBRARY_TYPE "static" CACHE STRING "")

  message(STATUS "Configuring Kineto dependency:")
  message(STATUS "  KINETO_SOURCE_DIR = ${KINETO_SOURCE_DIR}")
  message(STATUS "  KINETO_BUILD_TESTS = ${KINETO_BUILD_TESTS}")
  message(STATUS "  KINETO_LIBRARY_TYPE = ${KINETO_LIBRARY_TYPE}")

  if(NOT LIBKINETO_NOCUPTI)
    set(CUDA_SOURCE_DIR "${CUDA_TOOLKIT_ROOT_DIR}" CACHE STRING "")
    message(STATUS "  CUDA_SOURCE_DIR = ${CUDA_SOURCE_DIR}")
    message(STATUS "  CUDA_INCLUDE_DIRS = ${CUDA_INCLUDE_DIRS}")

    if(NOT MSVC)
      if(USE_CUPTI_SO)
        set(CUPTI_LIB_NAME "libcupti.so")
      else()
        set(CUPTI_LIB_NAME "libcupti_static.a")
      endif()
    else()
      set(CUPTI_LIB_NAME "cupti.lib")
    endif()

    find_library(CUPTI_LIBRARY_PATH ${CUPTI_LIB_NAME} PATHS
        ${CUDA_SOURCE_DIR}
        ${CUDA_SOURCE_DIR}/extras/CUPTI/lib64
        ${CUDA_SOURCE_DIR}/lib64)

    find_path(CUPTI_INCLUDE_DIR cupti.h PATHS
        ${CUDA_INCLUDE_DIRS}
        ${CUDA_SOURCE_DIR}
        ${CUDA_SOURCE_DIR}/extras/CUPTI/include
        ${CUDA_SOURCE_DIR}/include)

    if(CUPTI_LIBRARY_PATH AND CUPTI_INCLUDE_DIR)
      message(STATUS "  CUPTI_INCLUDE_DIR = ${CUPTI_INCLUDE_DIR}")
      set(CUDA_cupti_LIBRARY ${CUPTI_LIBRARY_PATH})
      message(STATUS "  CUDA_cupti_LIBRARY = ${CUDA_cupti_LIBRARY}")
      message(STATUS "Found CUPTI")
      set(LIBKINETO_NOCUPTI OFF CACHE STRING "" FORCE)
    else()
      message(STATUS "Could not find CUPTI library, using CPU-only Kineto build")
      set(LIBKINETO_NOCUPTI ON CACHE STRING "" FORCE)
    endif()
  endif()

  if(NOT LIBKINETO_NOROCTRACER)
    if(NOT ENV{ROCM_SOURCE_DIR})
      set(ENV{ROCM_SOURCE_DIR} "/opt/rocm")
    endif()
  endif()

  if(NOT TARGET kineto)
    add_subdirectory("${KINETO_SOURCE_DIR}")
    set_property(TARGET kineto PROPERTY POSITION_INDEPENDENT_CODE ON)
  endif()
  list(APPEND Caffe2_DEPENDENCY_LIBS kineto)
  string(APPEND CMAKE_CXX_FLAGS " -DUSE_KINETO")
  if(LIBKINETO_NOCUPTI)
    string(APPEND CMAKE_CXX_FLAGS " -DLIBKINETO_NOCUPTI")
    message(STATUS "Configured Kineto (CPU)")
  else()
    message(STATUS "Configured Kineto")
  endif()
endif()<|MERGE_RESOLUTION|>--- conflicted
+++ resolved
@@ -1618,15 +1618,12 @@
     set(CMAKE_CXX_STANDARD 14)
   endif()
 
-<<<<<<< HEAD
-=======
   # use cub in a safe manner, see:
   # https://github.com/pytorch/pytorch/pull/55292
   if(NOT ${CUDA_VERSION} LESS 11.5)
     string(APPEND CMAKE_CUDA_FLAGS " -DCUB_WRAPPED_NAMESPACE=at_cuda_detail")
   endif()
 
->>>>>>> 632719c2
   if(CUDA_HAS_FP16 OR NOT ${CUDA_VERSION} LESS 7.5)
     message(STATUS "Found CUDA with FP16 support, compiling with torch.cuda.HalfTensor")
     string(APPEND CMAKE_CUDA_FLAGS " -DCUDA_HAS_FP16=1"
