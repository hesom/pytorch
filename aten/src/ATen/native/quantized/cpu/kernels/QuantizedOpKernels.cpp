#include <ATen/ATen.h>
#include <ATen/Dispatch.h>
#include <ATen/Parallel.h>
#include <ATen/native/SortingUtils.h>
#include <ATen/native/TensorIterator.h>
#include <ATen/native/UpSample.h>
#include <ATen/native/cpu/Loops.h>
#include <ATen/native/quantized/affine_quantizer.h>
#include <ATen/native/quantized/fake_quant_affine.h>
#include <ATen/native/quantized/cpu/quantized_ops.h>
#include <c10/util/irange.h>

#include <cmath>
#ifdef USE_FBGEMM
#include <fbgemm/QuantUtils.h>
#endif
#ifdef _OPENMP
#include <omp.h>
#endif
#if defined(__ARM_NEON__) || defined(__aarch64__)
#include <ATen/quantized/Quantizer.h>
#include <arm_neon.h>
#endif

namespace at {
namespace native {
namespace {

void check_tensor_memory_format(const Tensor& ref, const Tensor& other) {
  TORCH_CHECK(
      ref.is_contiguous(ref.suggest_memory_format()),
      "Quantized tensor should be contiguous");
  TORCH_CHECK(
      other.is_contiguous(ref.suggest_memory_format()),
      "Float tensor should be contiguous "
      "in same memory format as quantized tensor");
}

// ****************** HEY YOU! YES YOU! Read this! ********************
//
// Please read the README.md in this directory before editing this file

template <bool ReLUFused = false>
Tensor qcat_nhwc_kernel(
    const c10::List<Tensor>& qxs,
    int64_t dim,
    double scale,
    int64_t zero_point) {
  const at::Tensor& qx0 = qxs[0];
  int64_t C_out = 0;
  std::vector<int64_t> Cs_in;
  // Prefix sum of input channels for fast indexing
  std::vector<int64_t> Cs_sum;
  std::vector<double> scales;
  std::vector<int64_t> zero_pts;
  std::vector<void*> data_ptrs;

  // NOLINTNEXTLINE(performance-implicit-conversion-in-loop)
  for (const at::Tensor& qx : qxs) {
    TORCH_CHECK(
        qx.dim() == qx0.dim(),
        "Tensors must have the same number of dimensions: got ",
        qx.dim(),
        " and ",
        qx0.dim());
#define CHECK_DIM(d)                                            \
  TORCH_CHECK(                                                  \
      qx.size(d) == qx0.size(d),                                \
      "Sizes of tensors must match expect in dimension 1. Got", \
      qx.size(d),                                               \
      " and ",                                                  \
      qx0.size(d));
    CHECK_DIM(0);
    CHECK_DIM(2);
    CHECK_DIM(3);
    TORCH_CHECK(
        qx.scalar_type() == qx0.scalar_type(),
        "Expected object of scalar type ",
        toString(qx0.scalar_type()),
        " but got scalar type ",
        toString(qx.scalar_type()));
    Cs_in.push_back(qx.size(1));
    Cs_sum.push_back(C_out);
    C_out += qx.size(1);
    scales.push_back(qx.q_scale());
    zero_pts.push_back(qx.q_zero_point());
    data_ptrs.push_back(qx.data_ptr());
  }

  const int64_t N = qx0.size(0);
  const int64_t H = qx0.size(2);
  const int64_t W = qx0.size(3);
  // NOLINTNEXTLINE(bugprone-narrowing-conversions,cppcoreguidelines-narrowing-conversions)
  float inv_scale = 1.0 / scale;

  auto output = at::_empty_affine_quantized(
      {N, C_out, H, W},
      qx0.options().memory_format(MemoryFormat::ChannelsLast),
      scale,
      zero_point,
      c10::nullopt);

  // N, H, and W are explicitly captured here because there's a bug in GCC5
  // which causes an internal compiler error if they're not
  AT_DISPATCH_QINT_TYPES(output.scalar_type(), "qcat_nhwc", [&, N, H, W]() {
    using Vec = Vectorized<scalar_t>;
    for (const auto batch : c10::irange(N)) {
      for (const auto row : c10::irange(H)) {
        for (const auto col : c10::irange(W)) {
          // loop over input tensors
          for (const auto tidx : c10::irange(Cs_in.size())) {
            scalar_t::underlying* optr =
                reinterpret_cast<scalar_t::underlying*>(output.data_ptr()) +
                batch * H * W * C_out + row * W * C_out + col * C_out +
                Cs_sum[tidx];

            auto curr_C = Cs_in[tidx];
            float curr_scale = scales[tidx];
            int64_t curr_zero_pt = zero_pts[tidx];

            scalar_t::underlying* iptr =
                reinterpret_cast<scalar_t::underlying*>(data_ptrs[tidx]) +
                batch * H * W * curr_C + row * W * curr_C + col * curr_C;

            constexpr int64_t VLEN = Vec::size();
            int64_t c = 0;

            // Vectorized loop
            if (c + VLEN <= curr_C) {
              auto curr_scale_vec = Vectorized<float>(curr_scale);
              auto curr_zero_pt_vec = Vectorized<float>((float)curr_zero_pt);
              auto scale_neg_zp_premul = curr_scale_vec * curr_zero_pt_vec.neg();
              for (; c + VLEN <= curr_C; c += VLEN) {
                auto inp_vec = Vec::loadu(iptr + c);
                auto float_values = inp_vec.dequantize(
                    curr_scale_vec, curr_zero_pt_vec, scale_neg_zp_premul);
                Vec::float_vec_return_type retvals;
                for (int i = 0; i < Vec::float_num_vecs(); ++i) {
                  if (ReLUFused) {
                    retvals[i] =
                        vec::maximum(float_values[i], Vectorized<float>(0.0f));
                  } else {
                    retvals[i] = float_values[i];
                  }
                }
                auto quantized =
                    Vec::quantize(retvals, scale, zero_point, inv_scale);
                quantized.store(optr + c);
              }
            }

            // Scalar loop
            for (; c < curr_C; ++c) {
              auto float_val = at::native::dequantize_val(
                  curr_scale,
                  curr_zero_pt,
                  reinterpret_cast<scalar_t*>(iptr)[c]);
              if (ReLUFused) {
                float_val = std::max(0.0f, float_val);
              }
              optr[c] = at::native::quantize_val<scalar_t>(
                            scale, zero_point, float_val)
                            .val_;
            } // for c

          } // for tidx
        } // for col
      } // for row
    } // for b
  });

  return output;
}

// horizontal sum over a range of uint8_t
int64_t hsum(const uint8_t* A, int len) {
  int64_t row_sum = 0;
  int i = 0;

#ifdef CPU_CAPABILITY_AVX2
  __m256i sum_v = _mm256_setzero_si256();
  __m256i one_epi16_v = _mm256_set1_epi16(1);
  __m256i one_epi8_v = _mm256_set1_epi8(1);
  // vectorized
  for (; i < len / 32 * 32; i += 32) {
    __m256i src_v = _mm256_loadu_si256(reinterpret_cast<__m256i const*>(A + i));
    sum_v = _mm256_add_epi32(
      sum_v,
      _mm256_madd_epi16(
        // first argument is unsigned, second is signed
        _mm256_maddubs_epi16(src_v, one_epi8_v),
      one_epi16_v)
    );
  }

  alignas(64) int32_t temp[8];
  _mm256_store_si256(reinterpret_cast<__m256i*>(temp), sum_v);
  for (const auto k : c10::irange(8)) {
    row_sum += temp[k];
  }
#elif defined(CPU_CAPABILITY_AVX512)
  __m512i sum_v = _mm512_setzero_si512();
  __m512i one_epi16_v = _mm512_set1_epi16(1);
  __m512i one_epi8_v = _mm512_set1_epi8(1);
  // vectorized
  for (; i < len / 64 * 64; i += 64) {
    __m512i src_v = _mm512_loadu_si512(reinterpret_cast<__m512i const*>(A + i));
    sum_v = _mm512_add_epi32(
      sum_v,
      _mm512_madd_epi16(
        // first argument is unsigned, second is signed
        _mm512_maddubs_epi16(src_v, one_epi8_v),
      one_epi16_v)
    );
  }

  alignas(64) int32_t temp[16];
  _mm512_store_si512(reinterpret_cast<__m512i*>(temp), sum_v);
  for (const auto k : c10::irange(16)) {
    row_sum += temp[k];
  }
#endif // CPU_CAPABILITY_AVX2 or CPU_CAPABILITY_AVX512

  // scalar
  for (; i < len; ++i) {
    row_sum += A[i];
  }

  return row_sum;
}

// horizontal sum over a range of int8_t
int64_t hsum(const int8_t* A, int len) {
  int64_t row_sum = 0;
  int i = 0;

#ifdef CPU_CAPABILITY_AVX2
  __m256i sum_v = _mm256_setzero_si256();
  __m256i one_epi16_v = _mm256_set1_epi16(1);
  __m256i one_epi8_v = _mm256_set1_epi8(1);
  // vectorized
  for (; i < len / 32 * 32; i += 32) {
    __m256i src_v = _mm256_loadu_si256(reinterpret_cast<__m256i const*>(A + i));
    sum_v = _mm256_add_epi32(
      sum_v,
      _mm256_madd_epi16(
        // first argument is unsigned, second is signed
        _mm256_maddubs_epi16(one_epi8_v, src_v),
      one_epi16_v)
    );
  }

  alignas(64) int32_t temp[8];
  _mm256_store_si256(reinterpret_cast<__m256i*>(temp), sum_v);
  for (const auto k : c10::irange(8)) {
    row_sum += temp[k];
  }
#elif defined(CPU_CAPABILITY_AVX512)
  __m512i sum_v = _mm512_setzero_si512();
  __m512i one_epi16_v = _mm512_set1_epi16(1);
  __m512i one_epi8_v = _mm512_set1_epi8(1);
  // vectorized
  for (; i < len / 64 * 64; i += 64) {
    __m512i src_v = _mm512_loadu_si512(reinterpret_cast<__m512i const*>(A + i));
    sum_v = _mm512_add_epi32(
      sum_v,
      _mm512_madd_epi16(
        // first argument is unsigned, second is signed
        _mm512_maddubs_epi16(one_epi8_v, src_v),
      one_epi16_v)
    );
  }

  alignas(64) int32_t temp[16];
  _mm512_store_si512(reinterpret_cast<__m512i*>(temp), sum_v);
  for (const auto k : c10::irange(16)) {
    row_sum += temp[k];
  }
#endif // CPU_CAPABILITY_AVX2 or CPU_CAPABILITY_AVX512

  // scalar
  for (; i < len; ++i) {
    row_sum += A[i];
  }

  return row_sum;
}

// horizontal sum over a range of int32_t
int64_t hsum(const int32_t* A, int len) {
  int64_t row_sum = 0;
  int i = 0;

#ifdef CPU_CAPABILITY_AVX2
  __m256i sum_epi64 = _mm256_setzero_si256();
  // vectorized
  for (; i < len / 8 * 8; i += 8) {
    __m256i src_epi32 = _mm256_loadu_si256(reinterpret_cast<__m256i const*>(A + i));
    // widen
    __m128i src_lo_epi32 = _mm256_castsi256_si128(src_epi32);
    __m128i src_hi_epi32 = _mm256_extracti128_si256(src_epi32, 1);
    __m256i src_lo_epi64 = _mm256_cvtepi32_epi64(src_lo_epi32);
    __m256i src_hi_epi64 = _mm256_cvtepi32_epi64(src_hi_epi32);
    // add
    sum_epi64 = _mm256_add_epi64(sum_epi64, src_lo_epi64);
    sum_epi64 = _mm256_add_epi64(sum_epi64, src_hi_epi64);
  }

  alignas(64) int64_t temp[4];
  _mm256_store_si256(reinterpret_cast<__m256i*>(temp), sum_epi64);
  for (const auto k : c10::irange(4)) {
    row_sum += temp[k];
  }
#elif defined(CPU_CAPABILITY_AVX512)
  __m512i sum_epi64 = _mm512_setzero_si512();
  // vectorized
  for (; i < len / 16 * 16; i += 16) {
    __m512i src_epi32 = _mm512_loadu_si512(reinterpret_cast<__m512i const*>(A + i));
    // widen
    __m256i src_lo_epi32 = _mm512_castsi512_si256(src_epi32);
    __m256i src_hi_epi32 = _mm512_extracti32x8_epi32(src_epi32, 1);
    __m512i src_lo_epi64 = _mm512_cvtepi32_epi64(src_lo_epi32);
    __m512i src_hi_epi64 = _mm512_cvtepi32_epi64(src_hi_epi32);
    // add
    sum_epi64 = _mm512_add_epi64(sum_epi64, src_lo_epi64);
    sum_epi64 = _mm512_add_epi64(sum_epi64, src_hi_epi64);
  }

  alignas(64) int64_t temp[8];
  _mm512_store_si512(reinterpret_cast<__m512i*>(temp), sum_epi64);
  for (const auto k : c10::irange(8)) {
    row_sum += temp[k];
  }
#endif // CPU_CAPABILITY_AVX2 or CPU_CAPABILITY_AVX512

  // scalar
  for (; i < len; ++i) {
    row_sum += A[i];
  }

  return row_sum;
}

// horizontal sum of squares over a range of uint8_t
int64_t hsum_sq(const uint8_t* A, int len) {
  int64_t row_sum = 0;
  int i = 0;

#ifdef CPU_CAPABILITY_AVX2
  // vectorized
  __m256i sum_v_epu32 = _mm256_setzero_si256();
  alignas(64) int32_t temp[8];
  int overflow_threshold = 262144; // 2147483647(max of int32)/(256*256)*8 = 262144
  int loop = len / overflow_threshold + 1;
  for(int j=0; j<=loop; j++){
    for (; ((i < overflow_threshold * j) && (i < len / 16 * 16)); i += 16) {
      // (i15, ..., i0)
      __m128i src_epu8 = _mm_loadu_si128(reinterpret_cast<__m128i const*>(A + i));
      __m256i src_epu16 = _mm256_cvtepu8_epi16(src_epu8);
      // (i15 ^ 2, ..., i0 ^ 2)
      __m256i sq_epu16 = _mm256_mullo_epi16(src_epu16, src_epu16);
      // (i7 ^ 2, ..., i0 ^ 2)
      __m128i sq_lo_epu16 = _mm256_castsi256_si128(sq_epu16);
      // (i15 ^ 2, ..., i8 ^ 2)
      __m128i sq_hi_epu16 = _mm256_extractf128_si256(sq_epu16, 1);
      // widen to epu32
      __m256i sq_lo_epu32 = _mm256_cvtepu16_epi32(sq_lo_epu16);
      __m256i sq_hi_epu32 = _mm256_cvtepu16_epi32(sq_hi_epu16);
      // add to running sum
      sum_v_epu32 = _mm256_add_epi32(sum_v_epu32, sq_lo_epu32);
      sum_v_epu32 = _mm256_add_epi32(sum_v_epu32, sq_hi_epu32);
    }
    _mm256_store_si256(reinterpret_cast<__m256i*>(temp), sum_v_epu32);
    for (const auto k : c10::irange(8)) {
      row_sum += temp[k];
    }
    sum_v_epu32 = _mm256_setzero_si256();
  }
#elif defined(CPU_CAPABILITY_AVX512)
  __m512i sum_v_epu32 = _mm512_setzero_si512();
  alignas(64) int32_t temp[16];
  int overflow_threshold = 262144; // 2147483647(max of int32)/(512*512)*8 = 262144
  int loop = len / overflow_threshold + 1;
  for(int j=0; j<=loop; j++){
    for (; ((i < overflow_threshold * j) && (i < len / 32 * 32)); i += 32) {
      // (i31, ..., i0)
      __m256i src_epu8 = _mm256_loadu_si256(reinterpret_cast<__m256i const*>(A + i));
      __m512i src_epu16 = _mm512_cvtepu8_epi16(src_epu8);
      // (i31 ^ 2, ..., i0 ^ 2)
      __m512i sq_epu16 = _mm512_mullo_epi16(src_epu16, src_epu16);
      // (i15 ^ 2, ..., i0 ^ 2)
      __m256i sq_lo_epu16 = _mm512_castsi512_si256(sq_epu16);
      // (i31 ^ 2, ..., i16 ^ 2)
      __m256i sq_hi_epu16 = _mm512_extracti32x8_epi32(sq_epu16, 1);
      // widen to epu32
      __m512i sq_lo_epu32 = _mm512_cvtepu16_epi32(sq_lo_epu16);
      __m512i sq_hi_epu32 = _mm512_cvtepu16_epi32(sq_hi_epu16);
      // add to running sum
      sum_v_epu32 = _mm512_add_epi32(sum_v_epu32, sq_lo_epu32);
      sum_v_epu32 = _mm512_add_epi32(sum_v_epu32, sq_hi_epu32);
    }
    _mm512_store_si512(reinterpret_cast<__m512i*>(temp), sum_v_epu32);
    for (const auto k : c10::irange(16)) {
      row_sum += temp[k];
    }
    sum_v_epu32 = _mm512_setzero_si512();
  }
#endif // CPU_CAPABILITY_AVX2 or CPU_CAPABILITY_AVX512

  // scalar
  for (; i < len; ++i) {
    row_sum += A[i] * A[i];
  }

  return row_sum;
}

// horizontal sum of squares over a range of int8_t
int64_t hsum_sq(const int8_t* A, int len) {
  int64_t row_sum = 0;
  int i = 0;

#ifdef CPU_CAPABILITY_AVX2
  // vectorized
  __m256i sum_v_epi32 = _mm256_setzero_si256();
  alignas(64) int32_t temp[8];

  int overflow_threshold = 1048576; //2147483647/(128*128)*8 = 1048576
  int loop = len / overflow_threshold + 1;

  for(int j=0; j<=loop; j++){
    for (; ((i < overflow_threshold * j) && (i < len / 16 * 16)); i += 16) {
      // (i15, ..., i0)
      __m128i src_epi8 = _mm_loadu_si128(reinterpret_cast<__m128i const*>(A + i));
      __m256i src_epi16 = _mm256_cvtepi8_epi16(src_epi8);
      // (i15 ^ 2, ..., i0 ^ 2)
      __m256i sq_epi16 = _mm256_mullo_epi16(src_epi16, src_epi16);
      // (i7 ^ 2, ..., i0 ^ 2)
      __m128i sq_lo_epi16 = _mm256_castsi256_si128(sq_epi16);
      // (i15 ^ 2, ..., i8 ^ 2)
      __m128i sq_hi_epi16 = _mm256_extractf128_si256(sq_epi16, 1);
      // widen to epi32
      __m256i sq_lo_epi32 = _mm256_cvtepi16_epi32(sq_lo_epi16);
      __m256i sq_hi_epi32 = _mm256_cvtepi16_epi32(sq_hi_epi16);
      // add to running sum
      sum_v_epi32 = _mm256_add_epi32(sum_v_epi32, sq_lo_epi32);
      sum_v_epi32 = _mm256_add_epi32(sum_v_epi32, sq_hi_epi32);
    }
    _mm256_store_si256(reinterpret_cast<__m256i*>(temp), sum_v_epi32);

    for (const auto k : c10::irange(8)) {
      row_sum += temp[k];
    }
    sum_v_epi32 = _mm256_setzero_si256();
  }
#elif defined(CPU_CAPABILITY_AVX512)
  // vectorized
  __m512i sum_v_epi32 = _mm512_setzero_si512();
  alignas(64) int32_t temp[16];

  int overflow_threshold = 1048576; //2147483647/(256*256)*8 = 1048576
  int loop = len / overflow_threshold + 1;

  for(int j=0; j<=loop; j++){
    for (; ((i < overflow_threshold * j) && (i < len / 32 * 32)); i += 32) {
      // (i31, ..., i0)
      __m256i src_epi8 = _mm256_loadu_si256(reinterpret_cast<__m256i const*>(A + i));
      __m512i src_epi16 = _mm512_cvtepi8_epi16(src_epi8);
      // (i31 ^ 2, ..., i0 ^ 2)
      __m512i sq_epi16 = _mm512_mullo_epi16(src_epi16, src_epi16);
      // (i15 ^ 2, ..., i0 ^ 2)
      __m256i sq_lo_epi16 = _mm512_castsi512_si256(sq_epi16);
      // (i31 ^ 2, ..., i16 ^ 2)
      __m256i sq_hi_epi16 = _mm512_extracti32x8_epi32(sq_epi16, 1);
      // widen to epi32
      __m512i sq_lo_epi32 = _mm512_cvtepi16_epi32(sq_lo_epi16);
      __m512i sq_hi_epi32 = _mm512_cvtepi16_epi32(sq_hi_epi16);
      // add to running sum
      sum_v_epi32 = _mm512_add_epi32(sum_v_epi32, sq_lo_epi32);
      sum_v_epi32 = _mm512_add_epi32(sum_v_epi32, sq_hi_epi32);
    }
    _mm512_store_si512(reinterpret_cast<__m512i*>(temp), sum_v_epi32);

    for (const auto k : c10::irange(16)) {
      row_sum += temp[k];
    }
    sum_v_epi32 = _mm512_setzero_si512();
  }
#endif // CPU_CAPABILITY_AVX2 or CPU_CAPABILITY_AVX512

  // scalar
  for (; i < len; ++i) {
    row_sum += A[i] * A[i];
  }

  return row_sum;
}

// horizontal sum os squares over a range of int32_t
// floats throughout are necessary to prevent overflow
float hsum_sq(const int32_t* A, int len) {
  float row_sum = 0;
  int i = 0;

#ifdef CPU_CAPABILITY_AVX2
  __m256 sum_ps = _mm256_setzero_ps();
  // vectorized
  for (; i < len / 8 * 8; i += 8) {
    __m256i src_epi32 = _mm256_loadu_si256(reinterpret_cast<__m256i const*>(A + i));
    __m256 src_ps = _mm256_cvtepi32_ps(src_epi32);
    sum_ps = _mm256_add_ps(sum_ps, _mm256_mul_ps(src_ps, src_ps));
  }

  alignas(64) float temp[8];
  _mm256_store_ps(temp, sum_ps);
  for (const auto k : c10::irange(8)) {
    row_sum += static_cast<float>(temp[k]);
  }
#elif defined(CPU_CAPABILITY_AVX512)
  __m512 sum_ps = _mm512_setzero_ps();
  // vectorized
  for (; i < len / 16 * 16; i += 16) {
    __m512i src_epi32 = _mm512_loadu_si512(reinterpret_cast<__m512i const*>(A + i));
    __m512 src_ps = _mm512_cvtepi32_ps(src_epi32);
    sum_ps = _mm512_add_ps(sum_ps, _mm512_mul_ps(src_ps, src_ps));
  }

  alignas(64) float temp[16];
  _mm512_store_ps(temp, sum_ps);
  for (const auto k : c10::irange(16)) {
    row_sum += static_cast<float>(temp[k]);
  }
#endif // CPU_CAPABILITY_AVX2 or CPU_CAPABILITY_AVX512

  // scalar
  for (; i < len; ++i) {
    int64_t cur = static_cast<int64_t>(A[i]);
    row_sum += (float)cur * (float)cur;
  }

  return row_sum;
}

void qrelu_kernel(const Tensor& qx, Tensor& qy) {
  const auto zero_point = qx.q_zero_point();
  AT_DISPATCH_QINT_TYPES(qx.scalar_type(), "qrelu", [&]() {
    qy = at::_empty_affine_quantized(
        qx.sizes(),
        // NOLINTNEXTLINE(clang-analyzer-core.CallAndMessage)
        at::device(kCPU).dtype(SCALAR_TYPE).memory_format(qx.suggest_memory_format()),
        qx.q_scale(),
        qx.q_zero_point(),
        c10::nullopt);
    using Vec = Vectorized<scalar_t>;
    auto zero_point_vec = Vec(scalar_t(zero_point));
    auto iter = TensorIterator::unary_op(qy, qx);
    cpu_kernel_vec(
        iter,
        [&](scalar_t value) -> scalar_t {
          return scalar_t(std::max<underlying_t>(value.val_, zero_point));
        },
        [&](Vec value) -> Vec { return value.relu(zero_point_vec); });
  });
}

void qrelu6_kernel(const Tensor& qx, Tensor& qy) {
  const auto zero_point = qx.q_zero_point();
  AT_DISPATCH_QINT_TYPES(qx.scalar_type(), "qrelu6", [&]() {
    qy = at::_empty_affine_quantized(
        qx.sizes(),
        // NOLINTNEXTLINE(clang-analyzer-core.CallAndMessage)
        at::device(kCPU).dtype(SCALAR_TYPE).memory_format(qx.suggest_memory_format()),
        qx.q_scale(),
        qx.q_zero_point(),
        c10::nullopt);
    using Vec = Vectorized<scalar_t>;
    auto iter = TensorIterator::unary_op(qy, qx);
    scalar_t six = at::native::quantize_val<scalar_t>(
        qx.q_scale(), qx.q_zero_point(), 6.0);
    auto zero_point_vec = Vec(scalar_t(zero_point));
    auto six_vec = Vec(six);
    cpu_kernel_vec(
        iter,
        [&](scalar_t value) -> scalar_t {
          underlying_t relu_val =
              std::max<underlying_t>(value.val_, zero_point);
          return scalar_t(std::min<underlying_t>(relu_val, six.val_));
        },
        [&](Vec val) -> Vec { return val.relu6(zero_point_vec, six_vec); });
  });
}

static void leaky_qrelu_out_kernel(Tensor& out, const Tensor& qx,
                                   const Scalar& negval_) {
  int64_t i_zp = qx.q_zero_point();
  // NOLINTNEXTLINE(bugprone-narrowing-conversions,cppcoreguidelines-narrowing-conversions)
  float i_scale = qx.q_scale();

  int64_t o_zp = out.q_zero_point();
  // NOLINTNEXTLINE(bugprone-narrowing-conversions,cppcoreguidelines-narrowing-conversions)
  float o_scale = out.q_scale();
  float o_inv_scale = 1.0f / o_scale;

  float negval = negval_.to<float>();

  AT_DISPATCH_QINT_TYPES(out.scalar_type(), "leaky_qrelu", [&] {
    using Vec = Vectorized<float>;  // Naive implementation uses dequant/quant loop.
    using qVec = Vectorized<scalar_t>;
    Vec zero_vec = Vec(0.0f);
    Vec one_vec = Vec(1.0f);

    Vec i_scale_vec = Vec((float)i_scale);
    Vec i_zp_vec = Vec((float)i_zp);
    Vec i_scale_zp_neg_premul_vec = i_scale_vec * i_zp_vec.neg();

    Vec negval_vec = Vec(negval);

    auto iter = TensorIterator::unary_op(out, qx);

    cpu_kernel_vec(
        iter,
        [&](scalar_t value_qx) -> scalar_t {
          auto value_dx = at::native::dequantize_val(i_scale, i_zp, value_qx);
          auto value_dy = value_dx > 0 ? value_dx : value_dx * negval;
          return at::native::quantize_val<scalar_t>(o_scale, o_zp, value_dy);
        },
        [&](qVec qx_vec) -> qVec {
          /* Vectorized implementation creates a multiplicand vector, which has
           * "alpha" for all negative dx values and ones-vector for all
           * positive values of dx. The multiplicand then is multiplied by the
           * input.
           */
          auto dx_vec_vec = qx_vec.dequantize(i_scale_vec, i_zp_vec,
                                              i_scale_zp_neg_premul_vec);
          for (auto & dx_vec : dx_vec_vec) {
            const auto multiplicand = Vec::blendv(negval_vec, one_vec,
                                                  dx_vec > zero_vec);
            dx_vec *= multiplicand;
          }
          return qVec::quantize(dx_vec_vec, o_scale, o_zp, o_inv_scale);
        });
  });
}

void qsigmoid_kernel(
    const Tensor& qx, Tensor& qy, double output_scale, int64_t output_zero_point ) {
  int64_t zero_point = qx.q_zero_point();
  // NOLINTNEXTLINE(bugprone-narrowing-conversions,cppcoreguidelines-narrowing-conversions)
  float scale = qx.q_scale();
  auto scale_vec = Vectorized<float>(scale);
  auto zero_point_vec = Vectorized<float>((float)zero_point);
  auto scale_neg_zp_premul_vec = scale_vec * zero_point_vec.neg();

  AT_DISPATCH_QINT_TYPES(qx.scalar_type(), "qsigmoid", [&]() {
    float inv_output_scale = 1.0 / output_scale;

    qy = at::_empty_affine_quantized(
        qx.sizes(),
        // NOLINTNEXTLINE(clang-analyzer-core.CallAndMessage)
        at::device(kCPU).dtype(SCALAR_TYPE).memory_format(qx.suggest_memory_format()),
        output_scale,
        output_zero_point,
        c10::nullopt);
    auto iter = TensorIterator::unary_op(qy, qx);

    using Vec = Vectorized<scalar_t>;
    cpu_kernel_vec(
        iter,
        [&](scalar_t value_qx) -> scalar_t {
          const auto value_dx =
              at::native::dequantize_val(scale, zero_point, value_qx);
          const auto value_dy = 1.0f / (1.0 + std::exp((-value_dx)));
          return at::native::quantize_val<scalar_t>(
              output_scale, output_zero_point, value_dy);
        },
        [&](Vec value_qx) -> Vec {
          auto value_dx = value_qx.dequantize(
              scale_vec, zero_point_vec, scale_neg_zp_premul_vec);
          for (auto & value : value_dx) {
            value = value.neg();
            value = value.exp();
            value = Vectorized<float>(1.0f) + value;
            value = value.reciprocal();
          }
          return Vec::quantize(
              value_dx, output_scale, output_zero_point, inv_output_scale);
        });
  });
}

void qhardsigmoid_kernel(const Tensor& qx, Tensor& qy) {
  int64_t zero_point = qx.q_zero_point();
  // NOLINTNEXTLINE(bugprone-narrowing-conversions,cppcoreguidelines-narrowing-conversions)
  float scale = qx.q_scale();
  auto scale_vec = Vectorized<float>(scale);
  auto zero_point_vec = Vectorized<float>((float)zero_point);
  auto scale_neg_zp_premul_vec = scale_vec * zero_point_vec.neg();

  AT_DISPATCH_QINT_TYPES(qx.scalar_type(), "qhardsigmoid", [&]() {

    // - Output scale is set to 1.0 / 2^(BIT_NUM)
    float output_scale = 0.00390625;  // 1.0 / 2^8
    // NOLINTNEXTLINE(clang-analyzer-core.NullDereference)
    if (SCALAR_TYPE == at::kQInt32) {
      output_scale = 2.3283064365386963e-10;  // 1.0 / 2^32
    }
    float inv_output_scale = 1.0 / output_scale;

    // The default zero-point is zero.  As a one-off optimization for
    // kQInt8, we set the zero-point to -128 to maximize precision in the
    // [0, 1] output range. kQInt32 can be handled in a future PR if needed.
    int64_t output_zero_point = 0;
    if (SCALAR_TYPE == at::kQInt8) {
      output_zero_point = -128;
    }

    qy = at::_empty_affine_quantized(
        qx.sizes(),
        at::device(kCPU).dtype(SCALAR_TYPE),
        output_scale,
        output_zero_point,
        qx.suggest_memory_format());
    auto iter = TensorIterator::unary_op(qy, qx);

    using qVec = Vectorized<scalar_t>;
    using fVec = Vectorized<float>;
    fVec kZeroVec(0.0f);
    fVec kThreeVec(3.0f);
    fVec kSixVec(6.0f);

    // Naive implemenentation: uses dequantize/execute/quantize routine
    cpu_kernel_vec(
        iter,
        [&](scalar_t qx) -> scalar_t {
          auto x = at::native::dequantize_val(scale, zero_point, qx);
          const auto y = std::min(std::max(x + 3.0f, 0.0f), 6.0f) / 6.0f;
          return at::native::quantize_val<scalar_t>(
              output_scale, output_zero_point, y);
        },
        [&](qVec value_qx) -> qVec {
          auto value_dx = value_qx.dequantize(
              scale_vec, zero_point_vec, scale_neg_zp_premul_vec);
          for (auto & value : value_dx) {
            value =
                vec::minimum(
                    vec::maximum(value + kThreeVec, kZeroVec),
                    kSixVec) /
                kSixVec;
          }
          return qVec::quantize(
              value_dx, output_scale, output_zero_point, inv_output_scale);
        });
  });
}

void qclamp_kernel(
    const Tensor& qx,
    const Scalar& min_scalar,
    const Scalar& max_scalar,
    Tensor& qy) {
  AT_DISPATCH_QINT_TYPES(qx.scalar_type(), "qclamp", [&]() {
    qy = at::_empty_affine_quantized(
        qx.sizes(),
        // NOLINTNEXTLINE(clang-analyzer-core.CallAndMessage)
        at::device(kCPU).dtype(SCALAR_TYPE).memory_format(qx.suggest_memory_format()),
        qx.q_scale(),
        qx.q_zero_point(),
        c10::nullopt);
    using Vec = Vectorized<scalar_t>;
    auto iter = TensorIterator::unary_op(qy, qx);
    auto min = min_scalar.to<float>();
    auto max = max_scalar.to<float>();
    scalar_t min_q = at::native::quantize_val<scalar_t>(
        qx.q_scale(), qx.q_zero_point(), min);
    scalar_t max_q = at::native::quantize_val<scalar_t>(
        qx.q_scale(), qx.q_zero_point(), max);
    auto min_vec = Vec(min_q);
    auto max_vec = Vec(max_q);
    cpu_kernel_vec(
        iter,
        [&](scalar_t value) -> scalar_t {
          underlying_t min_clamped =
              std::max<underlying_t>(value.val_, min_q.val_);
          return scalar_t(std::min<underlying_t>(min_clamped, max_q.val_));
        },
        [&](Vec val) -> Vec {
          auto min_clamped = val.maximum(min_vec);
          return min_clamped.minimum(max_vec);
        });
  });
}

void qclamp_min_kernel(const Tensor& qx, const Scalar& min_scalar, Tensor& qy) {
  AT_DISPATCH_QINT_TYPES(qx.scalar_type(), "qclamp", [&]() {
    qy = at::_empty_affine_quantized(
        qx.sizes(),
        at::device(kCPU)
            // NOLINTNEXTLINE(clang-analyzer-core.CallAndMessage)
            .dtype(SCALAR_TYPE)
            .memory_format(qx.suggest_memory_format()),
        qx.q_scale(),
        qx.q_zero_point(),
        c10::nullopt);
    using Vec = Vectorized<scalar_t>;
    auto iter = TensorIterator::unary_op(qy, qx);
    auto min = min_scalar.to<float>();
    scalar_t min_q = at::native::quantize_val<scalar_t>(
        qx.q_scale(), qx.q_zero_point(), min);
    auto min_vec = Vec(min_q);
    cpu_kernel_vec(
        iter,
        [&](scalar_t value) -> scalar_t {
          return scalar_t(std::max<underlying_t>(value.val_, min_q.val_));
        },
        [&](Vec val) -> Vec { return val.maximum(min_vec); });
  });
}

void qclamp_max_kernel(const Tensor& qx, const Scalar& max_scalar, Tensor& qy) {
  AT_DISPATCH_QINT_TYPES(qx.scalar_type(), "qclamp", [&]() {
    qy = at::_empty_affine_quantized(
        qx.sizes(),
        at::device(kCPU)
            // NOLINTNEXTLINE(clang-analyzer-core.CallAndMessage)
            .dtype(SCALAR_TYPE)
            .memory_format(qx.suggest_memory_format()),
        qx.q_scale(),
        qx.q_zero_point(),
        c10::nullopt);
    using Vec = Vectorized<scalar_t>;
    auto iter = TensorIterator::unary_op(qy, qx);
    auto max = max_scalar.to<float>();
    scalar_t max_q = at::native::quantize_val<scalar_t>(
        qx.q_scale(), qx.q_zero_point(), max);
    auto max_vec = Vec(max_q);
    cpu_kernel_vec(
        iter,
        [&](scalar_t value) -> scalar_t {
          return scalar_t(std::min<underlying_t>(value.val_, max_q.val_));
        },
        [&](Vec val) -> Vec { return val.minimum(max_vec); });
  });
}

void qthreshold_kernel(
  // TODO: For future tasks, since output quantization parameters are set equal to
  // the input ones, it might make sense to implement this completely in the
  // quantized domain.
   const Tensor& qx,
   const Scalar& threshold_scalar,
   const Scalar& value_scalar,
   Tensor& qy) {

  // defines input and output scales and zero_points
  int64_t input_zero_point = qx.q_zero_point();
  // NOLINTNEXTLINE(bugprone-narrowing-conversions,cppcoreguidelines-narrowing-conversions)
  float input_scale = qx.q_scale();
  int64_t output_zero_point = qy.q_zero_point();
  // NOLINTNEXTLINE(bugprone-narrowing-conversions,cppcoreguidelines-narrowing-conversions)
  float output_scale = qy.q_scale();
  // NOLINTNEXTLINE(bugprone-narrowing-conversions,cppcoreguidelines-narrowing-conversions)
  float inv_output_scale = 1.0 / output_scale;

  AT_DISPATCH_QINT_TYPES(qx.scalar_type(), "qthreshold", [&]() {
    qy = at::_empty_affine_quantized(
      qx.sizes(),
      // NOLINTNEXTLINE(clang-analyzer-core.CallAndMessage)
      at::device(kCPU).dtype(SCALAR_TYPE).memory_format(qx.suggest_memory_format()),
      qx.q_scale(),
      qx.q_zero_point(),
      c10::nullopt);

    // vectorized
    using Vec = Vectorized<float>;
    using qVec = Vectorized<scalar_t>;
    // defines the iterator
    auto iter = TensorIterator::unary_op(qy, qx);
    // defines the vectorized versions
    Vec input_scale_vec = Vec(input_scale);
    Vec input_zero_point_vec = Vec(input_zero_point);
    Vec input_scale_neg_zp_premul_vec = input_scale_vec * input_zero_point_vec.neg();
    // defines the floating-point versions of threshold and value
    float threshold_float = threshold_scalar.to<float>();
    float value_float = value_scalar.to<float>();
    Vec threshold_vec = Vec(threshold_float);
    Vec value_vec = Vec(value_float);

    // Naive implemenentation: uses dequantize/execute/quantize routine
    cpu_kernel_vec(
        iter,
        [&](scalar_t value_qx) -> scalar_t {
          // dequantize
          const auto x = at::native::dequantize_val(input_scale, input_zero_point, value_qx);
          // Applies the Threshold operation
          const auto y = x > threshold_float ? x : value_float;
          // quantize
          return at::native::quantize_val<scalar_t>(output_scale, output_zero_point, y);
        },
        [&](qVec value_qx) -> qVec {
          // dequantize
          auto dx_vec = value_qx.dequantize(
            input_scale_vec, input_zero_point_vec, input_scale_neg_zp_premul_vec);
          for (auto & value : dx_vec) {
            // check if any elements are below threshold
            const auto cmp_to_threshold = value > threshold_vec;
            if (cmp_to_threshold.zero_mask()) {
              // blend
              value = Vec::blendv(value_vec, value, cmp_to_threshold);
            }
          }
          // quantize
          return qVec::quantize(dx_vec, output_scale, output_zero_point, inv_output_scale);
        });
  });
}


void qhardswish_kernel(const Tensor& qx, Tensor& qy) {
  const auto i_scale = qx.q_scale();
  const auto i_zero_point = qx.q_zero_point();

  const auto o_scale = qy.q_scale();
  const auto o_zero_point = qy.q_zero_point();
  // NOLINTNEXTLINE(bugprone-narrowing-conversions,cppcoreguidelines-narrowing-conversions)
  const float o_inv_scale = 1.0 / o_scale;

  using fVec = Vectorized<float>;
  fVec i_scale_vec(i_scale);
  fVec i_zero_point_vec(i_zero_point);
  fVec i_scale_neg_zp_premul_vec = i_scale_vec * i_zero_point_vec.neg();
  fVec zero_vec(0.0f);
  fVec three_vec(3.0f);
  fVec six_vec(6.0f);

  AT_DISPATCH_QINT_TYPES(qx.scalar_type(), "qhardswish", [&]() {
    using qVec = Vectorized<scalar_t>;
    auto iter = TensorIterator::unary_op(qy, qx);
    cpu_kernel_vec(
        iter,
        [&](scalar_t value) -> scalar_t {
          const auto x =
              at::native::dequantize_val(i_scale, i_zero_point, value);
          const auto y = x * std::min(std::max(x + 3.0f, 0.0f), 6.0f) / 6.0f;
          return at::native::quantize_val<scalar_t>(o_scale, o_zero_point, y);
        },
        [&](qVec value) -> qVec {
          auto value_dx = value.dequantize(i_scale_vec, i_zero_point_vec,
                                           i_scale_neg_zp_premul_vec);
          for (auto & value : value_dx) {
            value = value * vec::minimum(
              vec::maximum(value + three_vec, zero_vec),
              six_vec
            ) / six_vec;
          }
          return qVec::quantize(value_dx, o_scale, o_zero_point, o_inv_scale);
        });
  });
}


void qtanh_kernel(const Tensor& qx, Tensor& qy) {
  int64_t zero_point = qx.q_zero_point();
  // NOLINTNEXTLINE(bugprone-narrowing-conversions,cppcoreguidelines-narrowing-conversions)
  float scale = qx.q_scale();
  auto scale_vec = Vectorized<float>(scale);
  auto zero_point_vec = Vectorized<float>((float)zero_point);
  auto scale_neg_zp_premul_vec = scale_vec * zero_point_vec.neg();

  AT_DISPATCH_QINT_TYPES(qx.scalar_type(), "qtanh", [&]() {
    // Naive implemenentation: uses dequantize/execute/quantize routine
    // - Output scale is set to 2.0 / 2^(BIT_NUM)
    // - For signed types output zero point is set to 0
    // - For unsigned types output zero point is set to (qmax + qmin) / 2.0
    float output_scale = 0.0078125;  // 2.0 / 512
    int64_t output_zero_point = 0;
    // NOLINTNEXTLINE(clang-analyzer-core.NullDereference)
    if (SCALAR_TYPE == at::kQInt32) {
      output_scale = 4.656612873077393e-10;  // 2.0 / 2^32
    } else if (SCALAR_TYPE == at::kQUInt8) {
      output_zero_point = 128;
    }
    float inv_output_scale = 1.0 / output_scale;

    qy = at::_empty_affine_quantized(
        qx.sizes(),
        at::device(kCPU).dtype(SCALAR_TYPE).memory_format(qx.suggest_memory_format()),
        output_scale,
        output_zero_point,
        c10::nullopt);
    auto iter = TensorIterator::unary_op(qy, qx);

    using Vec = Vectorized<scalar_t>;
    cpu_kernel_vec(
        iter,
        [&](scalar_t value_qx) -> scalar_t {
          const auto value_dx =
              at::native::dequantize_val(scale, zero_point, value_qx);
          return at::native::quantize_val<scalar_t>(
              output_scale, output_zero_point, std::tanh(value_dx));
        },
        [&](Vec value_qx) -> Vec {
          const auto value_dx = value_qx.dequantize(
              scale_vec, zero_point_vec, scale_neg_zp_premul_vec);
          Vec::float_vec_return_type retvals;
          for (const auto idx : c10::irange(Vec::float_num_vecs())) {
            retvals[idx] = value_dx[idx].tanh();
          }
          return Vec::quantize(
              retvals, output_scale, output_zero_point, inv_output_scale);
        });
  });
}

void qelu_kernel(
    const Tensor& qx,
    const Scalar& alpha,
    const Scalar& scale,
    const Scalar& input_scale,
    Tensor& qy) {
  // scale and input_scale arguments refer to a generalized ELU formula
  // if x >= 0, ELU(x) = x * scale
  // if x <= 0, ELU(x) = (exp(x * input_scale) - 1) * scale
  // in the normal ELU formula, both are equal to 1
  // they are NOT related to the quantization scale term

  int64_t i_zp = qx.q_zero_point();
  // NOLINTNEXTLINE(bugprone-narrowing-conversions,cppcoreguidelines-narrowing-conversions)
  float i_scale = qx.q_scale();

  // In a future PR, we can improve on output scale and zero_point
  // selection.
  int64_t o_zp = qy.q_zero_point();
  // NOLINTNEXTLINE(bugprone-narrowing-conversions,cppcoreguidelines-narrowing-conversions)
  float o_scale = qy.q_scale();
  // NOLINTNEXTLINE(bugprone-narrowing-conversions,cppcoreguidelines-narrowing-conversions)
  float inv_o_scale = 1.0 / o_scale;

  float alpha_float = alpha.to<float>();
  float scale_coef = scale.to<float>();
  float input_scale_coef = input_scale.to<float>();

  AT_DISPATCH_QINT_TYPES(qx.scalar_type(), "qelu_kernel", [&] {

    auto iter = TensorIterator::unary_op(qy, qx);

    // vectorized
    using Vec = Vectorized<float>;
    using qVec = Vectorized<scalar_t>;

    Vec zero_vec = Vec(0.0f);
    Vec one_vec = Vec(1.0f);
    Vec alpha_vec = Vec(alpha_float);
    Vec scale_coef_vec = Vec(scale_coef);
    Vec input_scale_coef_vec = Vec(input_scale_coef);
    Vec i_scale_vec = Vec(i_scale);
    Vec i_zero_point_vec = Vec((float)i_zp);
    Vec i_scale_neg_zp_premul_vec = i_scale_vec * i_zero_point_vec.neg();

    cpu_kernel_vec(
      iter,
      [&](scalar_t value_qx) -> scalar_t {
        // dequantize
        const auto x = at::native::dequantize_val(i_scale, i_zp, value_qx);
        // ELU
        const auto y = x >= 0
          ? x * scale_coef
          : ((std::exp(x * input_scale_coef) - 1) * alpha_float * scale_coef);

        // quantize
        return at::native::quantize_val<scalar_t>(o_scale, o_zp, y);
      },
      [&](qVec value_qx) -> qVec {
        // dequantize
        auto dx_vec_vec = value_qx.dequantize(i_scale_vec, i_zero_point_vec,
                                            i_scale_neg_zp_premul_vec);
        for (auto & value : dx_vec_vec) {
          // quickly check if any elements are below zero
          const auto cmp_to_zero = value > zero_vec;

          if (cmp_to_zero.zero_mask()) {

            Vec dx_vec_copy_neg_elu = value * one_vec;
            // calculate the negative part of ELU on the copy
            dx_vec_copy_neg_elu = dx_vec_copy_neg_elu * input_scale_coef_vec;
            dx_vec_copy_neg_elu = dx_vec_copy_neg_elu.exp();
            dx_vec_copy_neg_elu = dx_vec_copy_neg_elu - one_vec;
            dx_vec_copy_neg_elu = dx_vec_copy_neg_elu * alpha_vec;
            // blend
            value = Vec::blendv(dx_vec_copy_neg_elu, value,
                                        value > zero_vec);
          }

          value = value * scale_coef_vec;
        }
        // quantize
        return qVec::quantize(dx_vec_vec, o_scale, o_zp, inv_o_scale);
      }
    );

  });
}

// Note: out is assumed to be the same size as self and other.
// Note: Addition is only supported when self and out are of the same dtype.
// Note: other is already assumed to be in int32, i.e., it's
// round(float/self_scale)
template <bool ReLUFused = false>
void qadd_scalar_kernel(Tensor& out, const Tensor& self, const Scalar& other) {
  int64_t zero_point = out.q_zero_point();
  // NOLINTNEXTLINE(bugprone-narrowing-conversions,cppcoreguidelines-narrowing-conversions)
  float scale = out.q_scale();
  float inv_scale = 1.0f / scale;
  int64_t self_zero_point = self.q_zero_point();
  // NOLINTNEXTLINE(bugprone-narrowing-conversions,cppcoreguidelines-narrowing-conversions)
  float self_scale = self.q_scale();

  float multiplier = self_scale * inv_scale;

  AT_DISPATCH_QINT_TYPES(self.scalar_type(), "qadd_scalar", [&]() {
    using Vec = Vectorized<scalar_t>;
    auto iter = TensorIterator::unary_op(out, self);
    auto other_val = other.to<int32_t>();
    auto other_vec = Vectorized<c10::qint32>(static_cast<c10::qint32>(other_val));
    cpu_kernel_vec(
        iter,
        [&](scalar_t a) -> scalar_t {
          int32_t a_sub_z = static_cast<int32_t>(a.val_) -
              static_cast<int32_t>(self_zero_point);
          int32_t c = a_sub_z + other_val;
          scalar_t res = at::native::requantize_from_int<scalar_t>(
              multiplier, zero_point, c);
          if (ReLUFused) {
            res.val_ = std::max<scalar_t::underlying>(res.val_, zero_point);
          }
          return res;
        },
        [&](Vec a) -> Vec {
          Vec::int_vec_return_type a_sub_z =
              a.widening_subtract(Vec(static_cast<scalar_t>(self_zero_point)));
          Vec::int_vec_return_type c;
          for (const auto i : c10::irange(Vec::int_num_vecs())) {
            c[i] = a_sub_z[i] + other_vec;
          }
          Vec rv = Vec::requantize_from_int(c, multiplier, zero_point);
          if (ReLUFused) {
            rv = rv.maximum(Vec(static_cast<scalar_t>(zero_point)));
          }
          return rv;
        });
  });
}
// Note: out is assumed to be the same size as self and other.
// Note: Addition is only supported when self, other, out are of the same dtype.
template <bool ReLUFused = false>
void qadd_kernel(Tensor& out, const Tensor& self, const Tensor& other) {
  int64_t zero_point = out.q_zero_point();
  // NOLINTNEXTLINE(bugprone-narrowing-conversions,cppcoreguidelines-narrowing-conversions)
  float scale = out.q_scale();
  float inv_scale = 1.0f / scale;
  int64_t self_zero_point = self.q_zero_point();
  // NOLINTNEXTLINE(bugprone-narrowing-conversions,cppcoreguidelines-narrowing-conversions)
  float self_scale = self.q_scale();
  int64_t other_zero_point = other.q_zero_point();
  // NOLINTNEXTLINE(bugprone-narrowing-conversions,cppcoreguidelines-narrowing-conversions)
  float other_scale = other.q_scale();

  // Broadcast out the parameters here to amortize out that cost across
  // loop iterations.
  // TODO: we can optimize dequantization by doing a premultiplication
  // of the zero point by scale and doing FMA on scale*x_q - (scale*zero_point)
  auto self_zero_point_vec = Vectorized<float>((float)self_zero_point);
  auto self_scale_vec = Vectorized<float>(self_scale);
  auto other_zero_point_vec = Vectorized<float>((float)other_zero_point);
  auto other_scale_vec = Vectorized<float>(other_scale);

  auto self_scale_neg_zp_premul_vec = self_scale_vec * self_zero_point_vec.neg();
  auto other_scale_zp_premul_vec = other_scale_vec * other_zero_point_vec.neg();

  auto iter = TensorIterator::borrowing_binary_op(out, self, other);

  AT_DISPATCH_QINT_TYPES(out.scalar_type(), "qadd", [&]() {
    using Vec = Vectorized<scalar_t>;
    cpu_kernel_vec(
        iter,
        [&](scalar_t a, scalar_t b) -> scalar_t {
          const auto da =
              at::native::dequantize_val(self_scale, self_zero_point, a);
          const auto db =
              at::native::dequantize_val(other_scale, other_zero_point, b);
          float c = da + db;
          if (ReLUFused) {
            c = std::max<float>(c, 0.0);
          }
          return at::native::quantize_val<scalar_t>(scale, zero_point, c);
        },
        [&](Vec a, Vec b) -> Vec {
          const auto da = a.dequantize(
              self_scale_vec, self_zero_point_vec, self_scale_neg_zp_premul_vec);
          const auto db = b.dequantize(
              other_scale_vec, other_zero_point_vec, other_scale_zp_premul_vec);
          Vec::float_vec_return_type retvals;
          for (const auto i : c10::irange(Vec::float_num_vecs())) {
            auto c = da[i] + db[i];
            if (ReLUFused) {
              c = vec::maximum(c, Vectorized<float>(0.0f));
            }
            retvals[i] = c;
          }
          // TODO: fbgemm::Quantize doesn't support taking in the
          // pre-broadcasted parameters. We might be able to save some cycles by
          // enabling that in the API.
          // TODO: specialize fbgemm::Quantize for a single vector and make it
          // inlineable. This could help with interleaving as suggested by the
          // TensorIterator implementations
          auto rv = Vec::quantize(retvals, scale, zero_point, inv_scale);
          return rv;
        });
  });
}

// Note: out is assumed to be the same size as self and other.
// Note: Multiplication is only supported when self, other, out are of the same
// dtype.
template <bool ReLUFused = false>
void qmul_kernel(Tensor& out, const Tensor& self, const Tensor& other) {
  int64_t zero_point = out.q_zero_point();
  // NOLINTNEXTLINE(bugprone-narrowing-conversions,cppcoreguidelines-narrowing-conversions)
  float scale = out.q_scale();
  float inv_scale = 1.0f / scale;
  int64_t self_zero_point = self.q_zero_point();
  // NOLINTNEXTLINE(bugprone-narrowing-conversions,cppcoreguidelines-narrowing-conversions)
  float self_scale = self.q_scale();
  int64_t other_zero_point = other.q_zero_point();
  // NOLINTNEXTLINE(bugprone-narrowing-conversions,cppcoreguidelines-narrowing-conversions)
  float other_scale = other.q_scale();

  float multiplier = self_scale * other_scale * inv_scale;

  auto iter = TensorIterator::borrowing_binary_op(out, self, other);

  AT_DISPATCH_QINT_TYPES(out.scalar_type(), "qmul", [&]() {
    using Vec = Vectorized<scalar_t>;
    cpu_kernel_vec(
        iter,
        [&](scalar_t a, scalar_t b) -> scalar_t {
          int32_t a_sub_z = static_cast<int32_t>(a.val_) -
              static_cast<int32_t>(self_zero_point);
          int32_t b_sub_z = static_cast<int32_t>(b.val_) -
              static_cast<int32_t>(other_zero_point);
          int32_t c = a_sub_z * b_sub_z;
          scalar_t res = at::native::requantize_from_int<scalar_t>(
              multiplier, zero_point, c);
          if (ReLUFused) {
            res.val_ = std::max<scalar_t::underlying>(res.val_, zero_point);
          }
          return res;
        },
        [&](Vec a, Vec b) -> Vec {
          Vec::int_vec_return_type a_sub_zp =
              a.widening_subtract(Vec(static_cast<scalar_t>(self_zero_point)));
          Vec::int_vec_return_type b_sub_zp =
              b.widening_subtract(Vec(static_cast<scalar_t>(other_zero_point)));
          Vec::int_vec_return_type c;
          for (const auto i : c10::irange(Vec::int_num_vecs())) {
            c[i] = a_sub_zp[i] * b_sub_zp[i];
          }
          Vec rv = Vec::requantize_from_int(c, multiplier, zero_point);
          if (ReLUFused) {
            rv = rv.maximum(Vec(static_cast<scalar_t>(zero_point)));
          }
          return rv;
        });
  });
}

void qmaxpool_2d_nhwc_kernel(
    const Tensor& qx,
    int64_t iC, // input/output channels
    int64_t iH,
    int64_t iW, // input sizes
    int64_t oH,
    int64_t oW, // output sizes
    int64_t kH,
    int64_t kW, // kernel size
    int64_t sH,
    int64_t sW, // strides
    int64_t pH,
    int64_t pW, // padding
    int64_t dH,
    int64_t dW, // dilation
    Tensor& qy) {
  AT_DISPATCH_QINT_TYPES(qx.scalar_type(), "max_pool2d_nhwc", [&]() {
    scalar_t* idata = static_cast<scalar_t*>(qx.data_ptr());
    scalar_t* odata = static_cast<scalar_t*>(qy.data_ptr());

    // Loop over N
    for (const auto b : c10::irange(qx.size(0))) {
      // Loop over H
      auto* i_p =
          reinterpret_cast<scalar_t::underlying*>(idata + b * iW * iH * iC);
      for (const auto row : c10::irange(oH)) {
        // Loop over W
        for (const auto col : c10::irange(oW)) {
          // Pointer to output data for this specific N,H,W position
          auto* o_p = reinterpret_cast<scalar_t::underlying*>(
              odata + b * oH * oW * iC + row * oW * iC + col * iC);

          // Loop over reduction block
          int64_t h_start = row * sH - pH;
          int64_t w_start = col * sW - pW;
          int64_t h_end = std::min(h_start + (kH - 1) * dH + 1, iH);
          int64_t w_end = std::min(w_start + (kW - 1) * dW + 1, iW);
          while (h_start < 0)
            h_start += dH;
          while (w_start < 0)
            w_start += dW;

          int64_t c = 0;

          // Interleaved vector loop 4x
          constexpr auto vec_width = Vectorized<scalar_t>::size();
          for (; c + 4 * vec_width <= iC; c += 4 * vec_width) {
            Vectorized<scalar_t> acc{
                scalar_t(std::numeric_limits<scalar_t::underlying>::lowest())};
            // NOLINTNEXTLINE(cppcoreguidelines-avoid-c-arrays,modernize-avoid-c-arrays)
            Vectorized<scalar_t> accs[4] = {acc, acc, acc, acc};
            int64_t tcntr = 0;
            int64_t x, y;
            for (y = h_start; y < h_end; y += dH) {
              for (x = w_start; x < w_end; x += dW) {
                for (const auto i : c10::irange(4)) {
                  tcntr = y * iW + x;
                  auto vals = Vectorized<scalar_t>::loadu(
                      i_p + tcntr * iC + c + Vectorized<scalar_t>::size() * i);
                  accs[i] = vec::maximum(accs[i], vals);
                }
              } // for x
            } // for y
            for (const auto i : c10::irange(4)) {
              accs[i].store(o_p + c + Vectorized<scalar_t>::size() * i);
            }
          } // for c

          // Vector loop
          for (; c + vec_width <= iC; c += vec_width) {
            Vectorized<scalar_t> acc{
                scalar_t(std::numeric_limits<scalar_t::underlying>::lowest())};
            int64_t tcntr = 0;
            int64_t x, y;
            for (y = h_start; y < h_end; y += dH) {
              for (x = w_start; x < w_end; x += dW) {
                tcntr = y * iW + x;
                auto vals = Vectorized<scalar_t>::loadu(i_p + tcntr * iC + c);
                acc = vec::maximum(acc, vals);
              } // for x
            } // for y
            acc.store(o_p + c);
          } // for c

          for (; c < iC; ++c) {
            auto max_val = std::numeric_limits<scalar_t::underlying>::lowest();
            int64_t tcntr = 0;
            int64_t x, y;
            for (y = h_start; y < h_end; y += dH) {
              for (x = w_start; x < w_end; x += dW) {
                tcntr = y * iW + x;
                auto val = *(i_p + tcntr * iC + c);
                max_val = std::max(max_val, val);
              } // for x
            } // for y

            o_p[c] = max_val;
          } // for c
        } // for col
      } // for row
    } // for b
  });
}

template <typename T>
void do_avg_pool_nhwc_on_AVX_n(
    const typename T::underlying* i_p,
    typename T::underlying* o_p,
    int& c_start,
    int input_zero_point_m_size,
    int output_zero_point,
    float multiplier,
    int dstart,
    int dend,
    int hstart,
    int hend,
    int wstart,
    int wend,
    int dsize,
    int hsize,
    int wsize,
    int csize) {
#if (defined(CPU_CAPABILITY_AVX2) || defined(CPU_CAPABILITY_AVX512)) && !defined(_MSC_VER)
  // buffer for channel accumulator, used to interchange channel-loop
  // to inner-most, so that memory access of the input tensor data is
  // continuous.
#ifdef CPU_CAPABILITY_AVX2
  constexpr int cb_size = 16;
#else
  constexpr int cb_size = 8;
#endif
  constexpr int vec_width = Vectorized<T>::size() / 4;
  constexpr int cb_step = cb_size * vec_width;
  Vectorized<int32_t> acc_buffer[cb_size];
  Vectorized<float> acc_buffer_fp[cb_size];

#ifdef CPU_CAPABILITY_AVX2
  if (vec_width == 8) {
#else
  if (vec_width == 16) {
#endif
    for (int c = c_start; c < csize; c += cb_step) {
      int cend = std::min(cb_size, (csize - c) / vec_width);
      // initialize loop
      for (const auto ic : c10::irange(cend)) {
        acc_buffer[ic] = Vectorized<int32_t>(input_zero_point_m_size);
      }
      // compute loop
      for (const auto id : c10::irange(dstart, dend)) {
        for (const auto ih : c10::irange(hstart, hend)) {
          for (const auto iw : c10::irange(wstart, wend)) {
            const int i_idx =
                (id * wsize * hsize + ih * wsize + iw) *
                    csize +
                c;
            for (const auto ic : c10::irange(cend)) {
              auto vals = vec::convert_to_int32<typename T::underlying>(
                  i_p + i_idx + ic * vec_width);
              acc_buffer[ic] = acc_buffer[ic] + vals;
            }
          }
        }
      }
      // convert int32 accumulative to fp32
      vec::convert((int*)acc_buffer, (float*)acc_buffer_fp, cend * vec_width);

      // first quantize using AVX2 or AVX512 using 32 lanes, then 8, finally falls
      // back to single
#ifdef CPU_CAPABILITY_AVX2
      QuantizeAvx2<T>(
          (float*)acc_buffer_fp,
          o_p + c,
          cend * vec_width,
          multiplier,
          output_zero_point);
#else
      QuantizeAvx512<T>(
          (float*)acc_buffer_fp,
          o_p + c,
          cend * vec_width,
          multiplier,
          output_zero_point);
#endif
    }
    c_start = csize / vec_width * vec_width;
  }
#endif
}

template <typename T>
void do_avg_pool_on_AVX_n(
    typename T::underlying* i_p,
    typename T::underlying* o_p,
    int64_t& c,
    int64_t channel_size,
    int64_t channel_multiplier,
    int32_t input_zero_point_m_size,
    int32_t output_zero_point,
    float multiplier,
    int64_t dstart,
    int64_t dend,
    int64_t hstart,
    int64_t hend,
    int64_t wstart,
    int64_t wend,
    int64_t stride_C,
    int64_t stride_D,
    int64_t stride_H,
    int64_t stride_W) {
#if (defined(CPU_CAPABILITY_AVX2) || defined(CPU_CAPABILITY_AVX512)) && !defined(_MSC_VER)
  constexpr int vec_width = Vectorized<T>::size() / 4;
#ifdef CPU_CAPABILITY_AVX2
  if (vec_width == 8) {
#else
  if (vec_width == 16) {
#endif
    for (; c + vec_width <= channel_size; c += vec_width) {
      int64_t tcntr = 0;

      Vectorized<int32_t> acc(input_zero_point_m_size);
      for (const auto id : c10::irange(dstart, dend)) {
        for (const auto ih : c10::irange(hstart, hend)) {
          for (const auto iw : c10::irange(wstart, wend)) {
            tcntr = id * stride_D + ih * stride_H + iw * stride_W;
            auto vals = vec::convert_to_int32<typename T::underlying>(
                i_p + tcntr * channel_multiplier + c * stride_C);
            acc = acc + vals;
          }
        }
      }
      int32_t acc_int[vec_width];
      float acc_fp[vec_width];
      acc.store(acc_int);
      vec::convert(acc_int, acc_fp, vec_width);
      at::native::quantize_vec<T>(
          1.0f / multiplier,
          output_zero_point,
          acc_fp,
          reinterpret_cast<T*>(o_p + c),
          vec_width);
    }
  }
#endif
}

template <typename T>
void _qadaptive_avg_pool_kernel(
    const Tensor& qx,
    Tensor& qy,
    int64_t b,
    int64_t sizeC,
    int64_t isizeD,  // Set to 1 for 2d
    int64_t isizeH,
    int64_t isizeW,
    int64_t osizeD,  // Set to 1 for 2d
    int64_t osizeH,
    int64_t osizeW,
    int64_t istrideB,
    int64_t istrideC,
    int64_t istrideD,  // Set to 1 for 2d
    int64_t istrideH,
    int64_t istrideW) {

    T* idata = static_cast<T*>(qx.data_ptr());
    T* odata = static_cast<T*>(qy.data_ptr());
    auto* i_p =
        reinterpret_cast<typename T::underlying*>(idata + b * istrideB);

    float input_scale = qx.q_scale();
    float output_scale = qy.q_scale();
    int input_zero_point = qx.q_zero_point();
    int output_zero_point = qy.q_zero_point();

    for (const auto od : c10::irange(osizeD)) {
      int istartD = (int)std::floor((float)(od * isizeD) / osizeD);
      int iendD = (int)std::ceil((float)((od + 1) * isizeD) / osizeD);
      int kD = iendD - istartD;
      for (const auto oh : c10::irange(osizeH)) {
        int istartH = (int)std::floor((float)(oh * isizeH) / osizeH);
        int iendH = (int)std::ceil((float)((oh + 1) * isizeH) / osizeH);
        int kH = iendH - istartH;
        for (int64_t ow = 0; ow < osizeW; ow++) {
          auto* o_p = reinterpret_cast<typename T::underlying*>(
              odata +
              b * osizeD * osizeH * osizeW * sizeC +
              od * osizeH * osizeW * sizeC +
              oh * osizeW * sizeC +
              ow * sizeC);
          int istartW = (int)std::floor((float)(ow * isizeW) / osizeW);
          int iendW = (int)std::ceil((float)((ow + 1) * isizeW) / osizeW);
          int kW = iendW - istartW;
          int size = kD * kH * kW;
          float multiplier = input_scale / output_scale / size;
          int input_zero_point_m_size = -input_zero_point * size;
          int64_t c = 0;
          // For int8 or uint8quantization, we implicitly use int32 as
          // accumulation Or else, it will go to the slow path
          // TODO: support 16bit, 32bit, and etc.
          auto* internal_i_p = i_p +
                               istartD * istrideD +
                               istartH * istrideH +
                               istartW * istrideW;

          // Note: If AVX is not available, `do_avg_pool_on_AVX_n is a noop.
          //       In that case, the following loop takes over
          // TODO: more vectorization with loop interleaving
          do_avg_pool_on_AVX_n<T>(
              internal_i_p,
              o_p,
              c,
              sizeC,
              1,
              input_zero_point_m_size,
              output_zero_point,
              multiplier,
              0,
              kD,
              0,
              kH,
              0,
              kW,
              istrideC,
              istrideD,
              istrideH,
              istrideW);
          // 1) The following loop handles the remaining channels
          // 2) It also handles the Non-AVX2 path
          for (; c < sizeC; ++c) {
            int32_t acc_int32 = input_zero_point_m_size;
            int64_t tcntr = 0;
            for (const auto id : c10::irange(kD)) {
              for (const auto ih : c10::irange(kH)) {
                for (const auto iw : c10::irange(kW)) {
                  tcntr = id * istrideD +
                          ih * istrideH +
                          iw * istrideW;
                  auto val = *(internal_i_p + tcntr + c * istrideC);
                  acc_int32 += val;
                }
              }
            }
            // clamp
            o_p[c] = at::native::quantize_val<T>(1.0f / multiplier,
                                                        output_zero_point,
                                                        acc_int32).val_;
          } // c
        } // oh
      } // ow
    } // od
}

void qadaptive_avg_pool2d_nhwc_kernel(
    const Tensor& qx,
    Tensor& qy,
    int64_t b,
    int64_t sizeC,
    int64_t isizeH,
    int64_t isizeW,
    int64_t osizeH,
    int64_t osizeW,
    int64_t istrideB,
    int64_t istrideC,
    int64_t istrideH,
    int64_t istrideW) {
    AT_DISPATCH_QINT_TYPES(qx.scalar_type(), "adaptive_avg_pool2d_nhwc", [&]() {
        _qadaptive_avg_pool_kernel<scalar_t>(
          qx,
          qy,
          b,
          sizeC,
          /*isizeD=*/1,
          isizeH,
          isizeW,
          /*osizeD=*/1,
          osizeH,
          osizeW,
          istrideB,
          istrideC,
          /*istrideD=*/1,
          istrideH,
          istrideW);
      }
    );
}

void qadaptive_avg_pool3d_ndhwc_kernel(
    const Tensor& qx,
    Tensor& qy,
    int64_t b,
    int64_t sizeC,
    int64_t isizeD,
    int64_t isizeH,
    int64_t isizeW,
    int64_t osizeD,
    int64_t osizeH,
    int64_t osizeW,
    int64_t istrideB,
    int64_t istrideC,
    int64_t istrideD,
    int64_t istrideH,
    int64_t istrideW) {
  AT_DISPATCH_QINT_TYPES(qx.scalar_type(), "adaptive_avg_pool3d_ndhwc", [&]() {
    _qadaptive_avg_pool_kernel<scalar_t>(
      qx,
      qy,
      b,
      sizeC,
      isizeD,
      isizeH,
      isizeW,
      osizeD,
      osizeH,
      osizeW,
      istrideB,
      istrideC,
      istrideD,
      istrideH,
      istrideW);
    }
  );
}

template <typename T>
void _qavg_pool_nhwc_kernel(
    const Tensor& qx,
    Tensor& qy,
    int64_t b,
    int64_t nInputPlane,
    int64_t inputWidth,
    int64_t inputHeight,
    int64_t inputDepth,
    int64_t outputWidth,
    int64_t outputHeight,
    int64_t outputDepth,
    int kW,
    int kH,
    int kD,
    int dW,
    int dH,
    int dD,
    int padW,
    int padH,
    int padD,
    bool count_include_pad,
    c10::optional<int64_t> divisor_override) {
  T* idata = static_cast<T*>(qx.data_ptr());
  T* odata = static_cast<T*>(qy.data_ptr());
  int strideC = 1;
  int strideW = strideC * nInputPlane;
  int istrideH = strideW * inputWidth;
  int istrideD = istrideH * inputHeight;
  int istrideB = istrideD * inputDepth;
  int ostrideH = strideW * outputWidth;
  int ostrideD = ostrideH * outputHeight;
  int ostrideB = ostrideD * outputDepth;
  auto* i_p =
      reinterpret_cast<typename T::underlying*>(idata + b * istrideB);

  // lift these operations outside the loop to reduce access overheads
  float input_scale = qx.q_scale();
  float output_scale = qy.q_scale();
  int input_zero_point = qx.q_zero_point();
  int output_zero_point = qy.q_zero_point();
  int64_t divisor_override_factor =
      divisor_override.has_value() ? divisor_override.value() : 0;

  for (int od = 0; od < outputDepth; od++) {
    for (int oh = 0; oh < outputHeight; oh++) {
      for (int ow = 0; ow < outputWidth; ow++) {
        auto* o_p = reinterpret_cast<typename T::underlying*>(
            odata + b * ostrideB + od * ostrideD + oh * ostrideH +
            ow * strideW);
        int dstart = od * dD - padD;
        int hstart = oh * dH - padH;
        int wstart = ow * dW - padW;

        int dend = std::min(dstart + kD, (int)inputDepth + padD);
        int hend = std::min(hstart + kH, (int)inputHeight + padH);
        int wend = std::min(wstart + kW, (int)inputWidth + padW);
        int pool_size = (dend - dstart) * (hend - hstart) * (wend - wstart);

        dstart = std::max(dstart, 0);
        hstart = std::max(hstart, 0);
        wstart = std::max(wstart, 0);
        dend = std::min(dend, (int)inputDepth);
        hend = std::min(hend, (int)inputHeight);
        wend = std::min(wend, (int)inputWidth);

        int size = (dend - dstart) * (hend - hstart) * (wend - wstart);
        int divide_size = count_include_pad ? pool_size : size;
        int divide_factor =
            divisor_override_factor ? divisor_override_factor : divide_size;
        float multiplier = input_scale / output_scale / divide_factor;
        int input_zero_point_m_size = -input_zero_point * size;

        int c_start = 0;

        // For int8 quantization, we implicitly use int32 as accumulation
        // Or else, it will go to the slow path
        // TODO: support 16bit, 32bit, and etc.
        do_avg_pool_nhwc_on_AVX_n<T>(
            i_p,
            o_p,
            c_start,
            input_zero_point_m_size,
            output_zero_point,
            multiplier,
            dstart,
            dend,
            hstart,
            hend,
            wstart,
            wend,
            inputDepth,
            inputHeight,
            inputWidth,
            nInputPlane);

        // 1) The following loop handles the remaining channels
        // 2) It also handles the Non-AVX2 path
        for (int c = c_start; c < nInputPlane; ++c) {
          int32_t acc_int32 = input_zero_point_m_size;
          for (int64_t id = dstart; id < dend; id++) {
            for (int64_t ih = hstart; ih < hend; ih++) {
              for (int64_t iw = wstart; iw < wend; iw++) {
                auto val =
                    *(i_p + id * istrideD + ih * istrideH + iw * strideW +
                      c * strideC);
                acc_int32 += val;
              }
            }
          }
          double acc_fp = acc_int32 * 1.0;
          // clamp
          o_p[c] = at::native::quantize_val<T>(
                        1.0f / multiplier, output_zero_point, acc_fp)
                        .val_;
        } // c
      } // ow
    } // oh
  } // od
}

void qavg_pool2d_nhwc_kernel(
    const Tensor& qx,
    Tensor& qy,
    int64_t b,
    int64_t nInputPlane,
    int64_t inputWidth,
    int64_t inputHeight,
    int64_t outputWidth,
    int64_t outputHeight,
    int kW,
    int kH,
    int dW,
    int dH,
    int padW,
    int padH,
    bool count_include_pad,
    c10::optional<int64_t> divisor_override) {
  AT_DISPATCH_QINT_TYPES(qx.scalar_type(), "avg_pool2d_nhwc", [&]() {
    _qavg_pool_nhwc_kernel<scalar_t>(
      qx,
      qy,
      b,
      nInputPlane,
      inputWidth,
      inputHeight,
      1,
      outputWidth,
      outputHeight,
      1,
      kW,
      kH,
      1,
      dW,
      dH,
      1,
      padW,
      padH,
      0,
      count_include_pad,
      divisor_override);
    }
  );
}

void qavg_pool3d_nhwc_kernel(
    const Tensor& qx,
    Tensor& qy,
    int64_t b,
    int64_t nInputPlane,
    int64_t inputWidth,
    int64_t inputHeight,
    int64_t inputDepth,
    int64_t outputWidth,
    int64_t outputHeight,
    int64_t outputDepth,
    int kW,
    int kH,
    int kD,
    int dW,
    int dH,
    int dD,
    int padW,
    int padH,
    int padD,
    bool count_include_pad,
    c10::optional<int64_t> divisor_override) {
  AT_DISPATCH_QINT_TYPES(qx.scalar_type(), "avg_pool3d_nhwc", [&]() {
    _qavg_pool_nhwc_kernel<scalar_t>(
      qx,
      qy,
      b,
      nInputPlane,
      inputWidth,
      inputHeight,
      inputDepth,
      outputWidth,
      outputHeight,
      outputDepth,
      kW,
      kH,
      kD,
      dW,
      dH,
      dD,
      padW,
      padH,
      padD,
      count_include_pad,
      divisor_override);
    }
  );
}

template <typename T>
int64_t do_quantized_bilinear_on_AVX_n(
    const typename T::underlying*& pos1,
    typename T::underlying*& pos2,
    int64_t input_height,
    int64_t input_width,
    int64_t output_height,
    int64_t output_width,
    int64_t channels,
    int32_t output_zero_point,
    int32_t input_zero_point,
    float inverse_scale,
    const float h0lambda,
    const float h1lambda,
    const float w0lambda,
    const float w1lambda,
    const int64_t h1p,
    const int64_t w1p) {
  int64_t c = 0;
#if (defined(CPU_CAPABILITY_AVX2) || defined(CPU_CAPABILITY_AVX512)) && !defined(_MSC_VER)
  constexpr auto vec_width = Vectorized<T>::size() / 4;
#ifdef CPU_CAPABILITY_AVX2
  if (vec_width == 8) {
#else
  if (vec_width == 16) {
#endif
    for (; c + vec_width <= channels; c += vec_width) {
      Vectorized<float> pos1_fp_v[4];
      Vectorized<int32_t> pos1_int_v[4];
      pos1_int_v[0] = vec::convert_to_int32<typename T::underlying>(pos1);
      pos1_int_v[1] = vec::convert_to_int32<typename T::underlying>(
          pos1 + w1p * channels);
      pos1_int_v[2] = vec::convert_to_int32<typename T::underlying>(
          pos1 + h1p * input_width * channels);
      pos1_int_v[3] = vec::convert_to_int32<typename T::underlying>(
          pos1 + (h1p * input_width + w1p) * channels);
      for (const auto i : c10::irange(4)) {
        int32_t pos1_int[vec_width];
        float pos1_fp[vec_width];
        pos1_int_v[i].store(pos1_int);
        vec::convert(pos1_int, pos1_fp, vec_width);
        pos1_fp_v[i] = Vectorized<float>::loadu(pos1_fp, 8);
      }
      Vectorized<float> h0lambda_v(h0lambda);
      Vectorized<float> h1lambda_v(h1lambda);
      Vectorized<float> w0lambda_v(w0lambda);
      Vectorized<float> w1lambda_v(w1lambda);
      Vectorized<float> input_zero_point_v(input_zero_point);
      Vectorized<float> result =
          h0lambda_v * (w0lambda_v * pos1_fp_v[0] + w1lambda_v * pos1_fp_v[1]) +
          h1lambda_v * (w0lambda_v * pos1_fp_v[2] + w1lambda_v * pos1_fp_v[3]) -
          input_zero_point_v;
      float result_fp[vec_width];
      result.store(result_fp);
      at::native::quantize_vec<T>(
          inverse_scale,
          output_zero_point,
          result_fp,
          reinterpret_cast<T*>(pos2),
          vec_width);
      pos1 += vec_width;
      pos2 += vec_width;
    }
  }
#endif
  return c;
}

void qupsample_bilinear2d_nhwc_kernel(
    Tensor& output,
    const Tensor& input,
    int64_t input_height,
    int64_t input_width,
    int64_t output_height,
    int64_t output_width,
    int64_t nbatch,
    int64_t channels,
    bool align_corners,
    c10::optional<double> scales_h,
    c10::optional<double> scales_w) {
  AT_DISPATCH_QINT_TYPES(
      input.scalar_type(), "upsample_bilinear2d_nhwc", [&]() {
        auto* idata = static_cast<scalar_t*>(input.data_ptr());
        auto* odata = static_cast<scalar_t*>(output.data_ptr());
        float inverse_scale = output.q_scale() / input.q_scale();
        const auto rheight = area_pixel_compute_scale<float>(
            input_height, output_height, align_corners, scales_h);
        const auto rwidth = area_pixel_compute_scale<float>(
            input_width, output_width, align_corners, scales_w);

        for (const auto b : c10::irange(nbatch)) {
          auto* i_p = reinterpret_cast<typename scalar_t::underlying*>(
              idata + b * input_height * input_width * channels);
          auto* o_p = reinterpret_cast<typename scalar_t::underlying*>(
              odata + b * output_height * output_width * channels);

          for (const auto h2 : c10::irange(output_height)) {
            const auto h1r = area_pixel_compute_source_index<float>(
                rheight, h2, align_corners, /*cubic=*/false);

            const int64_t h1 = h1r;
            const int64_t h1p = (h1 < input_height - 1) ? 1 : 0;
            const float h1lambda = h1r - h1;
            const float h0lambda = static_cast<float>(1.) - h1lambda;

            for (const auto w2 : c10::irange(output_width)) {
              const auto w1r = area_pixel_compute_source_index<float>(
                  rwidth, w2, align_corners, /*cubic=*/false);
              const int64_t w1 = w1r;
              const int64_t w1p = (w1 < input_width - 1) ? 1 : 0;

              const float w1lambda = w1r - w1;
              const float w0lambda = static_cast<float>(1.) - w1lambda;

              int64_t c = 0;
              // We use float32 to do the computation
              const typename scalar_t::underlying* pos1 =
                  i_p + (h1 * input_width + w1) * channels;
              typename scalar_t::underlying* pos2 =
                  o_p + (h2 * output_width + w2) * channels;
              // We have to isolate this function out because the VS does not
              // expand the macro correctly.
              c = do_quantized_bilinear_on_AVX_n<scalar_t>(
                  pos1,
                  pos2,
                  input_height,
                  input_width,
                  output_height,
                  output_width,
                  channels,
                  output.q_zero_point(),
                  input.q_zero_point(),
                  inverse_scale,
                  h0lambda,
                  h1lambda,
                  w0lambda,
                  w1lambda,
                  h1p,
                  w1p);
              // 1) The following loop handles the remaining channels
              // 2) It also handles the Non-AVX2 path
              for (; c < channels; ++c) {
                float result = h0lambda *
                        (w0lambda * pos1[0] + w1lambda * pos1[w1p * channels]) +
                    h1lambda *
                        (w0lambda * pos1[h1p * input_width * channels] +
                         w1lambda * pos1[(h1p * input_width + w1p) * channels]);
                pos2[0] = at::native::quantize_val<scalar_t>(
                              inverse_scale,
                              output.q_zero_point(),
                              result - input.q_zero_point())
                              .val_;
                pos1 += 1;
                pos2 += 1;
              } // c
            } // w2
          } // h2
        } // b
      });
}

void qtopk_kernel(Tensor& values,
    Tensor& indices,
    const Tensor& self,
    int64_t k,
    int64_t dim,
    bool largest,
    bool sorted) {
  auto sizes = self.sizes();
  auto iter = TensorIteratorConfig()
    .check_all_same_dtype(false)
    .resize_outputs(false)
    .declare_static_shape(sizes, /*squash_dims=*/dim)
    .add_output(values)
    .add_output(indices)
    .add_input(self)
    .build();

  auto mode_values_stride = values.strides()[dim];
  auto mode_indices_stride = indices.strides()[dim];
  auto tmp_values_stride = self.strides()[dim];

  AT_DISPATCH_QINT_TYPES(self.scalar_type(), "qtopk_cpu", [&] {
    auto loop = [&](char** data, const int64_t* strides, int64_t n) {
      using underlying_t = typename scalar_t::underlying;
      static_assert(sizeof(scalar_t) == sizeof(underlying_t), "");
      return topk_impl_loop<underlying_t, underlying_t>(
          mode_values_stride, mode_indices_stride, tmp_values_stride,
          k, sizes[dim], largest, sorted, data, strides, n);
    };

    int64_t grain_size = internal::GRAIN_SIZE / std::max(int64_t{1}, sizes[dim]);
    iter.for_each(loop, /*grain_size=*/grain_size);
  });
}

template <typename T>
inline void do_bn_compute(
    typename T::underlying* X_ptr,
    typename T::underlying* Y_ptr,
    Vectorized<float> & fake_scale,
    Vectorized<float> & in_zp_vec,
    Vectorized<float> & scale_neg_zp_premul,
    int64_t out_zero_point,
    Vectorized<T> & out_zero_point_v,
    float*  alpha,
    float* beta,
    int64_t vec_num,
    bool ReluFused,
    int64_t kVLen
) {
  using Vec = Vectorized<T>;
  auto vals_q = Vec::loadu(X_ptr);
  // Fake scale of 1.0 here, should not affect performance (FMA in place of sub)
  auto vals_dq = vals_q.dequantize(fake_scale, in_zp_vec, scale_neg_zp_premul);
  for (const auto idx : c10::irange(vec_num)) {
    auto alpha_v = Vectorized<float>::loadu(alpha + idx * kVLen);
    auto beta_v = Vectorized<float>::loadu(beta + idx * kVLen);
    vals_dq[idx] = vec::fmadd(alpha_v, vals_dq[idx], beta_v);
  }
  // NOLINTNEXTLINE(bugprone-argument-comment)
  auto outputs_q = Vec::quantize(vals_dq, /*output_scale=*/1.0f, out_zero_point, /*inv_output_scale=*/1.0f);
  // Fake scale again
  if (ReluFused) {
    outputs_q = outputs_q.maximum(out_zero_point_v);
  }
  outputs_q.store(Y_ptr, vec_num * kVLen);
}

template <bool ReluFused>
void q_batch_norm_kernel(
    int64_t N,
    int64_t C,
    int64_t HxW,
    int64_t in_zero_point,
    int64_t out_zero_point,
    const Tensor& input,
    const Tensor& a,
    const Tensor& b,
    Tensor& output) {

  AT_DISPATCH_QINT_TYPES(input.scalar_type(), "qbatch_norm", [&]() {
    float* alpha = a.data_ptr<float>();
    float* beta = b.data_ptr<float>();
    auto minimum = std::numeric_limits<scalar_t::underlying>::lowest();
    auto maximum = std::numeric_limits<scalar_t::underlying>::max();
    scalar_t::underlying* X =
        reinterpret_cast<scalar_t::underlying*>(input.data_ptr());
    scalar_t::underlying* Y = reinterpret_cast<scalar_t::underlying*>(output.data_ptr());

    constexpr int kVLen = Vectorized<float>::size();
    const int64_t outer_size = N * HxW;
    using Vec = Vectorized<scalar_t>;
    // Hoisted variables
    auto in_zp_vec = Vectorized<float>(static_cast<float>(in_zero_point));
    auto fake_scale = Vectorized<float>(1.0f);
    auto scale_neg_zp_premul = fake_scale * in_zp_vec.neg();
    auto out_zero_point_v = Vec(scalar_t(out_zero_point));
    const auto lanes = static_cast<int64_t>(Vec::float_num_vecs() * kVLen);
    for (const auto i : c10::irange(outer_size)) {
      auto* X_ptr = reinterpret_cast<typename scalar_t::underlying*>(X + i * C);
      auto* Y_ptr = reinterpret_cast<typename scalar_t::underlying*>(Y + i * C);
      int64_t ch = 0;

      for(; ch + lanes <= C; ch += lanes ) {
        do_bn_compute<scalar_t>(
          X_ptr + ch,
          Y_ptr + ch,
          fake_scale,
          in_zp_vec,
          scale_neg_zp_premul,
          out_zero_point,
          out_zero_point_v,
          alpha + ch,
          beta + ch,
          Vec::float_num_vecs(),
          ReluFused,
          kVLen
        );
      }

      // for channel between 8 and 32, still use 32 width for performance
      // Benchmark shows it is faster than doing 8 channels each time
      int64_t elem_size = C - ch;
      if ((lanes == 32) && elem_size >= kVLen) {
        int64_t vec_num = elem_size / kVLen;
        std::vector<typename scalar_t::underlying> buf_in(lanes);
        memcpy(buf_in.data(), X_ptr + ch, vec_num * kVLen); // 3 cycles
        do_bn_compute<scalar_t>(
          buf_in.data(),
          Y_ptr + ch,
          fake_scale,
          in_zp_vec,
          scale_neg_zp_premul,
          out_zero_point,
          out_zero_point_v,
          alpha + ch,
          beta + ch,
          vec_num,
          ReluFused,
          kVLen
        );
        ch += vec_num * kVLen;
      }
      // for channels less than 8
      for (; ch < C; ++ch) {
        long quantized_down = out_zero_point +
            lrintf(alpha[ch] * (X_ptr[ch] - in_zero_point) +
                        beta[ch]);
        if (ReluFused) { // static if
          quantized_down = std::max<long>(quantized_down, out_zero_point);
        }
        Y_ptr[ch] = std::min<long>(
            std::max<long>(quantized_down, minimum), maximum);
      }
    }
});

}

void _fake_quantize_tensor_helper(
  Tensor& output,
  Tensor& mask,
  const Tensor& input,
  int fake_quant_on,
  float sc,
  int64_t z_point,
  int64_t quant_min,
  int64_t quant_max) {

  float inv_scale = 1.0f / sc;

  auto iter_combined = TensorIteratorConfig()
    .check_all_same_dtype(false)
    .add_output(output)
    .add_output(mask)
    .add_input(input)
    .build();

  AT_DISPATCH_FLOATING_TYPES_AND_HALF(input.scalar_type(), "fake_quantize_tensor_cachemask_kernel_type_handling", [&] {
    iter_combined.for_each([&](char** data, const int64_t* strides, int64_t n) {
      for (const auto i : c10::irange(n)) {
        scalar_t* output_val = (scalar_t*)(data[0] + i * strides[0]);
        bool* mask_val = (bool*)(data[1] + i * strides[1]);
        scalar_t* input_val = (scalar_t*)(data[2] + i * strides[2]);

        const auto qval = static_cast<int64_t>(z_point + std::nearbyint(*input_val * inv_scale));
        if (fake_quant_on) {
        *output_val = (std::fmin(std::fmax(qval, quant_min), quant_max) - z_point) * sc;
        *mask_val = ((quant_min <= qval) && (qval <= quant_max));
        } else {
          *output_val = *input_val;
          *mask_val = 1;
        }
      }
    });
  });
  }

void fake_quantize_tensor_cachemask_kernel(
    Tensor& output,
    Tensor& mask,
    const Tensor& input,
    float sc,
    int64_t z_point,
    int64_t quant_min,
    int64_t quant_max) {
  _fake_quantize_tensor_helper(output, mask, input, 1, sc, z_point, quant_min, quant_max);
}

void fake_quantize_tensor_cachemask_tensor_qparams_kernel(
    Tensor& output,
    Tensor& mask,
    const Tensor& input,
    const Tensor& sc,
    const Tensor& z_point,
    const Tensor& fake_quant_enabled,
    int64_t quant_min,
    int64_t quant_max) {
  _fake_quantize_tensor_helper(output, mask, input, fake_quant_enabled.item().toInt(), sc.item().toFloat(), z_point.item().toInt(), quant_min, quant_max);
}

void fake_quantize_learnable_tensor_grad_kernel_cpu(
    TensorIterator& iter,
    float scale,
    float inv_scale,
    int64_t zero_point,
    int64_t quant_min,
    int64_t quant_max,
    float grad_factor) {
  // NOLINTNEXTLINE(bugprone-narrowing-conversions,cppcoreguidelines-narrowing-conversions)
  float dscale_small = quant_min - zero_point;
  // NOLINTNEXTLINE(bugprone-narrowing-conversions,cppcoreguidelines-narrowing-conversions)
  float dscale_big = quant_max - zero_point;
  iter.for_each([&](char** data, const int64_t* strides, int64_t n) {
    /*  When a for_each call is made on a TensorIterator with multiple inputs and outputs,
        the order they are accessed follows the order they are built within the iterator.
        For example, if an iterator is built in the following order:
        auto iter = TensorIteratorConfig().
          .add_output(firstOutput)
          .add_output(secondOutput)
          .add_input(firstInput)
          .add_input(secondInput)
          .build()
        data will contain 4 pointers to pointers to values in the following order:
        firstOutput, secondOutput, firstInput, secondInput.
        Proper pointer referencing and dereferencing, along with the usage of strides
        (to move onto different elements), can allow accessing of the input and assignment
        to the right output.
    */
    for (const auto i : c10::irange(n)) {
      float* dXOutput = (float*)(data[0] + i * strides[0]);
      float* dScaleOutput = (float*)(data[1] + i * strides[1]);
      float* dZeroPointOutput = (float*)(data[2] + i * strides[2]);
      float* XInput = (float*)(data[3] + i * strides[3]);
      float* dYInput = (float*)(data[4] + i * strides[4]);
      // Calculate gradients for X.
      int64_t xqi = std::nearbyint(zero_point + (*XInput) * inv_scale);
      // NOLINTNEXTLINE(bugprone-narrowing-conversions,cppcoreguidelines-narrowing-conversions)
      *dXOutput = (*dYInput) * (xqi >= quant_min && xqi <= quant_max);
      // Calculate gradients for scale and zero point.
      // NOLINTNEXTLINE(bugprone-narrowing-conversions,cppcoreguidelines-narrowing-conversions)
      float xfqi = static_cast<float>((std::max(std::min(xqi, quant_max), quant_min) - zero_point) * scale);
      // Calculate gradients according to the gradient of the clamp function.
      if (xqi < quant_min || xqi > quant_max) {
        *dZeroPointOutput = (*dYInput) * (-1) * scale * grad_factor;
        *dScaleOutput = ((xqi < quant_min) ? ((*dYInput) * dscale_small) : ((*dYInput) * dscale_big)) * grad_factor;
      } else {
        *dZeroPointOutput = 0;
        *dScaleOutput = (*dYInput) * (xfqi - (*XInput)) * inv_scale * grad_factor;
      }
    }
  });
}

template <typename SelfType>
void _fake_quant_per_channel_cachemask_cpu_helper(
    TensorIterator& iter,
    TensorIterator& iter_mask,
    const int64_t quant_min,
    const int64_t quant_max) {

  const auto& zero_point_dtype = iter.input_dtype(2);

  if(at::isFloatingType(zero_point_dtype)){
    // When zero_point is float, quantize mirroring affine quantizer equation
    // Xq = Round(Xf * inv_scale + zero_point)
    // where zero_point is in float.
    AT_DISPATCH_FLOATING_TYPES_AND_HALF(zero_point_dtype, "fake_quantize_channel_cachemask_cpu_zero_point_handling", [&] {
      // write mask
      cpu_kernel(iter_mask, [=](SelfType self, float scale, scalar_t zero_point) -> bool {
        float inv_scale = 1.0f / scale;
        const auto qval = std::lrintf(zero_point + (self * inv_scale));
        return ((quant_min <= qval) && (qval <= quant_max));
      });

      // write fake_quant
      cpu_kernel(iter, [=](SelfType self, float scale, scalar_t zero_point) -> SelfType {
        float inv_scale = 1.0f / scale;
        // NOLINTNEXTLINE(bugprone-narrowing-conversions,cppcoreguidelines-narrowing-conversions)
        return (std::fmin(
                    std::fmax(
                        std::lrintf(zero_point + self * inv_scale),
                        quant_min),
                    quant_max) -
                zero_point) *
            scale;
      });
    });

  } else {
      // write mask
      cpu_kernel(iter_mask, [=](SelfType self, float scale, int32_t zero_point) -> bool {
        float inv_scale = 1.0f / scale;
        const auto qval = static_cast<int64_t>(zero_point + std::nearbyint(self * inv_scale));
        return ((quant_min <= qval) && (qval <= quant_max));
      });

      // write fake_quant
      cpu_kernel(iter, [=](SelfType self, float scale, int32_t zero_point) -> SelfType {
        float inv_scale = 1.0f / scale;
        // NOLINTNEXTLINE(bugprone-narrowing-conversions,cppcoreguidelines-narrowing-conversions)
        return (std::fmin(
                    std::fmax(
                        static_cast<int64_t>(
                            zero_point + std::nearbyint(self * inv_scale)),
                        quant_min),
                    quant_max) -
                zero_point) *
            scale;
      });
  }

}


void fake_quant_per_channel_cachemask_cpu(
    TensorIterator& iter,
    TensorIterator& iter_mask,
    int64_t quant_min,
    int64_t quant_max) {
  // TODO(future, optional): read once, write twice.  Not done at the moment
  //   for simplicity, as we do not expect this to be a bottleneck.

  AT_DISPATCH_FLOATING_TYPES_AND_HALF(iter.dtype(), "fake_quantize_channel_cachemask_cpu_type_handling", [&] {
    _fake_quant_per_channel_cachemask_cpu_helper<scalar_t>(iter, iter_mask, quant_min, quant_max);
  });
}


void fake_quantize_learnable_channel_grad_kernel_cpu(
    TensorIterator& iter,
    int64_t quant_min,
    int64_t quant_max,
    float grad_factor) {
  iter.for_each([&](char** data, const int64_t* strides, int64_t n) {
    /*  To see how the input and outputs are referenced and assigned,
        please see the implemenetation of
        fake_quantize_learnable_tensor_grad_kernel_cpu.
    */
    for (const auto i : c10::irange(n)) {
      float* dx_output = (float*)(data[0] + i * strides[0]);
      float* dscale_output = (float*)(data[1] + i * strides[1]);
      float* dzero_point_output = (float*)(data[2] + i * strides[2]);
      float* x_input = (float*)(data[3] + i * strides[3]);
      float* dy_input = (float*)(data[4] + i * strides[4]);
      float* scale_input = (float*)(data[5] + i * strides[5]);
      float* zero_point_input = (float*)(data[6] + i * strides[6]);

      float inv_scale = 1.0f / (*scale_input);
      float dscale_small = quant_min - (*zero_point_input);
      float dscale_big = quant_max - (*zero_point_input);
      // Calculate gradients for X.
      int64_t xqi = std::nearbyint((*zero_point_input) + (*x_input) * inv_scale);
      // NOLINTNEXTLINE(bugprone-narrowing-conversions,cppcoreguidelines-narrowing-conversions)
      *dx_output = (*dy_input) * (xqi >= quant_min && xqi <= quant_max);
      // Calculate gradients for scale and zero point.
      float xfqi = static_cast<float>((std::max(std::min(xqi, quant_max), quant_min) - (*zero_point_input)) * (*scale_input));
      if (xqi < quant_min || xqi > quant_max) {
        *dzero_point_output = (*dy_input) * (-1) * (*scale_input) * grad_factor;
        *dscale_output = ((xqi < quant_min) ? ((*dy_input) * dscale_small) : ((*dy_input) * dscale_big)) * grad_factor;
      } else {
        *dzero_point_output = 0;
        *dscale_output = (*dy_input) * (xfqi - (*x_input)) * inv_scale * grad_factor;
      }
    }
  });
}

// Assumes X is composed of M groups of N elements. Normalizes each of the
// groups and optionally applies affine scaling. Useful for LayerNorm,
// GroupNorm, InstanceNorm.
void quantized_normalize_kernel(
    const Tensor& X, // input tensor
    const Tensor& gamma, // weight (optional)
    const Tensor& beta, // bias (optional)
    bool affine_per_channel, // scaling applied elementwise if false, per channel if true
    int num_channels, // only used if affine_per_channel is set
    int num_groups, // only used if affine_per_channel is set
    int64_t M, // number of groups
    int64_t N, // number of elements in each group
    double eps,
    Tensor* Y) {
  AT_DISPATCH_QINT_TYPES(X.scalar_type(), "quantized_layer_norm_kernel_impl_cpu", [&]() {
    using qVec = vec::Vectorized<scalar_t>;
    using fVec = vec::Vectorized<float>;

    TORCH_INTERNAL_ASSERT(X.numel() == M * N, "Unexpected num elements in X");
    TORCH_INTERNAL_ASSERT(
        !gamma.defined() ||
        (!affine_per_channel && gamma.numel() == N) ||
        (affine_per_channel && gamma.numel() == num_channels),
        "Unexpected size of gamma");
    TORCH_INTERNAL_ASSERT(
        !beta.defined() ||
        (!affine_per_channel && beta.numel() == N) ||
        (affine_per_channel && beta.numel() == num_channels),
        "Unexpected size of beta");

    scalar_t* X_data = X.data_ptr<scalar_t>();
    const float* gamma_data = gamma.defined() ? gamma.data_ptr<float>() : nullptr;
    const float* beta_data = beta.defined() ? beta.data_ptr<float>() : nullptr;
    scalar_t* Y_data = Y->data_ptr<scalar_t>();
    const bool gamma_null = gamma_data == nullptr;
    const bool beta_null = beta_data == nullptr;
    int64_t x_zp = X.q_zero_point();
    float x_scale = X.q_scale();
    fVec x_zp_vec((float)x_zp);
    fVec one_vec(1.0f);
    fVec zero_vec(0.0f);
    float x_fake_scale = 1.0f;
    fVec x_fake_scale_vec(x_fake_scale);
    fVec x_fake_scale_zp_neg_premul_vec = x_fake_scale_vec * x_zp_vec.neg();
    int64_t y_zp = Y->q_zero_point();
    float y_scale = Y->q_scale();
    float y_inv_scale = 1.0f / y_scale;

    constexpr int kFloatVLen = fVec::size();
    int64_t kIntVLen = kFloatVLen * qVec::float_num_vecs();
    int64_t kNumIntVecInLayer = N / kIntVLen;
    int64_t kNonVecRemInLayer = N % kIntVLen;
    int channels_per_group = num_channels / num_groups;
    int64_t NPerChannel = N / channels_per_group;
    int64_t kNumIntVecInChannel = NPerChannel / kIntVLen;
    int64_t kNonVecRemInChannel = NPerChannel % kIntVLen;

    at::parallel_for(0, M, 1, [&](int64_t start, int64_t end) {
      for (const auto i : c10::irange(start, end)) {

        scalar_t* X_ptr = X_data + i * N;
        scalar_t* Y_ptr = Y_data + i * N;

        // First pass: calculate mean and variance.

        scalar_t::underlying* X_ptr_underlying = reinterpret_cast<scalar_t::underlying*>(X_ptr);
        auto l_sum_shifted = hsum(X_ptr_underlying, N);
        auto l_sum_sq_shifted = hsum_sq(X_ptr_underlying, N);
        float l_mean_shifted_div_scale_x = static_cast<float>(l_sum_shifted) / N;
        // mean(dqX) / scale_x
        float layer_mean_div_scale_x = l_mean_shifted_div_scale_x - x_zp;
        // var(dqX) / scale_x^2
        float layer_var_div_scale_x_sq =
          std::max(static_cast<float>(l_sum_sq_shifted) / N -
              l_mean_shifted_div_scale_x * l_mean_shifted_div_scale_x, 0.0f);
        // scale_x / sqrt(var(dqX) + eps)
        float scale_x_div_layer_std = x_scale /
          std::sqrt(layer_var_div_scale_x_sq * x_scale * x_scale + eps);
        fVec layer_mean_div_scale_xVec(layer_mean_div_scale_x);
        fVec scale_x_div_layer_stdVec(scale_x_div_layer_std);

        // Second pass: normalize

        // TODO replace with TensorIterator implementation once #33166 is fixed.
        if (affine_per_channel) {

          // if scaling per channel, scaling parameters can be pre-multiplied
          // with normalization parameters
          for (const auto chIdx : c10::irange(channels_per_group)) {
            int scalingIdx = (i * channels_per_group + chIdx) % (num_channels);
            float gamma = gamma_null ? 1.0f : gamma_data[scalingIdx];
            // scale_x / layer_std * gamma
            float gamma_p = scale_x_div_layer_std * gamma;
            float beta = beta_null ? 0.0f : beta_data[scalingIdx];
            fVec gamma_p_vec(gamma_p);
            fVec beta_vec(beta);

            int64_t chStartIdx = chIdx * NPerChannel;
            int64_t chEndIdx = chStartIdx + NPerChannel;

            for (const auto vecIdx : c10::irange(kNumIntVecInChannel)) {
              int64_t vecStartIdx = chStartIdx + vecIdx * kIntVLen;
              auto qXVec = qVec::loadu(X_ptr + vecStartIdx);
              auto dqXVec = qXVec.dequantize(x_fake_scale_vec, x_zp_vec,
                  x_fake_scale_zp_neg_premul_vec);
              for (auto &dq : dqXVec) {
                dq =
                  (dq - layer_mean_div_scale_xVec) *
                    gamma_p_vec + beta_vec;
                qVec::quantize(dqXVec, y_scale, y_zp, y_inv_scale)
                  .store(Y_ptr + vecStartIdx);
              }
            }
            for (int64_t remIdx = chEndIdx - kNonVecRemInChannel;
                 remIdx < chEndIdx;
                 remIdx++) {
              auto qXVal = X_ptr[remIdx];
              float dqXVal = at::native::dequantize_val(x_fake_scale, x_zp, qXVal);
              float dqY =
                (dqXVal - layer_mean_div_scale_x) * gamma_p + beta;
              Y_ptr[remIdx] = at::native::quantize_val<scalar_t>(y_scale, y_zp, dqY);
            }
          } // chIdx

        } else {

          for (const auto vecIdx : c10::irange(kNumIntVecInLayer)) {
            int64_t vecStartIdx = vecIdx * kIntVLen;
            auto qXVec = qVec::loadu(X_ptr + vecStartIdx);
            auto dqXVec = qXVec.dequantize(x_fake_scale_vec, x_zp_vec,
                x_fake_scale_zp_neg_premul_vec);
            for (const auto dqXVecIdx : c10::irange(dqXVec.size())) {
              int64_t vecVecStartIdx = vecStartIdx + dqXVecIdx * kFloatVLen;
              auto gammaVec = gamma_null
                ? one_vec
                : fVec::loadu(gamma_data + vecVecStartIdx);
              auto betaVec = beta_null
                ? zero_vec
                : fVec::loadu(beta_data + vecVecStartIdx);
              dqXVec[dqXVecIdx] =
                (dqXVec[dqXVecIdx] - layer_mean_div_scale_xVec) *
                  scale_x_div_layer_stdVec * gammaVec + betaVec;
              qVec::quantize(dqXVec, y_scale, y_zp, y_inv_scale)
                .store(Y_ptr + vecStartIdx);
            }
          }
          for (int64_t remIdx = N - kNonVecRemInLayer; remIdx < N; remIdx++) {
            const float gamma_v = gamma_null ? 1.0f : gamma_data[remIdx];
            const float beta_v = beta_null ? 0.0f : beta_data[remIdx];
            auto qXVal = X_ptr[remIdx];
            float dqXVal = at::native::dequantize_val(x_fake_scale, x_zp, qXVal);
            float dqY =
              ((dqXVal - layer_mean_div_scale_x) * scale_x_div_layer_std) * gamma_v + beta_v;
            Y_ptr[remIdx] = at::native::quantize_val<scalar_t>(y_scale, y_zp, dqY);
          }
        }
      }
    }); // parallel_for

  });
}

#ifdef USE_FBGEMM
void quantize_tensor_per_tensor_affine_cpu(
    const Tensor& rtensor,
    Tensor& qtensor,
    double scale,
    int64_t zero_point) {
  AT_DISPATCH_QINT_TYPES(
      qtensor.scalar_type(), "quantize_tensor_per_tensor_affine_cpu", [&]() {
        check_tensor_memory_format(rtensor, qtensor);
        const float* rd = rtensor.data_ptr<float>();
        auto qd = reinterpret_cast<underlying_t*>(qtensor.data_ptr<scalar_t>());
        // NOLINTNEXTLINE(cppcoreguidelines-pro-type-member-init)
        fbgemm::TensorQuantizationParams qparams;
        qparams.scale = scale;
        qparams.zero_point = zero_point;
        qparams.precision = CHAR_BIT * sizeof(underlying_t);
        int num_tasks = at::get_num_threads();
        at::parallel_for(0, num_tasks, 1, [&](int64_t begin, int64_t end) {
          for (const auto task_id : c10::irange(begin, end)) {
            fbgemm::Quantize<underlying_t, false /*LEGACY*/>(
                // NOLINTNEXTLINE(bugprone-argument-comment)
                rd, /*src=*/
                // NOLINTNEXTLINE(bugprone-argument-comment)
                qd, /*dst=*/
                rtensor.numel(), /*len*/
                // NOLINTNEXTLINE(bugprone-argument-comment)
                qparams, /*qparams=*/
                task_id, /*thread_id*/
                num_tasks /*num_threads*/);
          }
        });
      });
}

void dequantize_tensor_per_tensor_affine_cpu(
    const Tensor& qtensor,
    Tensor& rtensor,
    double scale,
    int64_t zero_point) {
  AT_DISPATCH_QINT_TYPES(
      qtensor.scalar_type(), "dequantize_tensor_per_tensor_affine_cpu", [&]() {
        check_tensor_memory_format(qtensor, rtensor);
        const auto* qd =
            reinterpret_cast<const underlying_t*>(qtensor.data_ptr<scalar_t>());
        // NOLINTNEXTLINE(cppcoreguidelines-pro-type-member-init)
        fbgemm::TensorQuantizationParams qparams;
        qparams.scale = scale;
        qparams.zero_point = zero_point;
        qparams.precision = CHAR_BIT * sizeof(underlying_t);
        float* rd = rtensor.data_ptr<float>();
        int num_tasks = at::get_num_threads();
        at::parallel_for(0, num_tasks, 1, [&](int64_t begin, int64_t end) {
          for (const auto task_id : c10::irange(begin, end)) {
            fbgemm::Dequantize<underlying_t>(
                // NOLINTNEXTLINE(bugprone-argument-comment)
                qd, /*src=*/
                // NOLINTNEXTLINE(bugprone-argument-comment)
                rd, /*dst=*/
                // NOLINTNEXTLINE(bugprone-argument-comment)
                qtensor.numel(), /*len=*/
                // NOLINTNEXTLINE(bugprone-argument-comment)
                qparams, /*qparams=*/
                task_id, /*thread_id*/
                num_tasks /*num_threads*/);
          }
        });
      });
}
#else // USE_FBGEMM

#if defined(__ARM_NEON__) || defined(__aarch64__)
// Generic template defaults to naive quantize implementation
template <typename T>
void quantize_tensor_arm(
    const float* in,
    Tensor& qtensor,
    const int64_t N,
    const float scale,
    const int32_t zero_point) {
  auto out = qtensor.data_ptr<T>();
  for (const auto i : c10::irange(N)) {
    out[i] = at::native::quantize_val<T>(scale, zero_point, in[i]);
  }
}

// Specialized implementation from caffe2::Int8Quantize.
// There may be slight accuracy difference between this and implementation of
// quantize_val
// TODO Update quantize_tensor_arm implementation to follow quantize_val,
// i.e. f = Round(value/scale + zero_point)
// TODO Make quantize_tensor_arm work for other datatypes too (int8, int32).
template <>
void quantize_tensor_arm<c10::quint8>(
    const float* in,
    Tensor& qtensor,
    const int64_t N,
    const float scale,
    const int32_t zero_point) {
  const float inv_scale = 1.0f / scale;
  uint32_t i = 0;
  auto out = (uint8_t*)qtensor.data_ptr<c10::quint8>();
  const float32x4_t vinv_scale = vdupq_n_f32(inv_scale);
#if defined(__ARM_NEON__)
  // magic float and magic int to take care of rounding
  // int magic_round(float f): interpret_int32(f + 12582912.0f) - 0x4B400000
  // Some detail:
  // 12582912.0f is 2**23 + 2**22. The trick is based on the fact that when you
  // add a small number to a large number, the result rounds to the precision of
  // the least significant bit of the large number. For IEEE-754
  // single-precision number mantissa has 23 bits, and adding 2**23 would cause
  // rounding to the nearest even integer. The we cast to int and subtract the
  // same number (0x4B400000 is the integer representation of 12582912.0f) to
  // get only the mantissa. This works if -2**22 < x < 2**22, but preserves the
  // sign for negative numbers.
  const int32x4_t voffset = vdupq_n_s32(zero_point - 0x4B400000);
  const float32x4_t vmagic_float = vdupq_n_f32(12582912.0f);
  for (i = 0; i + 8 <= N; i += 8) {
    const float32x4_t vin0123 = vld1q_f32(in);
    in += 4;
    const float32x4_t vin4567 = vld1q_f32(in);
    in += 4;
    const int32x4_t vraw0123 = vaddq_s32(
        voffset,
        vreinterpretq_s32_f32(
            vaddq_f32(vmagic_float, vmulq_f32(vin0123, vinv_scale))));
    const int32x4_t vraw4567 = vaddq_s32(
        voffset,
        vreinterpretq_s32_f32(
            vaddq_f32(vmagic_float, vmulq_f32(vin4567, vinv_scale))));
    const int16x8_t vraw01234567 =
        vcombine_s16(vqmovn_s32(vraw0123), vqmovn_s32(vraw4567));
    const uint8x8_t vout01234567 = vqmovun_s16(vraw01234567);
    vst1_u8(out, vout01234567);
    out += 8;
  }
  for (; i < N; ++i) {
    (*out++) = at::native::quantize_val_arm(scale, zero_point, (*in++));
  }
#else
  const int16x8_t vzero_point = vdupq_n_s16((int16_t)(uint16_t)zero_point);
  for (i = 0; i + 8 <= N; i += 8) {
    const float32x4_t vin0123 = vld1q_f32(in);
    in += 4;
    const float32x4_t vin4567 = vld1q_f32(in);
    in += 4;
    const int32x4_t v0123_rounded = vcvtnq_s32_f32(vmulq_f32(vin0123, vinv_scale));
    const int32x4_t v4567_rounded = vcvtnq_s32_f32(vmulq_f32(vin4567, vinv_scale));
    const int16x8_t v01234567_packed = vqaddq_s16(
        vqmovn_high_s32(vqmovn_s32(v0123_rounded), v4567_rounded), vzero_point);
    const uint8x8_t vout01234567 = vqmovun_s16(v01234567_packed);
    vst1_u8(out, vout01234567);
    out += 8;
  }
  for (; i < N; ++i) {
    (*out++) = at::native::quantize_val_arm(scale, zero_point, (*in++));
  }
#endif
}

#if defined(__aarch64__)
#define VMOVL_HIGH_U8(x) vmovl_high_u8(x)
#define VMOVL_HIGH_S8(x) vmovl_high_s8(x)
#define VMOVL_HIGH_U16(x) vmovl_high_u16(x)
#define VMOVL_HIGH_S16(x) vmovl_high_s16(x)
#else // vmovl_high intrinsic not supported
#define VMOVL_HIGH_U8(x) vmovl_u8(vget_high_u8(x))
#define VMOVL_HIGH_S8(x) vmovl_s8(vget_high_s8(x))
#define VMOVL_HIGH_U16(x) vmovl_u16(vget_high_u16(x))
#define VMOVL_HIGH_S16(x) vmovl_s16(vget_high_s16(x))
#endif

// Generic template defaults to naive dequantize implementation
template <typename T>
void dequantize_tensor_arm(
    const T* __restrict__ in,
    float* __restrict__ out,
    const int64_t N,
    const float scale,
    const int32_t zero_point) {
  for (int i = 0; i < N; ++i) {
    out[i] = dequantize_val<T>(scale, zero_point, in[i]);
  }
}

template <>
void dequantize_tensor_arm<c10::qint8>(
    const c10::qint8* __restrict__ in,
    float* __restrict__ out,
    const int64_t N,
    const float scale,
    const int32_t zero_point) {
  const int8_t* in_underlying = reinterpret_cast<const int8_t*>(in);

  const float32x4_t scale_fp32x4 = vdupq_n_f32(scale);
  const float32x4_t minus_scale_times_zero_point_fp32x4 =
      vdupq_n_f32(-scale * zero_point);

  int i;
  for (i = 0; i + 16 <= N; i += 16) {
    const int8x16_t vin_s8 = vld1q_s8(in_underlying);

    const int16x8_t vin_low_s16 = vmovl_s8(vget_low_s8(vin_s8)); // 0 ... 7
    const int16x8_t vin_high_s16 = VMOVL_HIGH_S8(vin_s8); // 8 ... 15

    const int32x4_t vin_s32_low_low = vmovl_s16(vget_low_s16(vin_low_s16)); // 0 ... 3
    const int32x4_t vin_s32_low_high = VMOVL_HIGH_S16(vin_low_s16); // 4 ... 7
    const int32x4_t vin_s32_high_low = vmovl_s16(vget_low_s16(vin_high_s16)); // 8 ... 11
    const int32x4_t vin_s32_high_high = VMOVL_HIGH_S16(vin_high_s16); // 12 ... 15

    // Store            (... * scale) + (-scale * zero point))         int32 -> fp32
    vst1q_f32(out,      vmlaq_f32(minus_scale_times_zero_point_fp32x4, vcvtq_f32_s32(vin_s32_low_low), scale_fp32x4));
    vst1q_f32(out + 4,  vmlaq_f32(minus_scale_times_zero_point_fp32x4, vcvtq_f32_s32(vin_s32_low_high), scale_fp32x4));
    vst1q_f32(out + 8,  vmlaq_f32(minus_scale_times_zero_point_fp32x4, vcvtq_f32_s32(vin_s32_high_low), scale_fp32x4));
    vst1q_f32(out + 12, vmlaq_f32(minus_scale_times_zero_point_fp32x4, vcvtq_f32_s32(vin_s32_high_high), scale_fp32x4));

    out += 16;
    in += 16;
    in_underlying += 16;
  }

  for (; i < N; ++i) { // use default dequantize for remaining vals
    (*out++) = dequantize_val<c10::qint8>(scale, zero_point, (*in++));
  }
}

template <>
void dequantize_tensor_arm<c10::quint8>(
    const c10::quint8* __restrict__ in,
    float* __restrict__ out,
    const int64_t N,
    const float scale,
    const int32_t zero_point) {
  const uint8_t* in_underlying = reinterpret_cast<const uint8_t*>(in);

  const float32x4_t scale_fp32x4 = vdupq_n_f32(scale);
  const float32x4_t minus_scale_times_zero_point_fp32x4 =
      vdupq_n_f32(-scale * zero_point);

  int i;
  for (i = 0; i + 16 <= N; i += 16) {
    const uint8x16_t vin_u8 = vld1q_u8(in_underlying);

    const uint16x8_t vin_low_u16 = vmovl_u8(vget_low_u8(vin_u8)); // 0 ... 7
    const uint16x8_t vin_high_u16 = VMOVL_HIGH_U8(vin_u8); // 8 ... 15

    const uint32x4_t vin_u32_low_low = vmovl_u16(vget_low_u16(vin_low_u16)); // 0 ... 3
    const uint32x4_t vin_u32_low_high = VMOVL_HIGH_U16(vin_low_u16); // 4 ... 7
    const uint32x4_t vin_u32_high_low = vmovl_u16(vget_low_u16(vin_high_u16)); // 8 ... 11
    const uint32x4_t vin_u32_high_high = VMOVL_HIGH_U16(vin_high_u16); // 12 ... 15

    // Store            (... * scale) + (-scale * zero point))         uint32 -> fp32
    vst1q_f32(out,      vmlaq_f32(minus_scale_times_zero_point_fp32x4, vcvtq_f32_u32(vin_u32_low_low), scale_fp32x4));
    vst1q_f32(out + 4,  vmlaq_f32(minus_scale_times_zero_point_fp32x4, vcvtq_f32_u32(vin_u32_low_high), scale_fp32x4));
    vst1q_f32(out + 8,  vmlaq_f32(minus_scale_times_zero_point_fp32x4, vcvtq_f32_u32(vin_u32_high_low), scale_fp32x4));
    vst1q_f32(out + 12, vmlaq_f32(minus_scale_times_zero_point_fp32x4, vcvtq_f32_u32(vin_u32_high_high), scale_fp32x4));

    out += 16;
    in += 16;
    in_underlying += 16;
  }

  for (; i < N; ++i) { // use default dequantize for remaining vals
    (*out++) = dequantize_val<c10::quint8>(scale, zero_point, (*in++));
  }
}

#endif // defined(__ARM_NEON__) || defined(__aarch64__)

void quantize_tensor_per_tensor_affine_cpu(
    const Tensor& rtensor,
    Tensor& qtensor,
    double scale,
    int64_t zero_point) {
#if defined(__ARM_NEON__) || defined(__aarch64__)
  AT_DISPATCH_QINT_TYPES(
      qtensor.scalar_type(), "quantize_tensor_per_tensor_affine_cpu", [&]() {
        check_tensor_memory_format(rtensor, qtensor);
        const float* const rdata = rtensor.data_ptr<float>();
        quantize_tensor_arm<scalar_t>(
            rdata, qtensor, rtensor.numel(), scale, zero_point);
      });
#else
  // Fallback path
  AT_DISPATCH_QINT_TYPES(
      qtensor.scalar_type(), "quantize_tensor_per_tensor_affine_cpu", [&]() {
        check_tensor_memory_format(rtensor, qtensor);
        const float* const rdata = rtensor.data_ptr<float>();
        auto qdata = qtensor.data_ptr<scalar_t>();
        auto numel = rtensor.numel();
        for (const auto i : c10::irange(numel)) {
          qdata[i] = quantize_val<scalar_t>(scale, zero_point, rdata[i]);
        }
      });
#endif // __ARM_NEON__
}

void dequantize_tensor_per_tensor_affine_cpu(
    const Tensor& qtensor,
    Tensor& rtensor,
    double scale,
    int64_t zero_point) {
  check_tensor_memory_format(qtensor, rtensor);
  float* rdata = rtensor.data_ptr<float>();
#if defined(__ARM_NEON__) || defined(__aarch64__)
  AT_DISPATCH_QINT_TYPES(
      qtensor.scalar_type(), "dequantize_tensor_per_tensor_affine_cpu", [&]() {
<<<<<<< HEAD
        const scalar_t* qdata = qtensor.data_ptr<scalar_t>();
        dequantize_tensor_arm<scalar_t>(
            qdata, rdata, qtensor.numel(), scale, zero_point);
      });
#else
  // Fallback path
  AT_DISPATCH_QINT_TYPES(
      qtensor.scalar_type(), "dequantize_tensor_per_tensor_affine_cpu", [&]() {
        const scalar_t* qdata = qtensor.data_ptr<scalar_t>();
        int numel = qtensor.numel();
        for (int i = 0; i < numel; ++i) {
          rdata[i] = dequantize_val<scalar_t>(scale, zero_point, qdata[i]);
=======
      check_tensor_memory_format(qtensor, rtensor);
        const auto* qd = qtensor.data_ptr<scalar_t>();
        float* rd = rtensor.data_ptr<float>();
        auto numel = qtensor.numel();
        for (const auto i : c10::irange(numel)) {
          rd[i] = dequantize_val<scalar_t>(scale, zero_point, qd[i]);
>>>>>>> 79803b19
        }
      });
#endif // defined(__ARM_NEON__) || defined(__aarch64__)
}
#endif // USE_FBGEMM

// TODO: add fbgemm for per channel
// Generic template defaults to naive quantize implementation
template <typename T>
void quantize_tensor_per_channel_impl(
    const Tensor& rtensor,
    Tensor& qtensor,
    const Tensor& scales,
    const Tensor& zero_points,
    int64_t axis) {
  // TODO: channels last kernel can be made faster.
  // For contiguous tensors, e.g. NCHW, arbitrary axis can be used.
  // For channels_last/3d however axis == 0 or 1.
  // Since current implemntation on channels_last format does not
  // cover per channel quant with arbitrary axis value, it is better
  // to check and fail.
  int64_t batches = size_to_dim_(axis, rtensor.sizes());
  // NOLINTNEXTLINE(bugprone-narrowing-conversions,cppcoreguidelines-narrowing-conversions)
  int64_t elements_per_channel = size_from_dim_(axis + 1, rtensor.sizes());
  int64_t channels = rtensor.size(axis);
  auto scales_data = scales.data_ptr<double>();
  auto zero_points_data = zero_points.data_ptr<int64_t>();
  const float* in = rtensor.data_ptr<float>();
  auto out = qtensor.data_ptr<T>();
  if (axis == 1 &&
      (rtensor.is_contiguous(MemoryFormat::ChannelsLast) ||
       rtensor.is_contiguous(MemoryFormat::ChannelsLast3d))) {
    // This code handles per channel quant when axis = 1 and
    // channels_last contig.
    // If axis = 0 and channels_last contig, implementation for channels
    // first (NCHW) works.
    for (const auto b : c10::irange(batches)) {
      for (const auto e : c10::irange(elements_per_channel)) {
        for (const auto c : c10::irange(channels)) {
          auto i = b * channels * elements_per_channel + e * channels + c;
          out[i] = at::native::quantize_val<T>(
              scales_data[c], zero_points_data[c], in[i]);
        }
      }
    }
  } else {
    for (const auto b : c10::irange(batches)) {
      for (const auto c : c10::irange(channels)) {
        for (const auto e : c10::irange(elements_per_channel)) {
          auto i = b * channels * elements_per_channel +
              c * elements_per_channel + e;
          out[i] = at::native::quantize_val<T>(
              scales_data[c], zero_points_data[c], in[i]);
        }
      }
    }
  }
}

#if defined(__ARM_NEON__) || defined(__aarch64__)
// Specialized implementation from caffe2::Int8Quantize.
// There may be slight accuracy difference between this and implementation of
// quantize_val
// TODO Update quantize_tensor_per_channel_impl implementation to follow
// quantize_val, i.e. f = Round(value/scale + zero_point)
// TODO Make quantize_tensor_per_channel_impl work for other datatypes too
// (int8, int32).
template <>
void quantize_tensor_per_channel_impl<c10::quint8>(
    const Tensor& rtensor,
    Tensor& qtensor,
    const Tensor& scales,
    const Tensor& zero_points,
    int64_t axis) {
  int64_t batches = size_to_dim_(axis, rtensor.sizes());
  int64_t elements_per_channel = size_from_dim_(axis + 1, rtensor.sizes());
  int64_t channels = rtensor.size(axis);
  auto scales_data = scales.data_ptr<double>();
  auto zero_points_data = zero_points.data_ptr<int64_t>();
  const float* in = rtensor.data_ptr<float>();
  auto out = (uint8_t*)qtensor.data_ptr<c10::quint8>();
#if defined(__ARM_NEON__)
  // magic float and magic int to take care of rounding
  // int magic_round(float f): interpret_int32(f + 12582912.0f) - 0x4B400000
  // Some detail:
  // 12582912.0f is 2**23 + 2**22. The trick is based on the fact that when you
  // add a small number to a large number, the result rounds to the precision of
  // the least significant bit of the large number. For IEEE-754
  // single-precision number mantissa has 23 bits, and adding 2**23 would cause
  // rounding to the nearest even integer. The we cast to int and subtract the
  // same number (0x4B400000 is the integer representation of 12582912.0f) to
  // get only the mantissa. This works if -2**22 < x < 2**22, but preserves the
  // sign for negative numbers.
  const float32x4_t vmagic_float = vdupq_n_f32(12582912.0f);
  // Copy reciprocal of scales (double) into float array
  // Copy zero_points with magic int (int64_t) into int32_t array
  std::vector<float> inv_scales(channels);
  std::vector<int32_t> zero_points_int32t(channels);
  for (const auto i : c10::irange(channels)) {
    inv_scales[i] = 1.0f / (float)scales_data[i];
    zero_points_int32t[i] = (int32_t)(uint32_t)zero_points_data[i] - 0x4B400000;
  }
  if (axis == 1 &&
      (rtensor.is_contiguous(MemoryFormat::ChannelsLast) ||
       rtensor.is_contiguous(MemoryFormat::ChannelsLast3d))) {
    // This code handles per channel quant when axis = 1 and
    // channels_last contig.
    // If axis = 0 and channels_last contig, implementation for channels
    // first (NCHW) works.
    for (const auto b : c10::irange(batches)) {
      for (const auto e : c10::irange(elements_per_channel)) {
        uint32_t c = 0;
        while (c + 8 < channels) {
          const int32x4_t voffset0123 = vld1q_s32(&zero_points_int32t[c]);
          const float32x4_t vinv_scale0123 = vld1q_f32(&inv_scales[c]);
          c += 4;
          const int32x4_t voffset4567 = vld1q_s32(&zero_points_int32t[c]);
          const float32x4_t vinv_scale4567 = vld1q_f32(&inv_scales[c]);
          c += 4;
          const float32x4_t vin0123 = vld1q_f32(in);
          in += 4;
          const float32x4_t vin4567 = vld1q_f32(in);
          in += 4;
          const int32x4_t vraw0123 = vaddq_s32(
              voffset0123,
              vreinterpretq_s32_f32(
                  vaddq_f32(vmagic_float, vmulq_f32(vin0123, vinv_scale0123))));
          const int32x4_t vraw4567 = vaddq_s32(
              voffset4567,
              vreinterpretq_s32_f32(
                  vaddq_f32(vmagic_float, vmulq_f32(vin4567, vinv_scale4567))));
          const int16x8_t vraw01234567 =
              vcombine_s16(vqmovn_s32(vraw0123), vqmovn_s32(vraw4567));
          const uint8x8_t vout01234567 = vqmovun_s16(vraw01234567);
          vst1_u8(out, vout01234567);
          out += 8;
        }
        for (; c < channels; ++c) {
          (*out++) =
              at::native::quantize_val_arm(scales_data[c], zero_points_data[c], (*in++));
        }
      }
    }
  } else {
    for (const auto b : c10::irange(batches)) {
      for (const auto c : c10::irange(channels)) {
        uint32_t e = 0;
        const int32x4_t voffset = vdupq_n_s32(zero_points_int32t[c]);
        const float32x4_t vinv_scale = vdupq_n_f32(inv_scales[c]);
        for (; e + 8 < elements_per_channel; e += 8) {
          const float32x4_t vin0123 = vld1q_f32(in);
          in += 4;
          const float32x4_t vin4567 = vld1q_f32(in);
          in += 4;
          const int32x4_t vraw0123 = vaddq_s32(
              voffset,
              vreinterpretq_s32_f32(
                  vaddq_f32(vmagic_float, vmulq_f32(vin0123, vinv_scale))));
          const int32x4_t vraw4567 = vaddq_s32(
              voffset,
              vreinterpretq_s32_f32(
                  vaddq_f32(vmagic_float, vmulq_f32(vin4567, vinv_scale))));
          const int16x8_t vraw01234567 =
              vcombine_s16(vqmovn_s32(vraw0123), vqmovn_s32(vraw4567));
          const uint8x8_t vout01234567 = vqmovun_s16(vraw01234567);
          vst1_u8(out, vout01234567);
          out += 8;
        }
        for (; e < elements_per_channel; ++e) {
          (*out++) =
              at::native::quantize_val_arm(scales_data[c], zero_points_data[c], (*in++));
        }
      }
    }
  }
#else // defined(__ARM_NEON__)
  // Copy scales (double) into float array
  // Copy zero_points (int64_t) into int16_t array
  std::vector<float> inv_scales(channels);
  std::vector<int16_t> zero_points_int16t(channels);
  for (const auto i : c10::irange(channels)) {
    inv_scales[i] = 1.0f / (float)scales_data[i];
    zero_points_int16t[i] = (int16_t)(uint16_t)zero_points_data[i];
  }
  if (axis == 1 &&
      (rtensor.is_contiguous(MemoryFormat::ChannelsLast) ||
       rtensor.is_contiguous(MemoryFormat::ChannelsLast3d))) {
    // This code handles per channel quant when axis = 1 and
    // channels_last contig.
    // If axis = 0 and channels_last contig, implementation for channels
    // first (NCHW) works.
    for (const auto b : c10::irange(batches)) {
      for (const auto e : c10::irange(elements_per_channel)) {
        uint32_t c = 0;
        while (c + 8 < channels) {
          const int16x8_t vzero_point = vld1q_s16(&zero_points_int16t[c]);
          const float32x4_t vinv_scale0123 = vld1q_f32(&inv_scales[c]);
          c += 4;
          const float32x4_t vinv_scale4567 = vld1q_f32(&inv_scales[c]);
          c += 4;
          const float32x4_t vin0123 = vld1q_f32(in);
          in += 4;
          const float32x4_t vin4567 = vld1q_f32(in);
          in += 4;
          const int32x4_t v0123_rounded =
              vcvtnq_s32_f32(vmulq_f32(vin0123, vinv_scale0123));
          const int32x4_t v4567_rounded =
              vcvtnq_s32_f32(vmulq_f32(vin4567, vinv_scale4567));
          const int16x8_t v01234567_packed = vqaddq_s16(
              vqmovn_high_s32(vqmovn_s32(v0123_rounded), v4567_rounded),
              vzero_point);
          const uint8x8_t vout01234567 = vqmovun_s16(v01234567_packed);
          vst1_u8(out, vout01234567);
          out += 8;
        }
        for (; c < channels; ++c) {
          (*out++) =
              at::native::quantize_val_arm(scales_data[c], zero_points_data[c], (*in++));
        }
      }
    }
  } else {
    for (const auto b : c10::irange(batches)) {
      for (const auto c : c10::irange(channels)) {
        uint32_t e = 0;
        const int16x8_t vzero_point = vdupq_n_s16(zero_points_int16t[c]);
        const float32x4_t vinv_scale = vdupq_n_f32(inv_scales[c]);
        for (; e + 8 < elements_per_channel; e += 8) {
          const float32x4_t vin0123 = vld1q_f32(in);
          in += 4;
          const float32x4_t vin4567 = vld1q_f32(in);
          in += 4;
          const int32x4_t v0123_rounded =
              vcvtnq_s32_f32(vmulq_f32(vin0123, vinv_scale));
          const int32x4_t v4567_rounded =
              vcvtnq_s32_f32(vmulq_f32(vin4567, vinv_scale));
          const int16x8_t v01234567_packed = vqaddq_s16(
              vqmovn_high_s32(vqmovn_s32(v0123_rounded), v4567_rounded),
              vzero_point);
          const uint8x8_t vout01234567 = vqmovun_s16(v01234567_packed);
          vst1_u8(out, vout01234567);
          out += 8;
        }
        for (; e < elements_per_channel; ++e) {
          (*out++) =
              at::native::quantize_val_arm(scales_data[c], zero_points_data[c], (*in++));
        }
      }
    }
  }
#endif // defined(__ARM_NEON__)
}
#endif // defined(__ARM_NEON__) || defined(__aarch64__)

void quantize_tensor_per_channel_affine_cpu(
    const Tensor& rtensor,
    Tensor& qtensor,
    const Tensor& scales,
    const Tensor& zero_points,
    int64_t axis) {
  TORCH_CHECK(
      rtensor.is_contiguous() || (axis <= 1),
      "If tensor is channels_last contig then per channel quantization "
      "is supported only for axis = 0 or 1.");
  AT_DISPATCH_QINT_TYPES(
      qtensor.scalar_type(), "quantize_tensor_per_channel_affine_cpu", [&]() {
        check_tensor_memory_format(rtensor, qtensor);
        quantize_tensor_per_channel_impl<scalar_t>(
            rtensor, qtensor, scales, zero_points, axis);
      });
}

template<typename T, typename N, typename Q>
void dequantize_per_channel_affine_kernel(
      const Tensor& qtensor,
      Tensor& rtensor,
      const Tensor& scales,
      const Tensor& zero_points,
      int64_t axis,
      int bit_width=8) {

  // For contiguous tensors, e.g. NCHW, arbitrary axis can be used.
  // For channels_last/3d however axis == 0 or 1.
  // Since current implemntation on channels_last format does not
  // cover per channel quant with arbitrary axis value, it is better
  // to check and fail.
  TORCH_CHECK(rtensor.is_contiguous() || (axis <=1),
      "If tensor is channels_last contig then per channel quantization "
      "is supported only for axis = 0 or 1.");
  int64_t batches = size_to_dim_(axis, rtensor.sizes());
  int64_t elements_per_channel =
      // NOLINTNEXTLINE(bugprone-narrowing-conversions,cppcoreguidelines-narrowing-conversions)
      size_from_dim_(axis + 1, rtensor.sizes());
  int64_t channel = rtensor.size(axis);
  auto scales_data = scales.data_ptr<T>();
  auto zero_points_data = zero_points.data_ptr<N>();
  check_tensor_memory_format(qtensor, rtensor);
  const auto* qd = qtensor.data_ptr<Q>();
  float* rd = rtensor.data_ptr<float>();
  const auto elem_per_byte = 8 / bit_width;
  if (axis == 1 && (rtensor.is_contiguous(MemoryFormat::ChannelsLast) ||
      rtensor.is_contiguous(MemoryFormat::ChannelsLast3d))) {
    for (const auto b : c10::irange(batches)) {
      for (const auto e : c10::irange(elements_per_channel)) {
        for (const auto c : c10::irange(channel)) {
          auto i = b * channel * elements_per_channel + e * channel + c;
          // We need to convert the qint8 value to float to ensure the
          // subtraction subexpression returns a float
          auto qvalue = qd[i / elem_per_byte].val_;
          if (bit_width < 8) {
            qvalue >>= (i % elem_per_byte) * bit_width;
            qvalue &= (1 << bit_width) - 1;
          }
          rd[i] = (static_cast<float>(qvalue) - zero_points_data[c]) * scales_data[c];
        }
      }
    }
  } else {
    for (const auto b : c10::irange(batches)) {
      for (const auto c : c10::irange(channel)) {
        for (const auto e : c10::irange(elements_per_channel)) {
          auto i = b * channel * elements_per_channel +
              c * elements_per_channel + e;
          // We need to convert the qint8 value to float to ensure the
          // subtraction subexpression returns a float
          // NOLINTNEXTLINE(clang-analyzer-core.DivideZero)
          auto qvalue = qd[i / elem_per_byte].val_;
          if (bit_width < 8) {
            qvalue >>= (i % elem_per_byte) * bit_width;
            qvalue &= (1 << bit_width) - 1;
          }
          rd[i] = (static_cast<float>(qvalue) - zero_points_data[c]) * scales_data[c];
        }
      }
    }
  }
}

void dequantize_tensor_per_channel_affine_cpu(
    const Tensor& qtensor,
    Tensor& rtensor,
    const Tensor& scales,
    const Tensor& zero_points,
    int64_t axis) {
  AT_DISPATCH_QINT_TYPES(
      qtensor.scalar_type(), "dequantize_tensor_per_channel_affine_cpu", [&]() {
        dequantize_per_channel_affine_kernel<double, int64_t, scalar_t>(qtensor, rtensor, scales, zero_points, axis);
      });
}

// quantize stubs for floating point scale and zero_point.
void quantize_tensor_per_channel_float_qparams_cpu(
    const Tensor& rtensor,
    Tensor& qtensor,
    const Tensor& scales,
    const Tensor& zero_points,
    int64_t axis) {
  // For contiguous tensors, e.g. NCHW, arbitrary axis can be used.
  // For channels_last/3d however axis == 0 or 1.
  // Since current implemntation on channels_last format does not
  // cover per channel quant with arbitrary axis value, it is better
  // to check and fail.
  TORCH_CHECK(rtensor.is_contiguous() || (axis <=1),
      "If tensor is channels_last contig then per channel quantization "
      "is supported only for axis = 0 or 1.");
  AT_DISPATCH_QINT_AND_SUB_BYTE_TYPES(
      qtensor.scalar_type(), "quantize_tensor_per_channel_float_qparams_cpu", [&]() {
        int64_t batches = size_to_dim_(axis, rtensor.sizes());
        int64_t elements_per_channel =
            size_from_dim_(axis + 1, rtensor.sizes());
        int64_t channel = rtensor.size(axis);
        auto scales_data = scales.data_ptr<float>();
        auto zero_points_data = zero_points.data_ptr<float>();
        check_tensor_memory_format(rtensor, qtensor);
        const float* rdata = rtensor.data_ptr<float>();
        auto qdata = reinterpret_cast<underlying_t*>(qtensor.data_ptr<scalar_t>());
        const auto elem_per_byte = CHAR_BIT / bit_width;
        int qvalue = 0;
        if (axis == 1 && (rtensor.is_contiguous(MemoryFormat::ChannelsLast) ||
            rtensor.is_contiguous(MemoryFormat::ChannelsLast3d))) {
          for (const auto b : c10::irange(batches)) {
            for (const auto e : c10::irange(elements_per_channel)) {
              for (const auto c : c10::irange(channel)) {
                auto i = b * channel * elements_per_channel + e * channel + c;
                qvalue = quantize_val_float_qparams(
                    scales_data[c], zero_points_data[c], rdata[i], quant_min, quant_max);
                // NOLINTNEXTLINE(clang-analyzer-core.DivideZero)
                if (i % elem_per_byte == 0) {
                  qdata[i / elem_per_byte] = static_cast<underlying_t>(qvalue);
                } else {
                  qdata[i / elem_per_byte] |= static_cast<underlying_t>(qvalue << ((i % elem_per_byte) * bit_width));
                }
              }
            }
          }
        } else {
          for (const auto b : c10::irange(batches)) {
            for (const auto c : c10::irange(channel)) {
              for (const auto e : c10::irange(elements_per_channel)) {
                auto i = b * channel * elements_per_channel +
                    c * elements_per_channel + e;
                qvalue = quantize_val_float_qparams(
                    scales_data[c], zero_points_data[c], rdata[i], quant_min, quant_max);
                // NOLINTNEXTLINE(clang-analyzer-core.DivideZero)
                if (i % elem_per_byte == 0) {
                  qdata[i / elem_per_byte] = static_cast<underlying_t>(qvalue);
                } else {
                  qdata[i / elem_per_byte] |= static_cast<underlying_t>(qvalue << ((i % elem_per_byte) * bit_width));
                }
              }
            }
          }
        }
      });
}

void dequantize_tensor_per_channel_float_qparams_cpu(
    const Tensor& qtensor,
    Tensor& rtensor,
    const Tensor& scales,
    const Tensor& zero_points,
    int64_t axis) {
  // NOLINTNEXTLINE(clang-diagnostic-unused-variable)
  AT_DISPATCH_QINT_AND_SUB_BYTE_TYPES(
      qtensor.scalar_type(), "dequantize_tensor_per_channel_float_qparams_cpu", [&]() {
        dequantize_per_channel_affine_kernel<float, float, scalar_t>(qtensor, rtensor, scales, zero_points, axis, bit_width);
      });
}

void quantize_tensor_per_tensor_affine_sub_byte_cpu(
    const Tensor& rtensor,
    Tensor& qtensor,
    float scale,
    float zero_point) {
  // TODO Use fbgemm kernel to pack values
  AT_DISPATCH_QINT_AND_SUB_BYTE_TYPES(
    qtensor.scalar_type(), "quantize_tensor_per_tensor_affine_sub_byte_cpu", [&]() {
      check_tensor_memory_format(rtensor, qtensor);
      const float* const rdata = rtensor.data_ptr<float>();
      auto qdata = reinterpret_cast<underlying_t*>(qtensor.data_ptr<scalar_t>());
      auto numel = rtensor.numel();
      const auto elem_per_byte = CHAR_BIT / bit_width;
      for (const auto i : c10::irange(numel)) {
        float inv_scale = scale == 0 ? 1.0f : 1.0f / scale;
        int64_t qvalue = lrintf(std::nearbyint(rdata[i] * inv_scale) + zero_point);
        qvalue = std::max(quant_min, std::min(qvalue, quant_max));

        // We pack sub_byte values and align them to a byte.
        // Eg. for 4-bits Index 0 is packed in the lower 4-bits
        // and index 1 is packed in the upper 4-bits.
        // NOLINTNEXTLINE(clang-analyzer-core.DivideZero)
        if (i % elem_per_byte == 0) {
          qdata[i / elem_per_byte] = static_cast<underlying_t>(qvalue);
        } else {
          qdata[i / elem_per_byte] |= static_cast<underlying_t>(qvalue << ((i % elem_per_byte) * bit_width));
        }
      } // for numel
    });
}

void dequantize_tensor_per_tensor_affine_sub_byte_cpu(
    const Tensor& qtensor,
    Tensor& rtensor,
    float scale,
    float zero_point) {
  // TODO Use fbgemm kernel to pack values
  // NOLINTNEXTLINE(clang-diagnostic-unused-variable)
  AT_DISPATCH_QINT_AND_SUB_BYTE_TYPES(
    qtensor.scalar_type(), "dequantize_tensor_per_tensor_affine_sub_byte_cpu", [&]() {
      check_tensor_memory_format(rtensor, qtensor);
      auto rdata = rtensor.data_ptr<float>();
      const underlying_t* qdata = reinterpret_cast<underlying_t*>(qtensor.data_ptr<scalar_t>());
      auto numel = rtensor.numel();
      const auto elem_per_byte = CHAR_BIT / bit_width;

      for (const auto i : c10::irange(numel)) {
        // NOLINTNEXTLINE(clang-analyzer-core.DivideZero)
        underlying_t qvalue = qdata[i / elem_per_byte];
        qvalue >>= (i % elem_per_byte) * bit_width;
        qvalue &= (1 << bit_width) - 1;
        rdata[i] = (static_cast<float>(qvalue) - zero_point) * scale;
      }
  });

}

} // namespace

// Some quantization tests are flaky on Windows with AVX512. If --continue-through-error
// is used, only one fails. But if the failing test is skipped, another one fails.
// If the second test is also skipped, a third one fails.
// So, until Quantization support for Windows is fixed for AVX512,
// AVX2 kernels would be used instead. Ref: GH 56992.
#if defined(CPU_CAPABILITY_AVX512) && defined(_WIN32)
REGISTER_NO_AVX512_DISPATCH(dequantize_tensor_per_channel_affine_stub,
                            dequantize_tensor_per_channel_affine_fn);
REGISTER_NO_AVX512_DISPATCH(dequantize_tensor_per_tensor_affine_stub,
                            dequantize_tensor_per_tensor_affine_fn);
REGISTER_NO_AVX512_DISPATCH(dequantize_tensor_per_channel_float_qparams_stub,
                            dequantize_tensor_per_channel_float_qparams_fn);
REGISTER_NO_AVX512_DISPATCH(fake_quant_grad_learnable_tensor_stub,
                            fake_quant_learnable_grad_tensor_fn);
REGISTER_NO_AVX512_DISPATCH(fake_quant_per_channel_cachemask_stub,
                            fake_quant_per_channel_cachemask_fn);
REGISTER_NO_AVX512_DISPATCH(fake_quant_tensor_cachemask_stub,
                            fake_quant_tensor_cachemask_fn);
REGISTER_NO_AVX512_DISPATCH(fake_quant_tensor_cachemask_tensor_qparams_stub,
                            fake_quant_tensor_cachemask_tensor_qparams_fn);
REGISTER_NO_AVX512_DISPATCH(qadaptive_avg_pool2d_nhwc_stub,
                            qadaptive_avg_pool2d_fn);
REGISTER_NO_AVX512_DISPATCH(qadaptive_avg_pool3d_ndhwc_stub,
                            qadaptive_avg_pool3d_fn);
REGISTER_NO_AVX512_DISPATCH(qadd_relu_stub, qbinary_fn);
REGISTER_NO_AVX512_DISPATCH(qadd_scalar_relu_stub, qadd_scalar_fn);
REGISTER_NO_AVX512_DISPATCH(qadd_scalar_stub, qadd_scalar_fn);
REGISTER_NO_AVX512_DISPATCH(qadd_stub, qbinary_fn);
REGISTER_NO_AVX512_DISPATCH(qavg_pool2d_nhwc_stub, qavg_pool2d_fn);
REGISTER_NO_AVX512_DISPATCH(qavg_pool3d_nhwc_stub, qavg_pool3d_fn);
REGISTER_NO_AVX512_DISPATCH(qbatch_norm_relu_stub, qbatch_norm_fn);
REGISTER_NO_AVX512_DISPATCH(qbatch_norm_stub, qbatch_norm_fn);
REGISTER_NO_AVX512_DISPATCH(qcat_nhwc_stub, qcat_nhwc_fn);
REGISTER_NO_AVX512_DISPATCH(qcat_relu_nhwc_stub, qcat_nhwc_fn);
REGISTER_NO_AVX512_DISPATCH(qclamp_stub, qclamp_fn);
REGISTER_NO_AVX512_DISPATCH(qclamp_min_stub, qclamp_minmax_fn);
REGISTER_NO_AVX512_DISPATCH(qclamp_max_stub, qclamp_minmax_fn);
REGISTER_NO_AVX512_DISPATCH(qelu_stub, qelu_fn);
REGISTER_NO_AVX512_DISPATCH(qhardsigmoid_stub, qhardsigmoid_fn);
REGISTER_NO_AVX512_DISPATCH(qhardswish_stub, qhardswish_fn);
REGISTER_NO_AVX512_DISPATCH(qmaxpool_2d_nhwc_stub, qmaxpool_2d_fn);
REGISTER_NO_AVX512_DISPATCH(qmul_relu_stub, qbinary_fn);
REGISTER_NO_AVX512_DISPATCH(qmul_stub, qbinary_fn);
REGISTER_NO_AVX512_DISPATCH(qrelu6_stub, qrelu_fn);
REGISTER_NO_AVX512_DISPATCH(qrelu_leaky_stub, qrelu_leaky_fn);
REGISTER_NO_AVX512_DISPATCH(qrelu_stub, qrelu_fn);
REGISTER_NO_AVX512_DISPATCH(qsigmoid_stub, qsigmoid_fn);
REGISTER_NO_AVX512_DISPATCH(qtanh_stub, qtanh_fn);
REGISTER_NO_AVX512_DISPATCH(qthreshold_stub, qthreshold_fn);
REGISTER_NO_AVX512_DISPATCH(qtopk_stub, qtopk_fn);
REGISTER_NO_AVX512_DISPATCH(fake_quant_grad_learnable_channel_stub,
                            fake_quant_learnable_per_channel_fn);
REGISTER_NO_AVX512_DISPATCH(quantize_tensor_per_tensor_affine_stub,
                            quantize_tensor_per_tensor_affine_fn);
REGISTER_NO_AVX512_DISPATCH(quantize_tensor_per_channel_affine_stub,
                            quantize_tensor_per_channel_affine_fn);
REGISTER_NO_AVX512_DISPATCH(quantize_tensor_per_channel_float_qparams_stub,
                            quantize_tensor_per_channel_float_qparams_fn);
REGISTER_NO_AVX512_DISPATCH(quantized_normalize_stub, qnormalize_fn);
REGISTER_NO_AVX512_DISPATCH(qupsample_bilinear2d_nhwc_stub, qupsample_bilinear2d_fn);
REGISTER_NO_AVX512_DISPATCH(quantize_tensor_per_tensor_affine_sub_byte_stub,
                            quantize_tensor_per_tensor_affine_sub_byte_fn);
REGISTER_NO_AVX512_DISPATCH(dequantize_tensor_per_tensor_affine_sub_byte_stub,
                            dequantize_tensor_per_tensor_affine_sub_byte_fn);
#else
REGISTER_DISPATCH(dequantize_tensor_per_channel_affine_stub,
                  &dequantize_tensor_per_channel_affine_cpu);
REGISTER_DISPATCH(dequantize_tensor_per_tensor_affine_stub,
                  &dequantize_tensor_per_tensor_affine_cpu);
REGISTER_DISPATCH(dequantize_tensor_per_channel_float_qparams_stub,
                  &dequantize_tensor_per_channel_float_qparams_cpu);
REGISTER_DISPATCH(fake_quant_grad_learnable_tensor_stub,
                  &fake_quantize_learnable_tensor_grad_kernel_cpu);
REGISTER_DISPATCH(fake_quant_per_channel_cachemask_stub, &fake_quant_per_channel_cachemask_cpu);
REGISTER_DISPATCH(fake_quant_tensor_cachemask_stub,
                  &fake_quantize_tensor_cachemask_kernel);
REGISTER_DISPATCH(fake_quant_tensor_cachemask_tensor_qparams_stub,
                  &fake_quantize_tensor_cachemask_tensor_qparams_kernel);
REGISTER_DISPATCH(qadaptive_avg_pool2d_nhwc_stub,
                  &qadaptive_avg_pool2d_nhwc_kernel);
REGISTER_DISPATCH(qadaptive_avg_pool3d_ndhwc_stub,
                  &qadaptive_avg_pool3d_ndhwc_kernel);
REGISTER_DISPATCH(qadd_relu_stub, &qadd_kernel<true>);
REGISTER_DISPATCH(qadd_scalar_relu_stub, &qadd_scalar_kernel<true>);
REGISTER_DISPATCH(qadd_scalar_stub, &qadd_scalar_kernel<false>);
REGISTER_DISPATCH(qadd_stub, &qadd_kernel<false>);
REGISTER_DISPATCH(qavg_pool2d_nhwc_stub, &qavg_pool2d_nhwc_kernel);
REGISTER_DISPATCH(qavg_pool3d_nhwc_stub, &qavg_pool3d_nhwc_kernel);
REGISTER_DISPATCH(qbatch_norm_relu_stub, &q_batch_norm_kernel<true>);
REGISTER_DISPATCH(qbatch_norm_stub, &q_batch_norm_kernel<false>);
REGISTER_DISPATCH(qcat_nhwc_stub, &qcat_nhwc_kernel<false>);
REGISTER_DISPATCH(qcat_relu_nhwc_stub, &qcat_nhwc_kernel<true>);
REGISTER_DISPATCH(qclamp_stub, &qclamp_kernel);
REGISTER_DISPATCH(qclamp_min_stub, &qclamp_min_kernel);
REGISTER_DISPATCH(qclamp_max_stub, &qclamp_max_kernel);
REGISTER_DISPATCH(qelu_stub, &qelu_kernel);
REGISTER_DISPATCH(qhardsigmoid_stub, &qhardsigmoid_kernel);
REGISTER_DISPATCH(qhardswish_stub, &qhardswish_kernel);
REGISTER_DISPATCH(qmaxpool_2d_nhwc_stub, &qmaxpool_2d_nhwc_kernel);
REGISTER_DISPATCH(qmul_relu_stub, &qmul_kernel<true>);
REGISTER_DISPATCH(qmul_stub, &qmul_kernel<false>);
REGISTER_DISPATCH(qrelu6_stub, &qrelu6_kernel);
REGISTER_DISPATCH(qrelu_leaky_stub, &leaky_qrelu_out_kernel);
REGISTER_DISPATCH(qrelu_stub, &qrelu_kernel);
REGISTER_DISPATCH(qsigmoid_stub, &qsigmoid_kernel);
REGISTER_DISPATCH(qtanh_stub, &qtanh_kernel);
REGISTER_DISPATCH(qthreshold_stub, &qthreshold_kernel);
REGISTER_DISPATCH(qtopk_stub, &qtopk_kernel);
REGISTER_DISPATCH(fake_quant_grad_learnable_channel_stub,
                  &fake_quantize_learnable_channel_grad_kernel_cpu);
REGISTER_DISPATCH(
    quantize_tensor_per_tensor_affine_stub,
    &quantize_tensor_per_tensor_affine_cpu);
REGISTER_DISPATCH(
    quantize_tensor_per_channel_affine_stub,
    &quantize_tensor_per_channel_affine_cpu);
REGISTER_DISPATCH(
    quantize_tensor_per_channel_float_qparams_stub,
    &quantize_tensor_per_channel_float_qparams_cpu);
REGISTER_DISPATCH(quantized_normalize_stub, &quantized_normalize_kernel);
REGISTER_DISPATCH(qupsample_bilinear2d_nhwc_stub,
                  &qupsample_bilinear2d_nhwc_kernel);
REGISTER_DISPATCH(
    quantize_tensor_per_tensor_affine_sub_byte_stub,
    &quantize_tensor_per_tensor_affine_sub_byte_cpu);
REGISTER_DISPATCH(
    dequantize_tensor_per_tensor_affine_sub_byte_stub,
    &dequantize_tensor_per_tensor_affine_sub_byte_cpu);
#endif // CPU_CAPABILITY_AVX512 && _WIN32

} // namespace native
} // namespace at<|MERGE_RESOLUTION|>--- conflicted
+++ resolved
@@ -2926,7 +2926,6 @@
 #if defined(__ARM_NEON__) || defined(__aarch64__)
   AT_DISPATCH_QINT_TYPES(
       qtensor.scalar_type(), "dequantize_tensor_per_tensor_affine_cpu", [&]() {
-<<<<<<< HEAD
         const scalar_t* qdata = qtensor.data_ptr<scalar_t>();
         dequantize_tensor_arm<scalar_t>(
             qdata, rdata, qtensor.numel(), scale, zero_point);
@@ -2937,16 +2936,8 @@
       qtensor.scalar_type(), "dequantize_tensor_per_tensor_affine_cpu", [&]() {
         const scalar_t* qdata = qtensor.data_ptr<scalar_t>();
         int numel = qtensor.numel();
-        for (int i = 0; i < numel; ++i) {
+        for (const auto i : c10::irange(numel)) {
           rdata[i] = dequantize_val<scalar_t>(scale, zero_point, qdata[i]);
-=======
-      check_tensor_memory_format(qtensor, rtensor);
-        const auto* qd = qtensor.data_ptr<scalar_t>();
-        float* rd = rtensor.data_ptr<float>();
-        auto numel = qtensor.numel();
-        for (const auto i : c10::irange(numel)) {
-          rd[i] = dequantize_val<scalar_t>(scale, zero_point, qd[i]);
->>>>>>> 79803b19
         }
       });
 #endif // defined(__ARM_NEON__) || defined(__aarch64__)
