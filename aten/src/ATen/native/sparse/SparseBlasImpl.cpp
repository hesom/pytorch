--- conflicted
+++ resolved
@@ -34,7 +34,6 @@
 #endif
 }
 
-<<<<<<< HEAD
 /*
   Computes a sum of two sparse matrices defined as
   result <- mat1 + alpha*mat2
@@ -60,26 +59,6 @@
 #endif
 }
 
-void triangular_solve_out_sparse_csr(
-    const Tensor& A,
-    const Tensor& B,
-    const Tensor& X,
-    bool upper,
-    bool transpose,
-    bool unitriangular) {
-#if !AT_MKL_ENABLED()
-  TORCH_CHECK(
-      false,
-      "Calling triangular_solve on a sparse CPU tensor requires compiling PyTorch with MKL. ",
-      "Please use PyTorch built MKL support.");
-#else
-  TORCH_INTERNAL_ASSERT_DEBUG_ONLY(A.is_sparse_csr());
-  sparse::impl::mkl::triangular_solve_out_sparse_csr(A, B, X, upper, transpose, unitriangular);
-#endif
-}
-
-=======
->>>>>>> 6dc73629
 } // namespace cpu
 } // namespace impl
 } // namespace sparse
