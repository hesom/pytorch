--- conflicted
+++ resolved
@@ -19,10 +19,6 @@
 #include <ATen/cuda/ThrustAllocator.h>
 #include <c10/cuda/CUDACachingAllocator.h>
 
-<<<<<<< HEAD
-#include <ATen/native/sparse/cuda/SparseBlasImpl.h>
-=======
->>>>>>> 632719c2
 #include <ATen/native/sparse/cuda/SparseCUDABlas.h>
 #include <ATen/native/sparse/cuda/SparseCUDATensorMath.cuh>
 
@@ -76,76 +72,6 @@
 // certain utiliy functions are usable from sparse COO.
 using namespace at::sparse;
 
-<<<<<<< HEAD
-Tensor& addmm_out_sparse_csr_dense_cuda(
-    const Tensor& self,
-    const SparseCsrTensor& mat1,
-    const Tensor& mat2,
-    const Scalar& beta,
-    const Scalar& alpha,
-    Tensor& result) {
-
-  TORCH_INTERNAL_ASSERT(mat1.is_sparse_csr());
-
-  // All the checks are from addmm_out_cuda_impl at ATen/native/cuda/Blas.cpp
-  // TODO: remove code duplication and unify code
-  // There were undefined symbol problems,
-  // when using same function for CUDA and SparseCsrCUDA dispatch keys
-  TORCH_CHECK(mat1.dim() == 2 && mat2.dim() == 2, "tensors must be 2-D");
-
-  TensorArg args[]{{result, "out", 0}, {self, "self", 1}, {mat1, "mat1", 2}, {mat2, "mat2", 3}};
-  checkAllSameGPU(__func__, args);
-
-  IntArrayRef mat1_sizes = mat1.sizes();
-  IntArrayRef mat2_sizes = mat2.sizes();
-  IntArrayRef self__sizes;
-  c10::MaybeOwned<Tensor> self_;
-  if (&result != &self) {
-    self_ = expand_size(self, {mat1_sizes[0], mat2_sizes[1]}, "addmm");
-    self__sizes = self_->sizes();
-  } else {
-    self_ = c10::MaybeOwned<Tensor>::borrowed(self);
-    self__sizes = self_->sizes();
-    TORCH_CHECK(result.dim() == 2, "tensors must be 2-D");
-    TORCH_CHECK(self__sizes[0] == mat1_sizes[0], "self_ dim 0 must match mat1 dim 0");
-    TORCH_CHECK(self__sizes[1] == mat2_sizes[1], "self_ dim 1 must match mat2 dim 1");
-  }
-
-  if (&result != &self) {
-    at::native::resize_output(result, self__sizes);
-    if (beta.toComplexDouble() != 0.0) {
-      at::native::copy_(result, *self_);
-    }
-  }
-
-  IntArrayRef result_sizes = result.sizes();
-  if ((result_sizes[0] == 0) || (result_sizes[1] == 0)) {
-    return result;
-  }
-
-  if (mat1._nnz() == 0) {
-    // By definition, when beta==0, values in self should be ignored. nans and infs
-    // should not propagate
-    if (beta.toComplexDouble() == 0.) {
-      return result.zero_();
-    }
-    return at::mul_out(
-        result,
-        self,
-        at::native::scalar_tensor(
-            beta,
-            self.scalar_type(),
-            c10::nullopt /* layout */,
-            at::kCPU,
-            c10::nullopt /* pin_memory */));
-  }
-
-  sparse::impl::cuda::addmm_out_sparse_csr(mat1, mat2, beta, alpha, result);
-  return result;
-}
-
-=======
->>>>>>> 632719c2
 Tensor& add_out_dense_sparse_csr_cuda(
     Tensor& output,
     const Tensor& dense,
