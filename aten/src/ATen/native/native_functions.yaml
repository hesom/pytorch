# See README.md in this directory for more guidance

# *********NB: _cast_* operators are DEPRECATED and will be removed
# eventually. These were previously used before TorchScript IR supported
# representing ScalarType's. They are now superseded by usage of
# `aten::to()`. The ops remain here for backward compatibility purposes.

# DEPRECATED. DO NOT USE
- func: _cast_Byte(Tensor self, bool non_blocking=False) -> Tensor
  variants: function

# DEPRECATED. DO NOT USE
- func: _cast_Char(Tensor self, bool non_blocking=False) -> Tensor
  variants: function

# DEPRECATED. DO NOT USE
- func: _cast_Double(Tensor self, bool non_blocking=False) -> Tensor
  variants: function

# DEPRECATED. DO NOT USE
- func: _cast_Float(Tensor self, bool non_blocking=False) -> Tensor
  variants: function

# DEPRECATED. DO NOT USE
- func: _cast_Int(Tensor self, bool non_blocking=False) -> Tensor
  variants: function

# DEPRECATED. DO NOT USE
- func: _cast_Long(Tensor self, bool non_blocking=False) -> Tensor
  variants: function

# DEPRECATED. DO NOT USE
- func: _cast_Short(Tensor self, bool non_blocking=False) -> Tensor
  variants: function

# DEPRECATED. DO NOT USE
- func: _cast_Half(Tensor self, bool non_blocking=False) -> Tensor
  variants: function

# Computes the gradient of current tensor w.r.t. graph leaves.
- func: _backward(Tensor self, Tensor[] inputs, Tensor? gradient=None, bool? retain_graph=None, bool create_graph=False) -> ()
  manual_cpp_binding: True
  variants: method

# DEPRECATED. Sets the tensor data held by this `Variable` to be the same as
# `new_data`.  It requires that `new_data` and `Variable` have compatible tensor
# type, by checking `_has_compatible_shallow_copy_type(this, new_data)`.
#
# This function is deprecated because it doesn't really make sense in a world
# where Variables *are* Tensors (as opposed to them containing tensors, which
# is what the previous interpretation was.)
- func: set_data(Tensor(a!) self, Tensor new_data) -> ()
  manual_cpp_binding: True
  variants: method

- func: data(Tensor self) -> Tensor
  manual_cpp_binding: True
  variants: method

# True if this `Variable` is a leaf and thus does not have a `grad_fn`.
- func: is_leaf(Tensor self) -> bool
  manual_cpp_binding: True
  variants: method

# Returns the output index of this variable from the forward operation that
# produced it.  Conversely, it returns the input index of the gradient `Node` to
# which this `Variable` is connected (because in the gradient computation,
# inputs and outputs switch meaning).  For example:
#
#   y0, y1, y2 = f(x)
#   assert y0.output_nr == 0
#   assert y1.output_nr == 1
#   assert y2.output_nr == 2
#
- func: output_nr(Tensor self) -> int
  manual_cpp_binding: True
  variants: method

- func: _version(Tensor self) -> int
  manual_cpp_binding: True
  variants: method

- func: requires_grad_(Tensor(a!) self, bool requires_grad=True) -> Tensor(a!)
  manual_cpp_binding: True
  variants: method

# Enables .grad attribute for non-leaf Tensors.
- func: retain_grad(Tensor(a!) self) -> ()
  manual_cpp_binding: True
  variants: method

- func: retains_grad(Tensor self) -> bool
  manual_cpp_binding: True
  variants: method

- func: _fw_primal(Tensor(a) self, int level) -> Tensor(a)
  variants: method
  dispatch:
    CompositeExplicitAutograd: _fw_primal

- func: _make_dual(Tensor(a) primal, Tensor tangent, int level) -> Tensor(a)
  variants: function

- func: _unpack_dual(Tensor(a) dual, int level) -> (Tensor(a) primal, Tensor tangent)
  variants: function

- func: rename_(Tensor(a!) self, Dimname[]? names) -> Tensor(a!)
  variants: method

- func: rename(Tensor(a) self, Dimname[]? names) -> Tensor(a)
  variants: method

- func: align_to(Tensor(a) self, Dimname[] names) -> Tensor(a)
  variants: method

- func: align_to.ellipsis_idx(Tensor(a) self, Dimname[] order, int ellipsis_idx) -> Tensor(a)
  variants: method

- func: align_as(Tensor self, Tensor other) -> Tensor
  variants: method

- func: align_tensors(Tensor[] tensors) -> Tensor[]

# Not assert because it's a keyword; not Assert because FX already
# took that syntax
# TODO: need to specify this is side-effectful somehow
- func: _assert_async(Tensor self) -> ()
  dispatch:
    CPU: _assert_async_cpu
    CUDA: _assert_async_cuda

- func: refine_names(Tensor(a) self, Dimname[] names) -> Tensor(a)
  variants: method

- func: _use_cudnn_ctc_loss(Tensor log_probs, Tensor targets, int[] input_lengths, int[] target_lengths, int blank) -> bool
  device_check: NoCheck  # Tensor arguments allowed to be on different devices, see also _cudnn_ctc_loss
  dispatch:
    CUDA: _use_cudnn_ctc_loss

- func: _cudnn_ctc_loss(Tensor log_probs, Tensor targets, int[] input_lengths, int[] target_lengths, int blank, bool deterministic, bool zero_infinity) -> (Tensor, Tensor)
  device_check: NoCheck  # log_probs is expected to be on CUDA while targets is expected to be on CPU
  dispatch:
    CUDA: _cudnn_ctc_loss

- func: _use_cudnn_rnn_flatten_weight() -> bool

- func: _cudnn_rnn_flatten_weight(Tensor[] weight_arr, int weight_stride0, int input_size, int mode, int hidden_size, int proj_size, int num_layers, bool batch_first, bool bidirectional) -> Tensor
  dispatch:
    CUDA: _cudnn_rnn_flatten_weight

- func: _cudnn_rnn(Tensor input, Tensor[] weight, int weight_stride0, Tensor? weight_buf, Tensor hx, Tensor? cx, int mode, int hidden_size, int proj_size, int num_layers, bool batch_first, float dropout, bool train, bool bidirectional, int[] batch_sizes, Tensor? dropout_state) -> (Tensor, Tensor, Tensor, Tensor, Tensor)
  # rnn_tanh may or may not redispatch to _cudnn_rnn based on algorithm and build. Thus it might hit dispatch or kernel device check.
  # Disable dispatch time device check for consistent behavior.
  device_check: NoCheck
  dispatch:
    CUDA: _cudnn_rnn

- func: _cudnn_rnn_backward(Tensor input, Tensor[] weight, int weight_stride0, Tensor weight_buf, Tensor hx, Tensor? cx, Tensor output, Tensor? grad_output, Tensor? grad_hy, Tensor? grad_cy, int mode, int hidden_size, int proj_size, int num_layers, bool batch_first, float dropout, bool train, bool bidirectional, int[] batch_sizes, Tensor? dropout_state, Tensor reserve, bool[4] output_mask) -> (Tensor, Tensor, Tensor, Tensor[])
  dispatch:
    CUDA: _cudnn_rnn_backward

- func: _cudnn_init_dropout_state(float dropout, bool train, int dropout_seed, *, ScalarType? dtype=None, Layout? layout=None, Device? device=None, bool? pin_memory=False) -> Tensor
  dispatch:
    CUDA: _cudnn_init_dropout_state

- func: _debug_has_internal_overlap(Tensor self) -> int
  variants: function

- func: _fused_dropout(Tensor self, float p, Generator? generator=None) -> (Tensor, Tensor)
  variants: function
  dispatch:
    CUDA: fused_dropout_cuda

- func: _masked_scale(Tensor self, Tensor mask, float scale) -> Tensor
  variants: function
  dispatch:
    CUDA: masked_scale_cuda

- func: _sobol_engine_draw(Tensor quasi, int n, Tensor sobolstate, int dimension, int num_generated, ScalarType? dtype) -> (Tensor, Tensor)

- func: _sobol_engine_ff_(Tensor(a!) self, int n, Tensor sobolstate, int dimension, int num_generated) -> Tensor(a!)

- func: _sobol_engine_scramble_(Tensor(a!) self, Tensor ltm, int dimension) -> Tensor(a!)

- func: _sobol_engine_initialize_state_(Tensor(a!) self, int dimension) -> Tensor(a!)

- func: _reshape_from_tensor(Tensor self, Tensor shape) -> Tensor

- func: _shape_as_tensor(Tensor self) -> Tensor

- func: dropout(Tensor input, float p, bool train) -> Tensor

- func: dropout_(Tensor(a!) self, float p, bool train) -> Tensor(a!)

- func: feature_dropout(Tensor input, float p, bool train) -> Tensor

- func: feature_dropout_(Tensor(a!) self, float p, bool train) -> Tensor(a!)

- func: alpha_dropout(Tensor input, float p, bool train) -> Tensor

- func: alpha_dropout_(Tensor(a!) self, float p, bool train) -> Tensor(a!)

- func: feature_alpha_dropout(Tensor input, float p, bool train) -> Tensor

- func: feature_alpha_dropout_(Tensor(a!) self, float p, bool train) -> Tensor(a!)

- func: abs(Tensor self) -> Tensor
  device_check: NoCheck   # TensorIterator
  variants: function, method
  dispatch:
    CompositeExplicitAutograd: abs

- func: abs_(Tensor(a!) self) -> Tensor(a!)
  device_check: NoCheck   # TensorIterator
  variants: function, method
  dispatch:
    CompositeExplicitAutograd: abs_

- func: abs.out(Tensor self, *, Tensor(a!) out) -> Tensor(a!)
  device_check: NoCheck   # TensorIterator
  dispatch:
    CPU, CUDA: abs_out

# Note [Adding an alias]
# To add an alias do the following:
#
# 1) Copy the original functions native_functions.yaml entry, but replace the
#      original function's name with their own and delete any dispatch
#      keys for the aliases. Specifying a dispatch key will prevent
#      autograd from recording the operations the alias performs, which
#      will stop it from "inheriting" the original operation's autograd behavior.
# 2) Implement the corresponding functions and have them redispatch to the
#      original function.
# 3) Add entries for the alias (and original function, if needed) to
#      aten/src/ATen/core/interned_strings.h
#      (This may require removing an entry from ATen/core/aten_interned_strings.h.)
# 4) Add docstrings to the new function that reference the original function,
#      and document the method as usual (if it exists.)
#    (See torch/_torch_docs.py and docs/source/torch.rst if adding a function,
#     torch/_tensor_docs.py and docs/source/tensors.rst if adding a method,
#     or module-specific doc bindings (like torch/linalg/__init__.py) if
#     adding an alias in a namespace.)
# 5) Update torch/overrides.py consistent with the original function.
# 6) Update the alias_map in torch/csrc/jit/passes/normalize_ops.cpp.
# 7) Add aliases argument to existing OpInfo/UnaryUfuncInfo or create new OpInfo/UnaryUfuncInfo entry
# in op_db list in torch/testing/_internal/common_methods_invocations.py
#
# See torch.absolute, an alias for torch.abs, as an example.

# Absolute, alias for abs
- func: absolute(Tensor self) -> Tensor
  device_check: NoCheck   # TensorIterator
  variants: function, method

- func: absolute_(Tensor(a!) self) -> Tensor(a!)
  device_check: NoCheck   # TensorIterator
  variants: method

- func: absolute.out(Tensor self, *, Tensor(a!) out) -> Tensor(a!)
  device_check: NoCheck   # TensorIterator

- func: angle(Tensor self) -> Tensor
  device_check: NoCheck   # TensorIterator
  variants: function, method
  dispatch:
    CPU, CUDA: angle

- func: angle.out(Tensor self, *, Tensor(a!) out) -> Tensor(a!)
  device_check: NoCheck   # TensorIterator
  dispatch:
    CPU, CUDA: angle_out

- func: view_as_real(Tensor(a) self) -> Tensor(a)
  variants: function
  dispatch:
    CPU, CUDA: view_as_real

- func: view_as_complex(Tensor(a) self) -> Tensor(a)
  variants: function
  dispatch:
    CPU, CUDA: view_as_complex

- func: sgn(Tensor self) -> Tensor
  variants: function, method
  structured_delegate: sgn.out

- func: sgn_(Tensor(a!) self) -> Tensor(a!)
  variants: method
  structured_delegate: sgn.out

- func: sgn.out(Tensor self, *, Tensor(a!) out) -> Tensor(a!)
  structured: True
  structured_inherits: TensorIteratorBase
  dispatch:
    CPU, CUDA: sgn_out

- func: real(Tensor(a) self) -> Tensor(a)
  device_check: NoCheck   # TensorIterator
  variants: function

- func: imag(Tensor(a) self) -> Tensor(a)
  device_check: NoCheck   # TensorIterator
  variants: function

- func: _conj(Tensor(a) self) -> Tensor(a)
  variants: function, method
  dispatch:
    CompositeExplicitAutograd: _conj

- func: conj(Tensor(a) self) -> Tensor(a)
  variants: function, method
  manual_cpp_binding: True

- func: _conj_physical(Tensor self) -> Tensor
  variants: function, method
  dispatch:
    CompositeExplicitAutograd: _conj_physical

- func: conj_physical(Tensor self) -> Tensor
  variants: function, method

- func: conj_physical.out(Tensor self, *, Tensor(a!) out) -> Tensor(a!)
  dispatch:
    CPU, CUDA: conj_physical_out
    SparseCPU, SparseCUDA: conj_physical_out_sparse

- func: conj_physical_(Tensor(a!) self) -> Tensor(a!)
  variants: function, method
  dispatch:
    CompositeExplicitAutograd: conj_physical_

- func: resolve_conj(Tensor(a) self) -> Tensor(a)
  variants: function, method

- func: resolve_neg(Tensor(a) self) -> Tensor(a)
  variants: function, method

- func: _neg_view(Tensor(a) self) -> Tensor(a)
  variants: function, method
  dispatch:
    CompositeExplicitAutograd: _neg_view

- func: acos(Tensor self) -> Tensor
  device_check: NoCheck   # TensorIterator
  variants: function, method
  structured_delegate: acos.out

- func: acos_(Tensor(a!) self) -> Tensor(a!)
  device_check: NoCheck   # TensorIterator
  variants: function, method
  structured_delegate: acos.out

- func: acos.out(Tensor self, *, Tensor(a!) out) -> Tensor(a!)
  device_check: NoCheck   # TensorIterator
  structured: True
  structured_inherits: TensorIteratorBase
  dispatch:
    CPU, CUDA: acos_out

# arccos, alias of acos
- func: arccos(Tensor self) -> Tensor
  variants: function, method

- func: arccos_(Tensor(a!) self) -> Tensor(a!)
  variants: function, method

- func: arccos.out(Tensor self, *, Tensor(a!) out) -> Tensor(a!)

- func: avg_pool1d(Tensor self, int[1] kernel_size, int[1] stride=[], int[1] padding=0, bool ceil_mode=False, bool count_include_pad=True) -> Tensor

- func: adaptive_avg_pool1d(Tensor self, int[1] output_size) -> Tensor

# Return: (Tensor output, Tensor indices)
- func: adaptive_max_pool1d(Tensor self, int[1] output_size) -> (Tensor, Tensor)

- func: add.Tensor(Tensor self, Tensor other, *, Scalar alpha=1) -> Tensor
  device_check: NoCheck   # TensorIterator
  structured_delegate: add.out
  variants: function, method
  dispatch:
    SparseCPU, SparseCUDA: add_sparse
    SparseCsrCPU, SparseCsrCUDA: add_sparse_csr
    MkldnnCPU: mkldnn_add

- func: add_.Tensor(Tensor(a!) self, Tensor other, *, Scalar alpha=1) -> Tensor(a!)
  device_check: NoCheck   # TensorIterator
  variants: method
  structured_delegate: add.out
  dispatch:
    SparseCPU, SparseCUDA: add_sparse_
    SparseCsrCPU, SparseCsrCUDA: add_sparse_csr_
    MkldnnCPU: mkldnn_add_

- func: add.out(Tensor self, Tensor other, *, Scalar alpha=1, Tensor(a!) out) -> Tensor(a!)
  device_check: NoCheck   # TensorIterator
  structured: True
  structured_inherits: TensorIteratorBase
  dispatch:
    CPU, CUDA: add_out
    SparseCPU: add_out_sparse_cpu
    SparseCUDA: add_out_sparse_cuda
    SparseCsrCPU: add_out_sparse_csr_cpu
    SparseCsrCUDA: add_out_sparse_csr_cuda
    MkldnnCPU: mkldnn_add_out

- func: _add_relu.Tensor(Tensor self, Tensor other, *, Scalar alpha=1) -> Tensor
  variants: function
  dispatch:
    CPU: add_relu

- func: _add_relu_.Tensor(Tensor(a!) self, Tensor other, *, Scalar alpha=1) -> Tensor(a!)
  variants: function
  dispatch:
    CPU: add_relu_

- func: _add_relu.out(Tensor self, Tensor other, *, Scalar alpha=1, Tensor(a!) out) -> Tensor(a!)
  variants: function
  dispatch:
    CPU: add_relu_out

- func: _add_relu.Scalar(Tensor self, Scalar other, Scalar alpha=1) -> Tensor
  variants: function
  dispatch:
    CPU: add_relu

- func: _add_relu_.Scalar(Tensor(a!) self, Scalar other, Scalar alpha=1) -> Tensor(a!)
  variants: function
  dispatch:
    CPU: add_relu_

# For C++ only, until we have conversion from C++ numbers to Tensor
- func: add.Scalar(Tensor self, Scalar other, Scalar alpha=1) -> Tensor
  device_check: NoCheck   # TensorIterator
  variants: function, method
  dispatch:
    CompositeExplicitAutograd: add

- func: add_.Scalar(Tensor(a!) self, Scalar other, Scalar alpha=1) -> Tensor(a!)
  device_check: NoCheck   # TensorIterator
  variants: method
  dispatch:
    CompositeExplicitAutograd: add_

- func: addmv(Tensor self, Tensor mat, Tensor vec, *, Scalar beta=1, Scalar alpha=1) -> Tensor
  structured_delegate: addmv.out
  variants: function, method

- func: addmv_(Tensor(a!) self, Tensor mat, Tensor vec, *, Scalar beta=1, Scalar alpha=1) -> Tensor(a!)
  structured_delegate: addmv.out
  variants: function, method

- func: addmv.out(Tensor self, Tensor mat, Tensor vec, *, Scalar beta=1, Scalar alpha=1, Tensor(a!) out) -> Tensor(a!)
  structured: True
  dispatch:
    CPU: addmv_out_cpu
    CUDA: addmv_out_cuda
<<<<<<< HEAD
    SparseCsrCPU: addmv_out_sparse_csr
=======
>>>>>>> 9918fd83
    SparseCsrCUDA: addmv_out_sparse_csr_cuda

- func: addr(Tensor self, Tensor vec1, Tensor vec2, *, Scalar beta=1, Scalar alpha=1) -> Tensor
  variants: function, method
  dispatch:
    CPU, CUDA: addr
    CompositeImplicitAutograd: math_addr

- func: addr_(Tensor(a!) self, Tensor vec1, Tensor vec2, *, Scalar beta=1, Scalar alpha=1) -> Tensor(a!)
  variants: method
  dispatch:
    CompositeExplicitAutograd: addr_

- func: addr.out(Tensor self, Tensor vec1, Tensor vec2, *, Scalar beta=1, Scalar alpha=1, Tensor(a!) out) -> Tensor(a!)
  dispatch:
    CPU, CUDA: addr_out
    CompositeImplicitAutograd: math_addr_out

- func: affine_grid_generator(Tensor theta, int[] size, bool align_corners) -> Tensor
  variants: function
  dispatch:
    CompositeExplicitAutograd: affine_grid_generator

- func: affine_grid_generator_backward(Tensor grad, int[] size, bool align_corners) -> Tensor
  variants: function

- func: all.dim(Tensor self, int dim, bool keepdim=False) -> Tensor
  device_check: NoCheck   # TensorIterator
  structured_delegate: all.out
  variants: function, method

- func: all.out(Tensor self, int dim, bool keepdim=False, *, Tensor(a!) out) -> Tensor(a!)
  device_check: NoCheck   # TensorIterator
  structured: True
  precomputed:
  - dim -> int dim
  dispatch:
    CPU, CUDA: all_out

- func: all.dimname(Tensor self, Dimname dim, bool keepdim=False) -> Tensor
  device_check: NoCheck   # TensorIterator
  variants: function, method

- func: all.dimname_out(Tensor self, Dimname dim, bool keepdim=False, *, Tensor(a!) out) -> Tensor(a!)
  device_check: NoCheck   # TensorIterator

- func: allclose(Tensor self, Tensor other, float rtol=1e-05, float atol=1e-08, bool equal_nan=False) -> bool
  variants: function, method

- func: any.dim(Tensor self, int dim, bool keepdim=False) -> Tensor
  device_check: NoCheck   # TensorIterator
  structured_delegate: any.out
  variants: function, method

- func: any.out(Tensor self, int dim, bool keepdim=False, *, Tensor(a!) out) -> Tensor(a!)
  device_check: NoCheck   # TensorIterator
  structured: True
  precomputed:
  - dim -> int dim
  dispatch:
    CPU, CUDA: any_out

- func: any.dimname(Tensor self, Dimname dim, bool keepdim=False) -> Tensor
  device_check: NoCheck   # TensorIterator
  variants: function, method

- func: any.dimname_out(Tensor self, Dimname dim, bool keepdim=False, *, Tensor(a!) out) -> Tensor(a!)
  device_check: NoCheck   # TensorIterator

- func: arange(Scalar end, *, ScalarType? dtype=None, Layout? layout=None, Device? device=None, bool? pin_memory=None) -> Tensor

- func: arange.start(Scalar start, Scalar end, *, ScalarType? dtype=None, Layout? layout=None, Device? device=None, bool? pin_memory=None) -> Tensor

- func: arange.start_step(Scalar start, Scalar end, Scalar step, *, ScalarType? dtype=None, Layout? layout=None, Device? device=None, bool? pin_memory=None) -> Tensor

- func: arange.out(Scalar end, *, Tensor(a!) out) -> Tensor(a!)

- func: arange.start_out(Scalar start, Scalar end, Scalar step=1, *, Tensor(a!) out) -> Tensor(a!)
  dispatch:
    CPU: arange_cpu_out
    CUDA: arange_cuda_out

# This function is a temporary hack to allow tracing of arange like constructs with dynamic
# bounds on arange.  Normal arange is not traceable because it does not take any tensor inputs;
# if the range you need is based on another tensor, calling this function directly will
# preserve tracing.  Get rid of this when arange can directly take tensors for bounds
# (so that it can be traced directly).
- func: _dim_arange(Tensor like, int dim) -> Tensor

- func: argmax(Tensor self, int? dim=None, bool keepdim=False) -> Tensor
  structured_delegate: argmax.out
  device_check: NoCheck   # TensorIterator
  variants: function, method

- func: argmax.out(Tensor self, int? dim=None, bool keepdim=False, *, Tensor(a!) out) -> Tensor(a!)
  structured: True
  dispatch:
    CPU, CUDA: argmax_out

- func: argmin(Tensor self, int? dim=None, bool keepdim=False) -> Tensor
  structured_delegate: argmin.out
  device_check: NoCheck   # TensorIterator
  variants: function, method

- func: argmin.out(Tensor self, int? dim=None, bool keepdim=False, *, Tensor(a!) out) -> Tensor(a!)
  structured: True
  dispatch:
    CPU, CUDA: argmin_out

- func: acosh(Tensor self) -> Tensor
  variants: function, method
  structured_delegate: acosh.out

- func: acosh_(Tensor(a!) self) -> Tensor(a!)
  variants: function, method
  structured_delegate: acosh.out

- func: acosh.out(Tensor self, *, Tensor(a!) out) -> Tensor(a!)
  structured: True
  structured_inherits: TensorIteratorBase
  dispatch:
    CPU, CUDA: acosh_out

# arccosh, alias for acosh
- func: arccosh(Tensor self) -> Tensor
  variants: function, method

- func: arccosh_(Tensor(a!) self) -> Tensor(a!)
  variants: function, method

- func: arccosh.out(Tensor self, *, Tensor(a!) out) -> Tensor(a!)

- func: asinh(Tensor self) -> Tensor
  variants: function, method
  structured_delegate: asinh.out

- func: asinh_(Tensor(a!) self) -> Tensor(a!)
  variants: function, method
  structured_delegate: asinh.out

- func: asinh.out(Tensor self, *, Tensor(a!) out) -> Tensor(a!)
  structured: True
  structured_inherits: TensorIteratorBase
  dispatch:
    CPU, CUDA: asinh_out

# arcsinh, alias for asinh
- func: arcsinh(Tensor self) -> Tensor
  variants: function, method

- func: arcsinh_(Tensor(a!) self) -> Tensor(a!)
  variants: function, method

- func: arcsinh.out(Tensor self, *, Tensor(a!) out) -> Tensor(a!)

- func: atanh(Tensor self) -> Tensor
  structured_delegate: atanh.out
  variants: function, method

- func: atanh_(Tensor(a!) self) -> Tensor(a!)
  structured_delegate: atanh.out
  variants: function, method

- func: atanh.out(Tensor self, *, Tensor(a!) out) -> Tensor(a!)
  structured: True
  structured_inherits: TensorIteratorBase
  dispatch:
    CPU, CUDA: atanh_out

# arctanh, alias for atanh
- func: arctanh(Tensor self) -> Tensor
  variants: function, method

- func: arctanh_(Tensor(a!) self) -> Tensor(a!)
  variants: function, method

- func: arctanh.out(Tensor self, *, Tensor(a!) out) -> Tensor(a!)

- func: as_strided(Tensor(a) self, int[] size, int[] stride, int? storage_offset=None) -> Tensor(a)
  variants: function, method
  dispatch:
    CPU, CUDA, Meta: as_strided_tensorimpl
    QuantizedCPU, QuantizedCUDA: as_strided_qtensorimpl
  device_check: NoCheck
  device_guard: False

- func: as_strided_(Tensor(a!) self, int[] size, int[] stride, int? storage_offset=None) -> Tensor(a!)
  use_const_ref_for_mutable_tensors: True
  variants: function, method
  device_check: NoCheck
  device_guard: False
  dispatch:
    CompositeExplicitAutograd: as_strided_

- func: asin(Tensor self) -> Tensor
  device_check: NoCheck   # TensorIterator
  variants: function, method
  structured_delegate: asin.out
  dispatch:
    SparseCPU, SparseCUDA: asin_sparse

- func: asin_(Tensor(a!) self) -> Tensor(a!)
  device_check: NoCheck   # TensorIterator
  variants: function, method
  structured_delegate: asin.out
  dispatch:
    SparseCPU, SparseCUDA: asin_sparse_

- func: asin.out(Tensor self, *, Tensor(a!) out) -> Tensor(a!)
  device_check: NoCheck   # TensorIterator
  structured: True
  structured_inherits: TensorIteratorBase
  dispatch:
    CPU, CUDA: asin_out
    SparseCPU, SparseCUDA: asin_out_sparse

# arcsin, alias of asin
- func: arcsin(Tensor self) -> Tensor
  variants: function, method

- func: arcsin_(Tensor(a!) self) -> Tensor(a!)
  variants: function, method

- func: arcsin.out(Tensor self, *, Tensor(a!) out) -> Tensor(a!)

- func: atan(Tensor self) -> Tensor
  device_check: NoCheck   # TensorIterator
  structured_delegate: atan.out
  variants: function, method

- func: atan_(Tensor(a!) self) -> Tensor(a!)
  device_check: NoCheck   # TensorIterator
  structured_delegate: atan.out
  variants: function, method

- func: atan.out(Tensor self, *, Tensor(a!) out) -> Tensor(a!)
  device_check: NoCheck   # TensorIterator
  structured: True
  structured_inherits: TensorIteratorBase
  dispatch:
    CPU, CUDA: atan_out

# arctan, alias of atan
- func: arctan(Tensor self) -> Tensor
  variants: function, method

- func: arctan_(Tensor(a!) self) -> Tensor(a!)
  variants: function, method

- func: arctan.out(Tensor self, *, Tensor(a!) out) -> Tensor(a!)

- func: atleast_1d(Tensor self) -> Tensor
  variants: function

- func: atleast_1d.Sequence(Tensor[] tensors) -> Tensor[]

- func: atleast_2d(Tensor self) -> Tensor
  variants: function

- func: atleast_2d.Sequence(Tensor[] tensors) -> Tensor[]
  variants: function

- func: atleast_3d(Tensor self) -> Tensor
  variants: function

- func: atleast_3d.Sequence(Tensor[] tensors) -> Tensor[]
  variants: function

- func: baddbmm(Tensor self, Tensor batch1, Tensor batch2, *, Scalar beta=1, Scalar alpha=1) -> Tensor
  variants: function, method
  structured_delegate: baddbmm.out

- func: baddbmm_(Tensor(a!) self, Tensor batch1, Tensor batch2, *, Scalar beta=1, Scalar alpha=1) -> Tensor(a!)
  variants: method
  structured_delegate: baddbmm.out

- func: baddbmm.out(Tensor self, Tensor batch1, Tensor batch2, *, Scalar beta=1, Scalar alpha=1, Tensor(a!) out) -> Tensor(a!)
  structured: True
  variants: function
  dispatch:
    CPU: baddbmm_out_cpu
    CUDA: baddbmm_out_cuda

- func: bartlett_window(int window_length, *, ScalarType? dtype=None, Layout? layout=None, Device? device=None, bool? pin_memory=None) -> Tensor

- func: bartlett_window.periodic(int window_length, bool periodic, *, ScalarType? dtype=None, Layout? layout=None, Device? device=None, bool? pin_memory=None) -> Tensor

- func: batch_norm(Tensor input, Tensor? weight, Tensor? bias, Tensor? running_mean, Tensor? running_var, bool training, float momentum, float eps, bool cudnn_enabled) -> Tensor

- func: quantized_batch_norm(Tensor input, Tensor? weight, Tensor? bias, Tensor mean, Tensor var, float eps, float output_scale, int output_zero_point) -> Tensor
  dispatch:
    QuantizedCPU: quantized_batch_norm

- func: _batch_norm_impl_index(Tensor input, Tensor? weight, Tensor? bias, Tensor? running_mean, Tensor? running_var, bool training, float momentum, float eps, bool cudnn_enabled) -> (Tensor, Tensor, Tensor, Tensor, int)

- func: _batch_norm_impl_index_backward(int impl_index, Tensor input, Tensor grad_output, Tensor? weight, Tensor? running_mean, Tensor? running_var, Tensor? save_mean, Tensor? save_var_transform, bool train, float eps, bool[3] output_mask, Tensor reservedSpace) -> (Tensor, Tensor, Tensor)

# Sample bernoulli with values in `self` as probability.
- func: bernoulli(Tensor self, *, Generator? generator=None) -> Tensor
  device_check: NoCheck   # TensorIterator
  variants: function, method
  dispatch:
    CompositeExplicitAutograd: bernoulli

- func: bernoulli.out(Tensor self, *, Generator? generator=None, Tensor(a!) out) -> Tensor(a!)
  device_check: NoCheck   # TensorIterator
  variants: function
  dispatch:
    CPU, CUDA: bernoulli_out

- func: bernoulli_.Tensor(Tensor(a!) self, Tensor p, *, Generator? generator=None) -> Tensor(a!)
  device_check: NoCheck   # TensorIterator
  variants: method
  dispatch:
    CPU, CUDA: bernoulli_

- func: bernoulli_.float(Tensor(a!) self, float p=0.5, *, Generator? generator=None) -> Tensor(a!)
  device_check: NoCheck   # TensorIterator
  variants: method
  dispatch:
    CPU, CUDA: bernoulli_

# This out-of-place version isn't used explicitly, but needed by jit.
# There is no default valid on `p` here because it would introduce ambiguity
# with `bernoulli(Tensor self, *, Generator? generator=None)` declaration.
- func: bernoulli.p(Tensor self, float p, *, Generator? generator=None) -> Tensor
  device_check: NoCheck   # TensorIterator
  variants: function, method

- func: bilinear(Tensor input1, Tensor input2, Tensor weight, Tensor? bias) -> Tensor

- func: binary_cross_entropy(Tensor self, Tensor target, Tensor? weight=None, int reduction=Mean) -> Tensor
  device_check: NoCheck   # TensorIterator
  python_module: nn
  variants: function
  dispatch:
    CPU: binary_cross_entropy_cpu
    CUDA: binary_cross_entropy_cuda

- func: binary_cross_entropy.out(Tensor self, Tensor target, Tensor? weight=None, int reduction=Mean, *, Tensor(a!) out) -> Tensor(a!)
  device_check: NoCheck   # TensorIterator
  python_module: nn
  variants: function
  dispatch:
    CPU: binary_cross_entropy_out_cpu
    CUDA: binary_cross_entropy_out_cuda

- func: binary_cross_entropy_backward(Tensor grad_output, Tensor self, Tensor target, Tensor? weight=None, int reduction=Mean) -> Tensor
  python_module: nn
  variants: function
  dispatch:
    CPU: binary_cross_entropy_backward_cpu
    CUDA: binary_cross_entropy_backward_cuda

- func: binary_cross_entropy_backward.grad_input(Tensor grad_output, Tensor self, Tensor target, Tensor? weight=None, int reduction=Mean, *, Tensor(a!) grad_input) -> Tensor(a!)
  python_module: nn
  variants: function
  dispatch:
    CPU: binary_cross_entropy_backward_out_cpu
    CUDA: binary_cross_entropy_backward_out_cuda

- func: binary_cross_entropy_with_logits(Tensor self, Tensor target, Tensor? weight=None, Tensor? pos_weight=None, int reduction=Mean) -> Tensor
  device_check: NoCheck   # TensorIterator
  variants: function
  dispatch:
    CompositeExplicitAutograd: binary_cross_entropy_with_logits

- func: binary_cross_entropy_with_logits_backward(Tensor grad_output, Tensor self, Tensor target, Tensor? weight=None, Tensor? pos_weight=None, int reduction=Mean) -> Tensor
  variants: function

- func: bincount(Tensor self, Tensor? weights=None, int minlength=0) -> Tensor
  variants: function, method
  dispatch:
    CPU: _bincount_cpu
    CUDA: _bincount_cuda

- func: bitwise_not(Tensor self) -> Tensor
  device_check: NoCheck   # TensorIterator
  structured_delegate: bitwise_not.out
  variants: function, method

- func: bitwise_not_(Tensor(a!) self) -> Tensor(a!)
  device_check: NoCheck   # TensorIterator
  structured_delegate: bitwise_not.out
  variants: method

- func: bitwise_not.out(Tensor self, *, Tensor(a!) out) -> Tensor(a!)
  device_check: NoCheck   # TensorIterator
  structured: True
  structured_inherits: TensorIteratorBase
  dispatch:
    CPU, CUDA: bitwise_not_out

- func: copysign.out(Tensor self, Tensor other, *, Tensor(a!) out) -> Tensor(a!)
  device_check: NoCheck   # TensorIterator
  structured: True
  structured_inherits: TensorIteratorBase
  dispatch:
    CPU, CUDA: copysign_out

- func: copysign.Tensor(Tensor self, Tensor other) -> Tensor
  device_check: NoCheck   # TensorIterator
  variants: function, method
  structured_delegate: copysign.out

- func: copysign_.Tensor(Tensor(a!) self, Tensor other) -> Tensor(a!)
  device_check: NoCheck   # TensorIterator
  variants: method
  structured_delegate: copysign.out

- func: copysign.Scalar(Tensor self, Scalar other) -> Tensor
  variants: function, method
  dispatch:
    CompositeExplicitAutograd: copysign

- func: copysign_.Scalar(Tensor(a!) self, Scalar other) -> Tensor(a!)
  variants: method
  dispatch:
    CompositeExplicitAutograd: copysign_

- func: copysign.Scalar_out(Tensor self, Scalar other, *, Tensor(a!) out) -> Tensor(a!)
  dispatch:
    CompositeExplicitAutograd: copysign_out

- func: logical_not(Tensor self) -> Tensor
  device_check: NoCheck   # TensorIterator
  variants: function, method

- func: logical_not_(Tensor(a!) self) -> Tensor(a!)
  device_check: NoCheck   # TensorIterator
  variants: method

- func: logical_not.out(Tensor self, *, Tensor(a!) out) -> Tensor(a!)
  device_check: NoCheck   # TensorIterator
  dispatch:
    CPU, CUDA: logical_not_out

- func: logical_xor(Tensor self, Tensor other) -> Tensor
  device_check: NoCheck   # TensorIterator
  variants: function, method

- func: logical_xor_(Tensor(a!) self, Tensor other) -> Tensor(a!)
  device_check: NoCheck   # TensorIterator
  variants: method

- func: logical_xor.out(Tensor self, Tensor other, *, Tensor(a!) out) -> Tensor(a!)
  device_check: NoCheck   # TensorIterator
  dispatch:
    CPU, CUDA: logical_xor_out

- func: logical_and(Tensor self, Tensor other) -> Tensor
  device_check: NoCheck   # TensorIterator
  variants: function, method

- func: logical_and_(Tensor(a!) self, Tensor other) -> Tensor(a!)
  device_check: NoCheck   # TensorIterator
  variants: method

- func: logical_and.out(Tensor self, Tensor other, *, Tensor(a!) out) -> Tensor(a!)
  device_check: NoCheck   # TensorIterator
  dispatch:
    CPU, CUDA: logical_and_out

- func: logical_or(Tensor self, Tensor other) -> Tensor
  device_check: NoCheck   # TensorIterator
  variants: function, method

- func: logical_or_(Tensor(a!) self, Tensor other) -> Tensor(a!)
  device_check: NoCheck   # TensorIterator
  variants: method

- func: logical_or.out(Tensor self, Tensor other, *, Tensor(a!) out) -> Tensor(a!)
  device_check: NoCheck   # TensorIterator
  dispatch:
    CPU, CUDA: logical_or_out

- func: blackman_window(int window_length, *, ScalarType? dtype=None, Layout? layout=None, Device? device=None, bool? pin_memory=None) -> Tensor

- func: blackman_window.periodic(int window_length, bool periodic, *, ScalarType? dtype=None, Layout? layout=None, Device? device=None, bool? pin_memory=None) -> Tensor

- func: bmm(Tensor self, Tensor mat2) -> Tensor
  structured_delegate: bmm.out
  variants: function, method
  dispatch:
    SparseCPU: bmm_sparse_cpu
    SparseCUDA: bmm_sparse_cuda

- func: bmm.out(Tensor self, Tensor mat2, *, Tensor(a!) out) -> Tensor(a!)
  structured: True
  variants: function
  dispatch:
    CPU: bmm_out_cpu
    CUDA: bmm_out_cuda
    SparseCPU: bmm_out_sparse_cpu
    SparseCUDA: bmm_out_sparse_cuda

- func: broadcast_tensors(Tensor[] tensors) -> Tensor[]
  device_check: NoCheck
  device_guard: False

- func: broadcast_to(Tensor(a) self, int[] size) -> Tensor(a)
  variants: function, method

- func: cat(Tensor[] tensors, int dim=0) -> Tensor
  dispatch:
    CompositeExplicitAutograd: cat

- func: cat.out(Tensor[] tensors, int dim=0, *, Tensor(a!) out) -> Tensor(a!)
  dispatch:
    CompositeExplicitAutograd: cat_out

- func: cat.names(Tensor[] tensors, Dimname dim) -> Tensor

- func: cat.names_out(Tensor[] tensors, Dimname dim, *, Tensor(a!) out) -> Tensor(a!)

# alias for torch.cat
- func: concat(Tensor[] tensors, int dim=0) -> Tensor

- func: concat.out(Tensor[] tensors, int dim=0, *, Tensor(a!) out) -> Tensor(a!)

- func: concat.names(Tensor[] tensors, Dimname dim) -> Tensor

- func: concat.names_out(Tensor[] tensors, Dimname dim, *, Tensor(a!) out) -> Tensor(a!)

- func: block_diag(Tensor[] tensors) -> Tensor
  variants: function

- func: ceil(Tensor self) -> Tensor
  device_check: NoCheck   # TensorIterator
  structured_delegate: ceil.out
  variants: function, method
  dispatch:
    CompositeExplicitAutograd: ceil

- func: ceil_(Tensor(a!) self) -> Tensor(a!)
  device_check: NoCheck   # TensorIterator
  structured_delegate: ceil.out
  variants: function, method
  dispatch:
    CompositeExplicitAutograd: ceil_

- func: ceil.out(Tensor self, *, Tensor(a!) out) -> Tensor(a!)
  device_check: NoCheck   # TensorIterator
  structured: True
  structured_inherits: TensorIteratorBase
  dispatch:
    CPU, CUDA: ceil_out

# alias for torch.linalg.multi_dot
- func: chain_matmul(Tensor[] matrices) -> Tensor
  variants: function

# alias for torch.linalg.multi_dot
- func: chain_matmul.out(Tensor[] matrices, *, Tensor(a!) out) -> Tensor(a!)

- func: unsafe_chunk(Tensor self, int chunks, int dim=0) -> Tensor[]
  variants: function, method
  device_check: NoCheck
  device_guard: False

- func: chunk(Tensor(a) self, int chunks, int dim=0) -> Tensor(a)[]
  variants: function, method
  device_check: NoCheck
  device_guard: False

- func: tensor_split.sections(Tensor(a) self, int sections, int dim=0) -> Tensor(a)[]
  variants: function, method

- func: tensor_split.indices(Tensor(a) self, int[] indices, int dim=0) -> Tensor(a)[]
  variants: function, method

- func: tensor_split.tensor_indices_or_sections(Tensor(a) self, Tensor tensor_indices_or_sections, int dim=0) -> Tensor(a)[]
  variants: function, method

- func: clamp(Tensor self, Scalar? min=None, Scalar? max=None) -> Tensor
  device_check: NoCheck   # TensorIterator
  variants: function, method
  cpp_no_default_args: ['min']
  structured_delegate: clamp.out
  dispatch:
    QuantizedCPU: clamp_quantized_cpu

- func: clamp.Tensor(Tensor self, Tensor? min=None, Tensor? max=None) -> Tensor
  variants: function, method
  dispatch:
    CPU, CUDA: clamp

- func: clamp_(Tensor(a!) self, Scalar? min=None, Scalar? max=None) -> Tensor(a!)
  device_check: NoCheck   # TensorIterator
  variants: function, method
  cpp_no_default_args: ['min']
  structured_delegate: clamp.out
  dispatch:
    CompositeExplicitAutograd: clamp_

- func: clamp_.Tensor(Tensor(a!) self, Tensor? min=None, Tensor? max=None) -> Tensor(a!)
  variants: function, method
  dispatch:
    CompositeExplicitAutograd: clamp_

- func: clamp.out(Tensor self, Scalar? min=None, Scalar? max=None, *, Tensor(a!) out) -> Tensor(a!)
  device_check: NoCheck   # TensorIterator
  cpp_no_default_args: ['min']
  structured: True
  structured_inherits: TensorIteratorBase
  dispatch:
    CPU, CUDA: clamp_out

- func: clamp.Tensor_out(Tensor self, Tensor? min=None, Tensor? max=None, *, Tensor(a!) out) -> Tensor(a!)
  device_check: NoCheck   # TensorIterator
  dispatch:
    CPU, CUDA: clamp_out

- func: clamp_max(Tensor self, Scalar max) -> Tensor
  device_check: NoCheck   # TensorIterator
  variants: function, method
  dispatch:
    CompositeExplicitAutograd: clamp_max

- func: clamp_max.Tensor(Tensor self, Tensor max) -> Tensor
  variants: function, method
  dispatch:
    CompositeExplicitAutograd: clamp_max

- func: clamp_max_(Tensor(a!) self, Scalar max) -> Tensor(a!)
  device_check: NoCheck   # TensorIterator
  variants: function, method
  dispatch:
    CompositeExplicitAutograd: clamp_max_

- func: clamp_max_.Tensor(Tensor(a!) self, Tensor max) -> Tensor(a!)
  variants: function, method
  dispatch:
    CompositeExplicitAutograd: clamp_max_

- func: clamp_max.out(Tensor self, Scalar max, *, Tensor(a!) out) -> Tensor(a!)
  device_check: NoCheck   # TensorIterator
  dispatch:
    CPU, CUDA: clamp_max_out

- func: clamp_max.Tensor_out(Tensor self, Tensor max, *, Tensor(a!) out) -> Tensor(a!)
  dispatch:
    CPU, CUDA: clamp_max_out

- func: clamp_min(Tensor self, Scalar min) -> Tensor
  device_check: NoCheck   # TensorIterator
  variants: function, method
  dispatch:
    CompositeExplicitAutograd: clamp_min

- func: clamp_min.Tensor(Tensor self, Tensor min) -> Tensor
  variants: function, method
  dispatch:
    CompositeExplicitAutograd: clamp_min

- func: clamp_min_(Tensor(a!) self, Scalar min) -> Tensor(a!)
  device_check: NoCheck   # TensorIterator
  variants: function, method
  dispatch:
    CompositeExplicitAutograd: clamp_min_

- func: clamp_min_.Tensor(Tensor(a!) self, Tensor min) -> Tensor(a!)
  variants: function, method
  dispatch:
    CompositeExplicitAutograd: clamp_min_

- func: clamp_min.out(Tensor self, Scalar min, *, Tensor(a!) out) -> Tensor(a!)
  device_check: NoCheck   # TensorIterator
  dispatch:
    CPU, CUDA: clamp_min_out

- func: clamp_min.Tensor_out(Tensor self, Tensor min, *, Tensor(a!) out) -> Tensor(a!)
  dispatch:
    CPU, CUDA: clamp_min_out

# clip is an alias for clamp
- func: clip(Tensor self, Scalar? min=None, Scalar? max=None) -> Tensor
  cpp_no_default_args: ['min']
  variants: function, method

- func: clip.Tensor(Tensor self, Tensor? min=None, Tensor? max=None) -> Tensor
  variants: function, method

- func: clip_(Tensor(a!) self, Scalar? min=None, Scalar? max=None) -> Tensor(a!)
  cpp_no_default_args: ['min']
  variants: function, method

- func: clip_.Tensor(Tensor(a!) self, Tensor? min=None, Tensor? max=None) -> Tensor(a!)
  variants: function, method

- func: clip.out(Tensor self, Scalar? min=None, Scalar? max=None, *, Tensor(a!) out) -> Tensor(a!)
  cpp_no_default_args: ['min']

- func: clip.Tensor_out(Tensor self, Tensor? min=None, Tensor? max=None, *, Tensor(a!) out) -> Tensor(a!)

- func: cudnn_is_acceptable(Tensor self) -> bool
  device_check: NoCheck
  device_guard: False

- func: complex(Tensor real, Tensor imag) -> Tensor
  variants: function
  dispatch:
    CompositeExplicitAutograd: complex

- func: complex.out(Tensor real, Tensor imag, *, Tensor(a!) out) -> Tensor(a!)
  dispatch:
    CPU, CUDA: complex_out

- func: polar(Tensor abs, Tensor angle) -> Tensor
  variants: function
  dispatch:
    CompositeExplicitAutograd: polar

- func: polar.out(Tensor abs, Tensor angle, *, Tensor(a!) out) -> Tensor(a!)
  dispatch:
    CPU, CUDA: polar_out

- func: constant_pad_nd(Tensor self, int[] pad, Scalar value=0) -> Tensor
  variants: function
  dispatch:
    CompositeExplicitAutograd: constant_pad_nd

- func: contiguous(Tensor(a) self, *, MemoryFormat memory_format=contiguous_format) -> Tensor(a)
  variants: method
  manual_cpp_binding: True

- func: convolution(Tensor input, Tensor weight, Tensor? bias, int[] stride, int[] padding, int[] dilation, bool transposed, int[] output_padding, int groups) -> Tensor

- func: convolution_overrideable(Tensor input, Tensor weight, Tensor? bias, int[] stride, int[] padding, int[] dilation, bool transposed, int[] output_padding, int groups) -> Tensor
  dispatch:
    CompositeExplicitAutograd: convolution_overrideable

- func: convolution_backward_overrideable(Tensor grad_output, Tensor input, Tensor weight, int[] stride, int[] padding, int[] dilation, bool transposed, int[] output_padding, int groups, bool[3] output_mask) -> (Tensor grad_input, Tensor grad_weight, Tensor grad_bias)
  dispatch:
    CompositeExplicitAutograd: convolution_backward_overrideable

- func: _convolution(Tensor input, Tensor weight, Tensor? bias, int[] stride, int[] padding, int[] dilation, bool transposed, int[] output_padding, int groups, bool benchmark, bool deterministic, bool cudnn_enabled, bool allow_tf32) -> Tensor

- func: _convolution.deprecated(Tensor input, Tensor weight, Tensor? bias, int[] stride, int[] padding, int[] dilation, bool transposed, int[] output_padding, int groups, bool benchmark, bool deterministic, bool cudnn_enabled) -> Tensor

- func: _convolution_mode(Tensor input, Tensor weight, Tensor? bias, int[] stride, str padding, int[] dilation, int groups) -> Tensor

- func: _convolution_nogroup(Tensor input, Tensor weight, Tensor? bias, int[] stride, int[] padding, int[] dilation, bool transposed, int[] output_padding) -> Tensor

- func: _convolution_double_backward(Tensor? ggI, Tensor? ggW, Tensor? ggb, Tensor gO, Tensor weight, Tensor self, int[] stride, int[] padding, int[] dilation, bool transposed, int[] output_padding, int groups, bool benchmark, bool deterministic, bool cudnn_enabled, bool allow_tf32, bool[3] output_mask) -> (Tensor, Tensor, Tensor)

- func: conv1d(Tensor input, Tensor weight, Tensor? bias=None, int[1] stride=1, int[1] padding=0, int[1] dilation=1, int groups=1) -> Tensor

- func: conv2d(Tensor input, Tensor weight, Tensor? bias=None, int[2] stride=1, int[2] padding=0, int[2] dilation=1, int groups=1) -> Tensor

- func: conv3d(Tensor input, Tensor weight, Tensor? bias=None, int[3] stride=1, int[3] padding=0, int[3] dilation=1, int groups=1) -> Tensor

- func: conv1d.padding(Tensor input, Tensor weight, Tensor? bias=None, int[1] stride=1, str padding="valid", int[1] dilation=1, int groups=1) -> Tensor
  cpp_no_default_args: ['bias', 'stride', 'padding']

- func: conv2d.padding(Tensor input, Tensor weight, Tensor? bias=None, int[2] stride=1, str padding="valid", int[2] dilation=1, int groups=1) -> Tensor
  cpp_no_default_args: ['bias', 'stride', 'padding']

- func: conv3d.padding(Tensor input, Tensor weight, Tensor? bias=None, int[3] stride=1, str padding="valid", int[3] dilation=1, int groups=1) -> Tensor
  cpp_no_default_args: ['bias', 'stride', 'padding']

- func: conv_tbc(Tensor self, Tensor weight, Tensor bias, int pad=0) -> Tensor
  dispatch:
    CompositeExplicitAutograd: conv_tbc

- func: conv_tbc_backward(Tensor self, Tensor input, Tensor weight, Tensor bias, int pad) -> (Tensor, Tensor, Tensor)

# NB: we inherit the goofy argument order from PyTorch torch.nn.functional
- func: conv_transpose1d(Tensor input, Tensor weight, Tensor? bias=None, int[1] stride=1, int[1] padding=0, int[1] output_padding=0, int groups=1, int[1] dilation=1) -> Tensor

- func: conv_transpose2d.input(Tensor input, Tensor weight, Tensor? bias=None, int[2] stride=1, int[2] padding=0, int[2] output_padding=0, int groups=1, int[2] dilation=1) -> Tensor

- func: conv_transpose3d.input(Tensor input, Tensor weight, Tensor? bias=None, int[3] stride=1, int[3] padding=0, int[3] output_padding=0, int groups=1, int[3] dilation=1) -> Tensor

- func: copy_(Tensor(a!) self, Tensor src, bool non_blocking=False) -> Tensor(a!)
  variants: method
  device_check: NoCheck
  device_guard: False
  dispatch:
    MkldnnCPU: copy_mkldnn_
    SparseCPU, SparseCUDA, SparseHIP, SparseXPU: copy_sparse_wrapper_
    CompositeExplicitAutograd: copy_

- func: _copy_from(Tensor self, Tensor dst, bool non_blocking=False) -> Tensor
  dispatch: {}

# We need this to be able to properly copy from a CPU to an XLA tensor with different sizes.
# See https://github.com/pytorch/xla/issues/2881
- func: _copy_from_and_resize(Tensor self, Tensor dst) -> Tensor
  dispatch: {}

- func: cos(Tensor self) -> Tensor
  device_check: NoCheck   # TensorIterator
  variants: function, method
  structured_delegate: cos.out

- func: cos_(Tensor(a!) self) -> Tensor(a!)
  device_check: NoCheck   # TensorIterator
  variants: function, method
  structured_delegate: cos.out

- func: cos.out(Tensor self, *, Tensor(a!) out) -> Tensor(a!)
  device_check: NoCheck   # TensorIterator
  structured: True
  structured_inherits: TensorIteratorBase
  dispatch:
    CPU, CUDA: cos_out

- func: cosh(Tensor self) -> Tensor
  device_check: NoCheck   # TensorIterator
  variants: function, method
  structured_delegate: cosh.out

- func: cosh_(Tensor(a!) self) -> Tensor(a!)
  device_check: NoCheck   # TensorIterator
  variants: function, method
  structured_delegate: cosh.out

- func: cosh.out(Tensor self, *, Tensor(a!) out) -> Tensor(a!)
  device_check: NoCheck   # TensorIterator
  structured: True
  structured_inherits: TensorIteratorBase
  dispatch:
    CPU, CUDA: cosh_out

- func: cosine_embedding_loss(Tensor input1, Tensor input2, Tensor target, float margin=0.0, int reduction=Mean) -> Tensor

- func: count_nonzero.dim_IntList(Tensor self, int[] dim) -> Tensor
  variants: function, method
  dispatch:
    CPU: count_nonzero_cpu
    CUDA: count_nonzero_cuda

- func: count_nonzero(Tensor self, int? dim=None) -> Tensor
  variants: function, method
  dispatch:
    CompositeExplicitAutograd: count_nonzero

- func: cov(Tensor self, *, int correction=1, Tensor? fweights=None, Tensor? aweights=None) -> Tensor
  variants: function, method

- func: corrcoef(Tensor self) -> Tensor
  variants: function, method

- func: cudnn_affine_grid_generator(Tensor theta, int N, int C, int H, int W) -> Tensor grid
  dispatch:
    CUDA: cudnn_affine_grid_generator_forward

# TODO: Why do I have to call this grad?!
- func: cudnn_affine_grid_generator_backward(Tensor grad, int N, int C, int H, int W) -> Tensor grad_theta
  dispatch:
    CUDA: cudnn_affine_grid_generator_backward

- func: cudnn_batch_norm(Tensor input, Tensor weight, Tensor? bias, Tensor? running_mean, Tensor? running_var, bool training, float exponential_average_factor, float epsilon) -> (Tensor, Tensor, Tensor, Tensor)
  dispatch:
    CUDA: cudnn_batch_norm

# NB: You can only use this if you used cudnn_batch_norm training=True
- func: cudnn_batch_norm_backward(Tensor input, Tensor grad_output, Tensor weight, Tensor? running_mean, Tensor? running_var, Tensor? save_mean, Tensor? save_var, float epsilon, Tensor reserveSpace) -> (Tensor, Tensor, Tensor)
  dispatch:
    CUDA: cudnn_batch_norm_backward

- func: cudnn_convolution.deprecated(Tensor self, Tensor weight, Tensor? bias, int[] padding, int[] stride, int[] dilation, int groups, bool benchmark, bool deterministic) -> Tensor
  dispatch:
    CUDA: cudnn_convolution_deprecated

- func: cudnn_convolution.deprecated2(Tensor self, Tensor weight, int[] padding, int[] stride, int[] dilation, int groups, bool benchmark, bool deterministic) -> Tensor
  dispatch:
    CUDA: cudnn_convolution_deprecated2

- func: cudnn_convolution(Tensor self, Tensor weight, int[] padding, int[] stride, int[] dilation, int groups, bool benchmark, bool deterministic, bool allow_tf32) -> Tensor
  dispatch:
    CUDA: cudnn_convolution

- func: cudnn_convolution_backward_input(int[] self_size, Tensor grad_output, Tensor weight, int[] padding, int[] stride, int[] dilation, int groups, bool benchmark, bool deterministic, bool allow_tf32) -> Tensor
  dispatch:
    CUDA: cudnn_convolution_backward_input

- func: cudnn_convolution_backward(Tensor self, Tensor grad_output, Tensor weight, int[] padding, int[] stride, int[] dilation, int groups, bool benchmark, bool deterministic, bool allow_tf32, bool[2] output_mask) -> (Tensor, Tensor)
  dispatch:
    CUDA: cudnn_convolution_backward

- func: cudnn_convolution_backward_weight(int[] weight_size, Tensor grad_output, Tensor self, int[] padding, int[] stride, int[] dilation, int groups, bool benchmark, bool deterministic, bool allow_tf32) -> Tensor
  dispatch:
    CUDA: cudnn_convolution_backward_weight

- func: cudnn_convolution_transpose.deprecated(Tensor self, Tensor weight, Tensor? bias, int[] padding, int[] output_padding, int[] stride, int[] dilation, int groups, bool benchmark, bool deterministic) -> Tensor
  dispatch:
    CUDA: cudnn_convolution_transpose_deprecated

- func: cudnn_convolution_transpose.deprecated2(Tensor self, Tensor weight, int[] padding, int[] output_padding, int[] stride, int[] dilation, int groups, bool benchmark, bool deterministic) -> Tensor
  dispatch:
    CUDA: cudnn_convolution_transpose_deprecated2

- func: cudnn_convolution_transpose(Tensor self, Tensor weight, int[] padding, int[] output_padding, int[] stride, int[] dilation, int groups, bool benchmark, bool deterministic, bool allow_tf32) -> Tensor
  dispatch:
    CUDA: cudnn_convolution_transpose

# NB: output_padding not strictly needed here, but it's helpful for the float
# backwards
- func: cudnn_convolution_transpose_backward(Tensor self, Tensor grad_output, Tensor weight, int[] padding, int[] output_padding, int[] stride, int[] dilation, int groups, bool benchmark, bool deterministic, bool allow_tf32, bool[2] output_mask) -> (Tensor, Tensor)
  dispatch:
    CUDA: cudnn_convolution_transpose_backward

- func: cudnn_convolution_transpose_backward_input(Tensor grad_output, Tensor weight, int[] padding, int[] stride, int[] dilation, int groups, bool benchmark, bool deterministic, bool allow_tf32) -> Tensor
  dispatch:
    CUDA: cudnn_convolution_transpose_backward_input

- func: cudnn_convolution_transpose_backward_weight(int[] weight_size, Tensor grad_output, Tensor self, int[] padding, int[] stride, int[] dilation, int groups, bool benchmark, bool deterministic, bool allow_tf32) -> Tensor
  dispatch:
    CUDA: cudnn_convolution_transpose_backward_weight

- func: cudnn_convolution_relu(Tensor self, Tensor weight, Tensor? bias, int[] stride, int[] padding, int[] dilation, int groups) -> Tensor
  dispatch:
    CUDA: cudnn_convolution_relu

- func: cudnn_convolution_add_relu(Tensor self, Tensor weight, Tensor z, Scalar? alpha, Tensor? bias, int[] stride, int[] padding, int[] dilation, int groups) -> Tensor
  dispatch:
    CUDA: cudnn_convolution_add_relu

# NB: input is special cased in a way I don't quite understand
- func: cudnn_grid_sampler(Tensor self, Tensor grid) -> Tensor output
  dispatch:
    CUDA: cudnn_grid_sampler_forward

- func: cudnn_grid_sampler_backward(Tensor self, Tensor grid, Tensor grad_output) -> (Tensor grad_self, Tensor grad_grid)
  dispatch:
    CUDA: cudnn_grid_sampler_backward

- func: cummax(Tensor self, int dim) -> (Tensor values, Tensor indices)
  device_check: NoCheck   # TensorIterator
  variants: function, method
  dispatch:
    CompositeExplicitAutograd: cummax

- func: cummax.out(Tensor self, int dim, *, Tensor(a!) values, Tensor(b!) indices) -> (Tensor(a!) values, Tensor(b!) indices)
  device_check: NoCheck   # TensorIterator
  dispatch:
    CompositeExplicitAutograd: cummax_out

- func: cummax.dimname(Tensor self, Dimname dim) -> (Tensor values, Tensor indices)
  device_check: NoCheck   # TensorIterator
  variants: function, method

- func: cummax.dimname_out(Tensor self, Dimname dim, *, Tensor(a!) values, Tensor(b!) indices) -> (Tensor(a!) values, Tensor(b!) indices)
  device_check: NoCheck   # TensorIterator

- func: _cummax_helper(Tensor self, Tensor(a!) values, Tensor(b!) indices, int dim) -> ()
  variants: function
  dispatch:
    CPU: cummax_helper_cpu
    CUDA: cummax_helper_cuda

- func: cummin(Tensor self, int dim) -> (Tensor values, Tensor indices)
  device_check: NoCheck   # TensorIterator
  variants: function, method
  dispatch:
    CompositeExplicitAutograd: cummin

- func: cummin.out(Tensor self, int dim, *, Tensor(a!) values, Tensor(b!) indices) -> (Tensor(a!) values, Tensor(b!) indices)
  device_check: NoCheck   # TensorIterator
  dispatch:
    CompositeExplicitAutograd: cummin_out

- func: cummin.dimname(Tensor self, Dimname dim) -> (Tensor values, Tensor indices)
  device_check: NoCheck   # TensorIterator
  variants: function, method

- func: cummin.dimname_out(Tensor self, Dimname dim, *, Tensor(a!) values, Tensor(b!) indices) -> (Tensor(a!) values, Tensor(b!) indices)
  device_check: NoCheck   # TensorIterator

- func: _cummin_helper(Tensor self, Tensor(a!) values, Tensor(b!) indices, int dim) -> ()
  variants: function
  dispatch:
    CPU: cummin_helper_cpu
    CUDA: cummin_helper_cuda

- func: cummaxmin_backward(Tensor grad, Tensor input, Tensor indices, int dim) -> Tensor
  variants: function
  device_check: NoCheck
  device_guard: False

- func: cumprod(Tensor self, int dim, *, ScalarType? dtype=None) -> Tensor
  structured_delegate: cumprod.out
  device_check: NoCheck   # TensorIterator
  variants: function, method

- func: cumprod_(Tensor(a!) self, int dim, *, ScalarType? dtype=None) -> Tensor(a!)
  structured_delegate: cumprod.out
  variants: method

- func: cumprod.out(Tensor self, int dim, *, ScalarType? dtype=None, Tensor(a!) out) -> Tensor(a!)
  structured: True
  device_check: NoCheck   # TensorIterator
  dispatch:
    CPU, CUDA: cumprod_out

- func: cumprod.dimname(Tensor self, Dimname dim, *, ScalarType? dtype=None) -> Tensor
  device_check: NoCheck   # TensorIterator
  variants: function, method

- func: cumprod_.dimname(Tensor(a!) self, Dimname dim, *, ScalarType? dtype=None) -> Tensor(a!)
  variants: method

- func: cumprod.dimname_out(Tensor self, Dimname dim, *, ScalarType? dtype=None, Tensor(a!) out) -> Tensor(a!)
  device_check: NoCheck   # TensorIterator

- func: cumprod_backward(Tensor grad, Tensor input, int dim, Tensor output) -> Tensor
  variants: function
  device_check: NoCheck
  device_guard: False

- func: cumsum(Tensor self, int dim, *, ScalarType? dtype=None) -> Tensor
  structured_delegate: cumsum.out
  device_check: NoCheck   # TensorIterator
  variants: function, method

- func: cumsum_(Tensor(a!) self, int dim, *, ScalarType? dtype=None) -> Tensor(a!)
  structured_delegate: cumsum.out
  variants: method

- func: cumsum.out(Tensor self, int dim, *, ScalarType? dtype=None, Tensor(a!) out) -> Tensor(a!)
  structured: True
  device_check: NoCheck   # TensorIterator
  dispatch:
    CPU, CUDA: cumsum_out

- func: cumsum.dimname(Tensor self, Dimname dim, *, ScalarType? dtype=None) -> Tensor
  device_check: NoCheck   # TensorIterator
  variants: function, method

- func: cumsum_.dimname(Tensor(a!) self, Dimname dim, *, ScalarType? dtype=None) -> Tensor(a!)
  variants: method

- func: cumsum.dimname_out(Tensor self, Dimname dim, *, ScalarType? dtype=None, Tensor(a!) out) -> Tensor(a!)
  device_check: NoCheck   # TensorIterator

- func: cumulative_trapezoid.x(Tensor y, Tensor x, *, int dim=-1) -> Tensor

- func: cumulative_trapezoid.dx(Tensor y, *, Scalar dx=1, int dim=-1) -> Tensor

- func: ctc_loss.IntList(Tensor log_probs, Tensor targets, int[] input_lengths, int[] target_lengths, int blank=0, int reduction=Mean, bool zero_infinity=False) -> Tensor

# convenience function that converts to intlists for you
- func: ctc_loss.Tensor(Tensor log_probs, Tensor targets, Tensor input_lengths, Tensor target_lengths, int blank=0, int reduction=Mean, bool zero_infinity=False) -> Tensor

- func: _ctc_loss(Tensor log_probs, Tensor targets, int[] input_lengths, int[] target_lengths, int blank=0, bool zero_infinity=False) -> (Tensor, Tensor)
  dispatch:
    CPU: ctc_loss_cpu
    CUDA: ctc_loss_gpu

- func: _ctc_loss_backward(Tensor grad, Tensor log_probs, Tensor targets, int[] input_lengths, int[] target_lengths, Tensor neg_log_likelihood, Tensor log_alpha, int blank, bool zero_infinity=False) -> Tensor
  dispatch:
    CPU: ctc_loss_backward_cpu
    CUDA: ctc_loss_backward_gpu

- func: diag_embed(Tensor self, int offset=0, int dim1=-2, int dim2=-1) -> Tensor
  variants: function, method

- func: diagflat(Tensor self, int offset=0) -> Tensor
  variants: function, method

- func: diagonal(Tensor(a) self, int offset=0, int dim1=0, int dim2=1) -> Tensor(a)
  variants: function, method
  dispatch:
    CompositeExplicitAutograd: diagonal

- func: diagonal.Dimname(Tensor(a) self, *, Dimname outdim, Dimname dim1, Dimname dim2, int offset=0) -> Tensor(a)
  variants: function, method

- func: diagonal_backward(Tensor grad_output, int[] input_sizes, int offset, int dim1, int dim2) -> Tensor
  variants: function
  device_check: NoCheck
  device_guard: False
  dispatch:
    CompositeExplicitAutograd: diagonal_backward

- func: fill_diagonal_(Tensor(a!) self, Scalar fill_value, bool wrap=False) -> Tensor(a!)
  variants: method

- func: diff(Tensor self, int n=1, int dim=-1, Tensor? prepend=None, Tensor? append=None) -> Tensor
  variants: function, method

- func: diff.out(Tensor self, int n=1, int dim=-1, Tensor? prepend=None, Tensor? append=None, *, Tensor(a!) out) -> Tensor(a!)
  variants: function

- func: gradient.scalarint(Tensor self, *, Scalar? spacing=None, int? dim=None, int edge_order=1) -> Tensor[]
  variants: function

- func: gradient.scalararray(Tensor self, *, Scalar spacing, int[] dim, int edge_order=1) -> Tensor[]
  variants: function

- func: gradient.array(Tensor self, *, int[] dim, int edge_order=1) -> Tensor[]
  variants: function

- func: gradient.scalarrayint(Tensor self, *, Scalar[] spacing, int? dim=None, int edge_order=1) -> Tensor[]
  variants: function

- func: gradient.scalarrayarray(Tensor self, *, Scalar[] spacing, int[] dim, int edge_order=1) -> Tensor[]
  variants: function

- func: gradient.tensorarrayint(Tensor self, *, Tensor[] spacing, int? dim=None, int edge_order=1) -> Tensor[]
  variants: function

- func: gradient.tensorarray(Tensor self, *, Tensor[] spacing, int[] dim, int edge_order=1) -> Tensor[]
  variants: function

- func: div.Tensor(Tensor self, Tensor other) -> Tensor
  device_check: NoCheck   # TensorIterator
  variants: function, method
  structured_delegate: div.out
  dispatch:
    SparseCPU, SparseCUDA: div_sparse

- func: div_.Tensor(Tensor(a!) self, Tensor other) -> Tensor(a!)
  device_check: NoCheck   # TensorIterator
  variants: method
  structured_delegate: div.out
  dispatch:
    SparseCPU, SparseCUDA: div_sparse_

- func: div.out(Tensor self, Tensor other, *, Tensor(a!) out) -> Tensor(a!)
  device_check: NoCheck   # TensorIterator
  structured: True
  structured_inherits: TensorIteratorBase
  dispatch:
    CPU, CUDA: div_out
    SparseCPU, SparseCUDA: div_out_sparse_zerodim

- func: div.Tensor_mode(Tensor self, Tensor other, *, str? rounding_mode) -> Tensor
  device_check: NoCheck   # TensorIterator
  variants: function, method
  structured_delegate: div.out_mode
  dispatch:
    SparseCPU, SparseCUDA: div_sparse

- func: div_.Tensor_mode(Tensor(a!) self, Tensor other, *, str? rounding_mode) -> Tensor(a!)
  device_check: NoCheck   # TensorIterator
  variants: method
  structured_delegate: div.out_mode
  dispatch:
    SparseCPU, SparseCUDA: div_sparse_

- func: div.out_mode(Tensor self, Tensor other, *, str? rounding_mode, Tensor(a!) out) -> Tensor(a!)
  device_check: NoCheck   # TensorIterator
  structured: True
  structured_inherits: TensorIteratorBase
  dispatch:
    CPU, CUDA: div_out_mode
    SparseCPU, SparseCUDA: div_out_sparse_zerodim

# For C++ only, until we have conversion from C++ numbers to Tensor
- func: div.Scalar(Tensor self, Scalar other) -> Tensor
  device_check: NoCheck   # TensorIterator
  variants: function, method
  dispatch:
    CompositeExplicitAutograd: div

- func: div_.Scalar(Tensor(a!) self, Scalar other) -> Tensor(a!)
  device_check: NoCheck   # TensorIterator
  variants: method
  dispatch:
    CompositeExplicitAutograd: div_

- func: div.Scalar_mode(Tensor self, Scalar other, *, str? rounding_mode) -> Tensor
  variants: function, method
  dispatch:
    CompositeExplicitAutograd: div

- func: div_.Scalar_mode(Tensor(a!) self, Scalar other, *, str? rounding_mode) -> Tensor(a!)
  variants: method
  dispatch:
    CompositeExplicitAutograd: div_

# divide, alias for div
- func: divide.Tensor(Tensor self, Tensor other) -> Tensor
  variants: function, method

- func: divide_.Tensor(Tensor(a!) self, Tensor other) -> Tensor(a!)
  variants: method

- func: divide.out(Tensor self, Tensor other, *, Tensor(a!) out) -> Tensor(a!)

- func: divide.Scalar(Tensor self, Scalar other) -> Tensor
  variants: function, method

- func: divide_.Scalar(Tensor(a!) self, Scalar other) -> Tensor(a!)
  variants: method

- func: divide.Tensor_mode(Tensor self, Tensor other, *, str? rounding_mode) -> Tensor
  variants: function, method

- func: divide_.Tensor_mode(Tensor(a!) self, Tensor other, *, str? rounding_mode) -> Tensor(a!)
  variants: method

- func: divide.out_mode(Tensor self, Tensor other, *, str? rounding_mode, Tensor(a!) out) -> Tensor(a!)

- func: divide.Scalar_mode(Tensor self, Scalar other, *, str? rounding_mode) -> Tensor
  variants: function, method

- func: divide_.Scalar_mode(Tensor(a!) self, Scalar other, *, str? rounding_mode) -> Tensor(a!)
  variants: method

  # true_divide, an alias for div
- func: true_divide.Tensor(Tensor self, Tensor other) -> Tensor
  device_check: NoCheck   # TensorIterator
  variants: function, method

- func: true_divide_.Tensor(Tensor(a!) self, Tensor other) -> Tensor(a!)
  device_check: NoCheck   # TensorIterator
  variants: method

- func: true_divide.out(Tensor self, Tensor other, *, Tensor(a!) out) -> Tensor(a!)
  device_check: NoCheck   # TensorIterator

- func: true_divide.Scalar(Tensor self, Scalar other) -> Tensor
  device_check: NoCheck   # TensorIterator
  variants: function, method

- func: true_divide_.Scalar(Tensor(a!) self, Scalar other) -> Tensor(a!)
  device_check: NoCheck   # TensorIterator
  variants: method

- func: dot(Tensor self, Tensor tensor) -> Tensor
  variants: function, method
  dispatch:
    CPU: dot
    CUDA: dot_cuda

- func: dot.out(Tensor self, Tensor tensor, *, Tensor(a!) out) -> Tensor(a!)
  dispatch:
    CompositeExplicitAutograd: dot_out

- func: vdot(Tensor self, Tensor other) -> Tensor
  variants: function, method
  dispatch:
    CPU: vdot
    CUDA: vdot_cuda

- func: vdot.out(Tensor self, Tensor other, *, Tensor(a!) out) -> Tensor(a!)
  dispatch:
    CompositeExplicitAutograd: vdot_out

- func: einsum(str equation, Tensor[] tensors) -> Tensor

- func: embedding(Tensor weight, Tensor indices, int padding_idx=-1, bool scale_grad_by_freq=False, bool sparse=False) -> Tensor
  dispatch:
    CompositeExplicitAutograd: embedding

- func: embedding_backward(Tensor grad, Tensor indices, int num_weights, int padding_idx, bool scale_grad_by_freq, bool sparse) -> Tensor

- func: embedding_dense_backward(Tensor grad_output, Tensor indices, int num_weights, int padding_idx, bool scale_grad_by_freq) -> Tensor
  dispatch:
    CPU: embedding_dense_backward_cpu
    CUDA: embedding_dense_backward_cuda

- func: embedding_renorm_(Tensor(a!) self, Tensor indices, float max_norm, float norm_type) -> Tensor(a!)
  dispatch:
    CPU: embedding_renorm_cpu_
    CUDA: embedding_renorm_cuda_

- func: embedding_sparse_backward(Tensor grad, Tensor indices, int num_weights, int padding_idx, bool scale_grad_by_freq) -> Tensor

# NOTE [ embedding_bag Native Functions ]
# The `_embedding_bag.*` variants assume that input tensors except for `weight`,
# e.g. `indices` and `offsets` (and `offset2bag`), are contiguous.
# We really only need to enforce this for `_embedding_bag` (the forward) because
# the backward inputs are the same as forward ones.
# The above `embedding_bag` wrapper is created to achieve this, e.g.,
# applying indices = indices.contiguous().
# The backward functions apply a check that these input tensors are contiguous.


- func: _embedding_bag_forward_only(Tensor weight, Tensor indices, Tensor offsets, bool scale_grad_by_freq=False, int mode=0, bool sparse=False, Tensor? per_sample_weights=None, bool include_last_offset=False, int padding_idx=-1) -> (Tensor, Tensor, Tensor, Tensor)
  dispatch:
    CPU: _embedding_bag_forward_only_cpu
    CUDA: _embedding_bag_forward_only_cuda

- func: _rowwise_prune(Tensor weight, Tensor mask, ScalarType compressed_indices_dtype) -> (Tensor, Tensor)

# row_stack is the alias of vstack
- func: row_stack(Tensor[] tensors) -> Tensor

- func: row_stack.out(Tensor[] tensors, *, Tensor(a!) out) -> Tensor(a!)

- func: embedding_bag(Tensor weight, Tensor indices, Tensor offsets, bool scale_grad_by_freq=False, int mode=0, bool sparse=False, Tensor? per_sample_weights=None, bool include_last_offset=False) -> (Tensor, Tensor, Tensor, Tensor)

# To keep backward and forward compatibility, and to avoid ambiguity with the
# original signature above, scale_grad_by_freq, mode, sparse,
# per_sample_weights, and include_last_offset parameters do not have default
# values. Once the original signature is removed, default values can be added.
- func: embedding_bag.padding_idx(Tensor weight, Tensor indices, Tensor offsets, bool scale_grad_by_freq, int mode, bool sparse, Tensor? per_sample_weights, bool include_last_offset, int? padding_idx) -> (Tensor, Tensor, Tensor, Tensor)

- func: _embedding_bag(Tensor weight, Tensor indices, Tensor offsets, bool scale_grad_by_freq=False, int mode=0, bool sparse=False, Tensor? per_sample_weights=None, bool include_last_offset=False, int padding_idx=-1) -> (Tensor, Tensor, Tensor, Tensor)
  dispatch:
    CPU: _embedding_bag_cpu
    CUDA: _embedding_bag_cuda

- func: _embedding_bag_backward(Tensor grad, Tensor indices, Tensor offsets, Tensor offset2bag, Tensor bag_size, Tensor maximum_indices, int num_weights, bool scale_grad_by_freq, int mode, bool sparse, Tensor? per_sample_weights, int padding_idx=-1) -> Tensor

- func: _embedding_bag_sparse_backward(Tensor grad, Tensor indices, Tensor offsets, Tensor offset2bag, Tensor bag_size, int num_weights, bool scale_grad_by_freq, int mode, Tensor? per_sample_weights, int padding_idx=-1) -> Tensor

- func: _embedding_bag_dense_backward(Tensor grad, Tensor indices, Tensor offset2bag, Tensor bag_size, Tensor maximum_indices, int num_weights, bool scale_grad_by_freq, int mode, Tensor? per_sample_weights, int padding_idx=-1) -> Tensor
  dispatch:
    CPU: _embedding_bag_dense_backward_cpu
    CUDA: _embedding_bag_dense_backward_cuda

- func: _embedding_bag_per_sample_weights_backward(Tensor grad, Tensor weight, Tensor indices, Tensor offsets, Tensor offset2bag, int mode, int padding_idx=-1) -> Tensor
  dispatch:
    CPU: _embedding_bag_per_sample_weights_backward_cpu
    CUDA: _embedding_bag_per_sample_weights_backward_cuda

- func: empty.names(int[] size, *, Dimname[]? names, ScalarType? dtype=None, Layout? layout=None, Device? device=None, bool? pin_memory=None, MemoryFormat? memory_format=None) -> Tensor
  device_check: NoCheck
  device_guard: False

- func: empty.memory_format(int[] size, *, ScalarType? dtype=None, Layout? layout=None, Device? device=None, bool? pin_memory=None, MemoryFormat? memory_format=None) -> Tensor
  dispatch:
    CPU: empty_cpu
    CUDA: empty_cuda
    Meta: empty_meta
    MkldnnCPU: empty_mkldnn
    SparseCPU, SparseCUDA: empty_sparse
    SparseCsrCPU, SparseCsrCUDA: empty_sparse_csr

- func: new_empty(Tensor self, int[] size, *, ScalarType? dtype=None, Layout? layout=None, Device? device=None, bool? pin_memory=None) -> Tensor
  variants: method
  dispatch:
    CompositeExplicitAutograd: new_empty

- func: new_empty_strided(Tensor self, int[] size, int[] stride, *, ScalarType? dtype=None, Layout? layout=None, Device? device=None, bool? pin_memory=None) -> Tensor
  variants: method

- func: new_full(Tensor self, int[] size, Scalar fill_value, *, ScalarType? dtype=None, Layout? layout=None, Device? device=None, bool? pin_memory=None) -> Tensor
  variants: method

- func: new_zeros(Tensor self, int[] size, *, ScalarType? dtype=None, Layout? layout=None, Device? device=None, bool? pin_memory=None) -> Tensor
  variants: method

- func: new_ones(Tensor self, int[] size, *, ScalarType? dtype=None, Layout? layout=None, Device? device=None, bool? pin_memory=None) -> Tensor
  variants: method

# other overrides are to provide a more helpful error message that dtype is required
- func: _empty_affine_quantized(int[] size, *, ScalarType? dtype=None, Layout? layout=None, Device? device=None, bool? pin_memory=None, float scale=1, int zero_point=0, MemoryFormat? memory_format=contiguous_format) -> Tensor
  dispatch:
    CPU: empty_affine_quantized_other_backends_stub
    QuantizedCPU, QuantizedCUDA: empty_affine_quantized

# it's a factory function receiving a tensor argument, thus overriding explicitly
# other overrides are to provide a more helpful error message that dtype is required
- func: _empty_per_channel_affine_quantized(int[] size, *, Tensor scales, Tensor zero_points, int axis, ScalarType? dtype=None, Layout? layout=None, Device? device=None, bool? pin_memory=None, MemoryFormat? memory_format=contiguous_format) -> Tensor
  category_override: factory
  dispatch:
    CPU: empty_per_channel_affine_quantized_other_backends_stub
    QuantizedCPU, QuantizedCUDA: empty_per_channel_affine_quantized

- func: resize_(Tensor(a!) self, int[] size, *, MemoryFormat? memory_format=None) -> Tensor(a!)
  use_const_ref_for_mutable_tensors: True
  variants: method
  device_check: NoCheck
  device_guard: False
  dispatch:
    CPU, Meta: resize_
    CUDA: resize_cuda_
    QuantizedCPU: quantized_resize_cpu_

- func: empty_quantized(int[] size, Tensor qtensor, *, ScalarType? dtype=None, Layout? layout=None, Device? device=None, bool? pin_memory=None, MemoryFormat? memory_format=None) -> Tensor
  category_override: factory
  variants: function
  dispatch:
    QuantizedCPU, QuantizedCUDA: empty_quantized

- func: empty.out(int[] size, *, MemoryFormat? memory_format=None, Tensor(a!) out) -> Tensor(a!)
  device_check: NoCheck
  device_guard: False

- func: empty_like(Tensor self, *, ScalarType? dtype=None, Layout? layout=None, Device? device=None, bool? pin_memory=None, MemoryFormat? memory_format=None) -> Tensor
  device_check: NoCheck
  device_guard: False

- func: empty_strided(int[] size, int[] stride, *, ScalarType? dtype=None, Layout? layout=None, Device? device=None, bool? pin_memory=None) -> Tensor
  dispatch:
    CPU: empty_strided_cpu
    CUDA: empty_strided_cuda
    Meta: empty_strided_meta

- func: erf(Tensor self) -> Tensor
  device_check: NoCheck   # TensorIterator
  structured_delegate: erf.out
  variants: function, method

- func: erf_(Tensor(a!) self) -> Tensor(a!)
  device_check: NoCheck   # TensorIterator
  structured_delegate: erf.out
  variants: function, method

- func: erf.out(Tensor self, *, Tensor(a!) out) -> Tensor(a!)
  device_check: NoCheck   # TensorIterator
  structured: True
  structured_inherits: TensorIteratorBase
  dispatch:
    CPU, CUDA: erf_out

- func: erfc(Tensor self) -> Tensor
  device_check: NoCheck   # TensorIterator
  structured_delegate: erfc.out
  variants: function, method

- func: erfc_(Tensor(a!) self) -> Tensor(a!)
  device_check: NoCheck   # TensorIterator
  structured_delegate: erfc.out
  variants: function, method

- func: erfc.out(Tensor self, *, Tensor(a!) out) -> Tensor(a!)
  device_check: NoCheck   # TensorIterator
  structured: True
  structured_inherits: TensorIteratorBase
  dispatch:
    CPU, CUDA: erfc_out

- func: exp(Tensor self) -> Tensor
  device_check: NoCheck   # TensorIterator
  structured_delegate: exp.out
  variants: function, method

- func: exp_(Tensor(a!) self) -> Tensor(a!)
  device_check: NoCheck   # TensorIterator
  structured_delegate: exp.out
  variants: function, method

- func: exp.out(Tensor self, *, Tensor(a!) out) -> Tensor(a!)
  device_check: NoCheck   # TensorIterator
  structured: True
  structured_inherits: TensorIteratorBase
  dispatch:
    CPU, CUDA: exp_out

- func: exp2(Tensor self) -> Tensor
  structured_delegate: exp2.out
  variants: function, method

- func: exp2_(Tensor(a!) self) -> Tensor(a!)
  structured_delegate: exp2.out
  variants: function, method

- func: exp2.out(Tensor self, *, Tensor(a!) out) -> Tensor(a!)
  structured: True
  structured_inherits: TensorIteratorBase
  dispatch:
    CPU, CUDA: exp2_out

- func: expm1(Tensor self) -> Tensor
  device_check: NoCheck   # TensorIterator
  structured_delegate: expm1.out
  variants: function, method

- func: expm1_(Tensor(a!) self) -> Tensor(a!)
  device_check: NoCheck   # TensorIterator
  structured_delegate: expm1.out
  variants: function, method

- func: expm1.out(Tensor self, *, Tensor(a!) out) -> Tensor(a!)
  device_check: NoCheck   # TensorIterator
  structured: True
  structured_inherits: TensorIteratorBase
  dispatch:
    CPU, CUDA: expm1_out

- func: expand(Tensor(a) self, int[] size, *, bool implicit=False) -> Tensor(a)
  variants: method  # This is method-only to match the previous tensor API. In the future we could make this a function too.
  device_check: NoCheck
  device_guard: False
  dispatch:
    CompositeExplicitAutograd: expand

- func: expand_as(Tensor(a) self, Tensor other) -> Tensor(a)
  variants: method  # This is method-only to match the previous tensor API. In the future we could make this a function too.
  device_check: NoCheck
  device_guard: False

- func: eye(int n, *, ScalarType? dtype=None, Layout? layout=None, Device? device=None, bool? pin_memory=None) -> Tensor

- func: eye.m(int n, int m, *, ScalarType? dtype=None, Layout? layout=None, Device? device=None, bool? pin_memory=None) -> Tensor

- func: eye.out(int n, *, Tensor(a!) out) -> Tensor(a!)
  dispatch:
    CPU: eye_out_cpu
    CUDA: eye_out_cuda

- func: eye.m_out(int n, int m, *, Tensor(a!) out) -> Tensor(a!)
  dispatch:
    CPU: eye_out_cpu
    CUDA: eye_out_cuda

- func: flatten.using_ints(Tensor(a) self, int start_dim=0, int end_dim=-1) -> Tensor(a)
  variants: function, method

- func: flatten.named_out_dim(Tensor(a) self, int start_dim, int end_dim, Dimname out_dim) -> Tensor(a)
  variants: function, method

- func: flatten.using_names(Tensor(a) self, Dimname start_dim, Dimname end_dim, Dimname out_dim) -> Tensor(a)
  variants: function, method

- func: flatten.DimnameList(Tensor(a) self, Dimname[] dims, Dimname out_dim) -> Tensor(a)
  variants: function, method

- func: unflatten.int(Tensor(a) self, int dim, int[] sizes, Dimname[]? names=None) -> Tensor(a)
  variants: method

- func: unflatten.Dimname(Tensor(a) self, Dimname dim, int[] sizes, Dimname[] names) -> Tensor(a)
  variants: method

- func: fill_.Scalar(Tensor(a!) self, Scalar value) -> Tensor(a!)
  device_check: NoCheck   # TensorIterator
  variants: function, method
  dispatch:
    CPU, CUDA, QuantizedCPU, QuantizedCUDA: fill_
    Meta: fill_meta_

- func: fill_.Tensor(Tensor(a!) self, Tensor value) -> Tensor(a!)
  device_check: NoCheck   # TensorIterator
  variants: function, method
  dispatch:
    CPU, CUDA, QuantizedCPU, QuantizedCUDA: fill_
    Meta: fill_meta_

- func: floor(Tensor self) -> Tensor
  device_check: NoCheck   # TensorIterator
  structured_delegate: floor.out
  variants: function, method
  dispatch:
    CompositeExplicitAutograd: floor

- func: floor_(Tensor(a!) self) -> Tensor(a!)
  device_check: NoCheck   # TensorIterator
  structured_delegate: floor.out
  variants: function, method
  dispatch:
    CompositeExplicitAutograd: floor_

- func: floor.out(Tensor self, *, Tensor(a!) out) -> Tensor(a!)
  device_check: NoCheck   # TensorIterator
  structured: True
  structured_inherits: TensorIteratorBase
  dispatch:
    CPU, CUDA: floor_out

- func: floor_divide(Tensor self, Tensor other) -> Tensor
  device_check: NoCheck   # TensorIterator
  variants: function, method
  dispatch:
    CPU, CUDA: floor_divide
    SparseCPU, SparseCUDA: floor_divide_sparse

- func: floor_divide_.Tensor(Tensor(a!) self, Tensor other) -> Tensor(a!)
  device_check: NoCheck   # TensorIterator
  variants: method
  dispatch:
    CPU, CUDA: floor_divide_
    SparseCPU, SparseCUDA: floor_divide_sparse_

- func: floor_divide.out(Tensor self, Tensor other, *, Tensor(a!) out) -> Tensor(a!)
  device_check: NoCheck   # TensorIterator
  dispatch:
    CPU, CUDA: floor_divide_out
    SparseCPU, SparseCUDA: floor_divide_out_sparse_zerodim

- func: floor_divide.Scalar(Tensor self, Scalar other) -> Tensor
  device_check: NoCheck   # TensorIterator
  variants: function, method

- func: floor_divide_.Scalar(Tensor(a!) self, Scalar other) -> Tensor(a!)
  device_check: NoCheck   # TensorIterator
  variants: method

- func: frac(Tensor self) -> Tensor
  device_check: NoCheck   # TensorIterator
  structured_delegate: frac.out
  variants: function, method

- func: frac_(Tensor(a!) self) -> Tensor(a!)
  device_check: NoCheck   # TensorIterator
  structured_delegate: frac.out
  variants: function, method

- func: frac.out(Tensor self, *, Tensor(a!) out) -> Tensor(a!)
  device_check: NoCheck   # TensorIterator
  structured: True
  structured_inherits: TensorIteratorBase
  dispatch:
    CPU, CUDA: frac_out

- func: full.names(int[] size, Scalar fill_value, *, Dimname[]? names, ScalarType? dtype=None, Layout? layout=None, Device? device=None, bool? pin_memory=None) -> Tensor
  device_check: NoCheck
  device_guard: False

- func: full(int[] size, Scalar fill_value, *, ScalarType? dtype=None, Layout? layout=None, Device? device=None, bool? pin_memory=None) -> Tensor

- func: full.out(int[] size, Scalar fill_value, *, Tensor(a!) out) -> Tensor(a!)

- func: full_like(Tensor self, Scalar fill_value, *, ScalarType? dtype=None, Layout? layout=None, Device? device=None, bool? pin_memory=None, MemoryFormat? memory_format=None) -> Tensor

- func: from_file(str filename, bool? shared=None, int? size=0, *, ScalarType? dtype=None, Layout? layout=None, Device? device=None, bool? pin_memory=None) -> Tensor
  dispatch:
    CPU: from_file

- func: gcd.out(Tensor self, Tensor other, *, Tensor(a!) out) -> Tensor(a!)
  structured: True
  structured_inherits: TensorIteratorBase
  dispatch:
    CPU, CUDA: gcd_out

- func: gcd(Tensor self, Tensor other) -> Tensor
  structured_delegate: gcd.out
  variants: function, method

- func: gcd_(Tensor(a!) self, Tensor other) -> Tensor(a!)
  structured_delegate: gcd.out
  variants: function, method

- func: lcm.out(Tensor self, Tensor other, *, Tensor(a!) out) -> Tensor(a!)
  structured: True
  structured_inherits: TensorIteratorBase
  dispatch:
    CPU, CUDA: lcm_out

- func: lcm(Tensor self, Tensor other) -> Tensor
  structured_delegate: lcm.out
  variants: function, method

- func: lcm_(Tensor(a!) self, Tensor other) -> Tensor(a!)
  structured_delegate: lcm.out
  variants: function, method

# NOTE [ grid_sampler Native Functions ]
# `grid_sampler` does all the shape checking and then dispatches to one of
# `cudnn_grid_sampler`, `grid_sampler_2d`, or `grid_sampler_3d`, each of which
# has the corresponding backward defined as native functions as well. Therefore,
# in these functions and their backwards, no more shape checking is done.
#
# There is also _grid_sampler_2d_backward_cpu_fallback which is an
# implementation detail of grid_sampler_2d and is only exposed here for testing
# purposes.
#
# Additionally, arguments `padding_mode` and `interpolation_mode` are cast to
# enums defined in `native/GridSampler.h`. `cudnn_grid_sampler` doesn't take in
# `interpolation_mode` because it only supports Bilinear interpolation mode.
# Nor does it take in `align_corners` because it only supports the mode
# `align_corners = True`.
- func: grid_sampler(Tensor input, Tensor grid, int interpolation_mode, int padding_mode, bool align_corners) -> Tensor

- func: grid_sampler_2d(Tensor input, Tensor grid, int interpolation_mode, int padding_mode, bool align_corners) -> Tensor
  dispatch:
    CPU: grid_sampler_2d_cpu
    CUDA: grid_sampler_2d_cuda

- func: grid_sampler_2d_backward(Tensor grad_output, Tensor input, Tensor grid, int interpolation_mode, int padding_mode, bool align_corners) -> (Tensor, Tensor)
  dispatch:
    CPU: grid_sampler_2d_backward_cpu
    CUDA: grid_sampler_2d_backward_cuda

# See NOTE [ grid_sample CPU fallback ]
- func: _grid_sampler_2d_cpu_fallback(Tensor input, Tensor grid, int interpolation_mode, int padding_mode, bool align_corners) -> Tensor
  dispatch:
    CompositeExplicitAutograd: _grid_sampler_2d_cpu_fallback

- func: _grid_sampler_2d_cpu_fallback_backward(Tensor grad_output, Tensor input, Tensor grid, int interpolation_mode, int padding_mode, bool align_corners) -> (Tensor, Tensor)

- func: grid_sampler_3d(Tensor input, Tensor grid, int interpolation_mode, int padding_mode, bool align_corners) -> Tensor
  dispatch:
    CPU: grid_sampler_3d_cpu
    CUDA: grid_sampler_3d_cuda

- func: grid_sampler_3d_backward(Tensor grad_output, Tensor input, Tensor grid, int interpolation_mode, int padding_mode, bool align_corners) -> (Tensor, Tensor)
  dispatch:
    CPU: grid_sampler_3d_backward_cpu
    CUDA: grid_sampler_3d_backward_cuda

- func: hann_window(int window_length, *, ScalarType? dtype=None, Layout? layout=None, Device? device=None, bool? pin_memory=None) -> Tensor

- func: hann_window.periodic(int window_length, bool periodic, *, ScalarType? dtype=None, Layout? layout=None, Device? device=None, bool? pin_memory=None) -> Tensor

- func: hamming_window(int window_length, *, ScalarType? dtype=None, Layout? layout=None, Device? device=None, bool? pin_memory=None) -> Tensor

- func: hamming_window.periodic(int window_length, bool periodic, *, ScalarType? dtype=None, Layout? layout=None, Device? device=None, bool? pin_memory=None) -> Tensor

- func: hamming_window.periodic_alpha(int window_length, bool periodic, float alpha, *, ScalarType? dtype=None, Layout? layout=None, Device? device=None, bool? pin_memory=None) -> Tensor

- func: hamming_window.periodic_alpha_beta(int window_length, bool periodic, float alpha, float beta, *, ScalarType? dtype=None, Layout? layout=None, Device? device=None, bool? pin_memory=None) -> Tensor

- func: kaiser_window(int window_length, *, ScalarType? dtype=None, Layout? layout=None, Device? device=None, bool? pin_memory=None) -> Tensor

- func: kaiser_window.periodic(int window_length, bool periodic, *, ScalarType? dtype=None, Layout? layout=None, Device? device=None, bool? pin_memory=None) -> Tensor

- func: kaiser_window.beta(int window_length, bool periodic, float beta, *, ScalarType? dtype=None, Layout? layout=None, Device? device=None, bool? pin_memory=None) -> Tensor

- func: hinge_embedding_loss(Tensor self, Tensor target, float margin=1.0, int reduction=Mean) -> Tensor

- func: group_norm(Tensor input, int num_groups, Tensor? weight=None, Tensor? bias=None, float eps=1e-05, bool cudnn_enabled=True) -> Tensor

- func: native_group_norm(Tensor input, Tensor? weight, Tensor? bias, int N, int C, int HxW, int group, float eps) -> (Tensor, Tensor, Tensor)
  dispatch:
    CPU, CUDA: native_group_norm
    CompositeImplicitAutograd: math_group_norm

- func: native_group_norm_backward(Tensor grad_out, Tensor input, Tensor mean, Tensor rstd, Tensor? weight, int N, int C, int HxW, int group, bool[3] output_mask) -> (Tensor, Tensor, Tensor)
  dispatch:
    CPU, CUDA: native_group_norm_backward

# Real to complex forward FFT
- func: _fft_r2c(Tensor self, int[] dim, int normalization, bool onesided) -> Tensor
  variants: function
  dispatch:
    CPU: _fft_r2c_mkl
    CUDA: _fft_r2c_cufft

- func: _fft_r2c.out(Tensor self, int[] dim, int normalization, bool onesided, *, Tensor(a!) out) -> Tensor(a!)
  variants: function
  dispatch:
    CPU: _fft_r2c_mkl_out
    CUDA: _fft_r2c_cufft_out

# Complex to real inverse FFT
- func: _fft_c2r(Tensor self, int[] dim, int normalization, int last_dim_size) -> Tensor
  variants: function
  dispatch:
    CPU: _fft_c2r_mkl
    CUDA: _fft_c2r_cufft

- func: _fft_c2r.out(Tensor self, int[] dim, int normalization, int last_dim_size, *, Tensor(a!) out) -> Tensor(a!)
  variants: function
  dispatch:
    CPU: _fft_c2r_mkl_out
    CUDA: _fft_c2r_cufft_out

# Standard complex to complex FFT (forward or backward)
- func: _fft_c2c(Tensor self, int[] dim, int normalization, bool forward) -> Tensor
  variants: function
  dispatch:
    CPU: _fft_c2c_mkl
    CUDA: _fft_c2c_cufft

- func: _fft_c2c.out(Tensor self, int[] dim, int normalization, bool forward, *, Tensor(a!) out) -> Tensor(a!)
  variants: function
  dispatch:
    CPU: _fft_c2c_mkl_out
    CUDA: _fft_c2c_cufft_out

- func: _cufft_get_plan_cache_size(int device_index) -> int

- func: _cufft_get_plan_cache_max_size(int device_index) -> int

- func: _cufft_set_plan_cache_max_size(int device_index, int max_size) -> ()

- func: _cufft_clear_plan_cache(int device_index) -> ()

- func: index.Tensor(Tensor self, Tensor?[] indices) -> Tensor
  device_check: NoCheck   # TensorIterator
  variants: function, method
  dispatch:
    CPU, CUDA: index
    QuantizedCPU: quantized_index
  # NB: This function is special-cased in tools/autograd/gen_variable_type.py
  # NB: The following functions are declared in aten/src/ATen/templates/TensorBody.h and defined in aten/src/ATen/TensorIndexing.cpp:
  # - Tensor Tensor::index(ArrayRef<TensorIndex> indices)
  # - Tensor Tensor::index(std::initializer_list<TensorIndex> indices)

- func: index_copy_(Tensor(a!) self, int dim, Tensor index, Tensor source) -> Tensor(a!)
  variants: method
  dispatch:
    CompositeExplicitAutograd: index_copy_

- func: index_copy(Tensor self, int dim, Tensor index, Tensor source) -> Tensor
  variants: function, method

- func: index_copy_.dimname(Tensor(a!) self, Dimname dim, Tensor index, Tensor source) -> Tensor(a!)
  variants: method

- func: index_copy.dimname(Tensor self, Dimname dim, Tensor index, Tensor source) -> Tensor
  variants: function, method

- func: index_put_(Tensor(a!) self, Tensor?[] indices, Tensor values, bool accumulate=False) -> Tensor(a!)
  device_check: NoCheck   # delegate to _index_put_impl_, which leverages TensorIterator
  variants: function, method
  dispatch:
    CompositeExplicitAutograd: index_put_
  # NB: The following functions are declared in aten/src/ATen/templates/TensorBody.h and defined in aten/src/ATen/TensorIndexing.cpp:
  # - Tensor & Tensor::index_put_(ArrayRef<TensorIndex> indices, Tensor const & rhs)
  # - Tensor & Tensor::index_put_(ArrayRef<TensorIndex> indices, Scalar v)
  # - Tensor & Tensor::index_put_(std::initializer_list<TensorIndex> indices, Tensor const & rhs)
  # - Tensor & Tensor::index_put_(std::initializer_list<TensorIndex> indices, Scalar v)

- func: index_put(Tensor self, Tensor?[] indices, Tensor values, bool accumulate=False) -> Tensor
  device_check: NoCheck   # delegate to _index_put_impl_ after clone, which leverages TensorIterator
  variants: function, method

- func: _index_put_impl_(Tensor(a!) self, Tensor?[] indices, Tensor values, bool accumulate=False, bool unsafe=False) -> Tensor(a!)
  device_check: NoCheck   # TensorIterator
  variants: function
  dispatch:
    CPU, CUDA: _index_put_impl_

- func: instance_norm(Tensor input, Tensor? weight, Tensor? bias, Tensor? running_mean, Tensor? running_var, bool use_input_stats, float momentum, float eps, bool cudnn_enabled) -> Tensor
  variants: function

- func: inverse(Tensor self) -> Tensor
  variants: function, method
  dispatch:
    CompositeExplicitAutograd: inverse

- func: inverse.out(Tensor self, *, Tensor(a!) out) -> Tensor(a!)
  dispatch:
    CompositeExplicitAutograd: inverse_out

- func: _inverse_helper(Tensor self) -> Tensor
  variants: function
  dispatch:
    CPU: _inverse_helper_cpu
    CUDA: _inverse_helper_cuda

- func: isclose(Tensor self, Tensor other, float rtol=1e-05, float atol=1e-08, bool equal_nan=False) -> Tensor
  variants: function, method

- func: isin.Tensor_Tensor_out(Tensor elements, Tensor test_elements, *, bool assume_unique=False, bool invert=False, Tensor(a!) out) -> Tensor(a!)
  variants: function
  structured: True
  dispatch:
    CPU, CUDA: isin_Tensor_Tensor_out

- func: isin.Tensor_Tensor(Tensor elements, Tensor test_elements, *, bool assume_unique=False, bool invert=False) -> Tensor
  variants: function
  structured_delegate: isin.Tensor_Tensor_out

- func: isin.Tensor_Scalar_out(Tensor elements, Scalar test_element, *, bool assume_unique=False, bool invert=False, Tensor(a!) out) -> Tensor(a!)
  variants: function
  structured: True
  dispatch:
    CPU, CUDA: isin_Tensor_Scalar_out

- func: isin.Tensor_Scalar(Tensor elements, Scalar test_element, *, bool assume_unique=False, bool invert=False) -> Tensor
  variants: function
  structured_delegate: isin.Tensor_Scalar_out

- func: isin.Scalar_Tensor_out(Scalar element, Tensor test_elements, *, bool assume_unique=False, bool invert=False, Tensor(a!) out) -> Tensor(a!)
  variants: function
  structured: True
  dispatch:
    CPU, CUDA: isin_Scalar_Tensor_out

- func: isin.Scalar_Tensor(Scalar element, Tensor test_elements, *, bool assume_unique=False, bool invert=False) -> Tensor
  variants: function
  structured_delegate: isin.Scalar_Tensor_out

- func: isnan(Tensor self) -> Tensor
  variants: function, method
  device_check: NoCheck
  device_guard: False
  dispatch:
    CPU, CUDA: isnan
    SparseCPU, SparseCUDA: isnan_sparse

- func: is_distributed(Tensor self) -> bool
  variants: function, method
  device_check: NoCheck
  device_guard: False

- func: is_floating_point(Tensor self) -> bool
  variants: function, method
  device_check: NoCheck
  device_guard: False
  manual_cpp_binding: True

- func: is_complex(Tensor self) -> bool
  variants: function, method
  device_check: NoCheck
  device_guard: False
  manual_cpp_binding: True

- func: is_conj(Tensor self) -> bool
  variants: function, method
  device_guard: False
  manual_cpp_binding: True

- func: is_neg(Tensor self) -> bool
  variants: function, method
  device_guard: False
  manual_cpp_binding: True

- func: isreal(Tensor self) -> Tensor
  variants: function, method

- func: is_nonzero(Tensor self) -> bool
  variants: function, method
  device_check: NoCheck
  device_guard: False

- func: is_same_size(Tensor self, Tensor other) -> bool
  variants: function, method
  device_check: NoCheck
  device_guard: False

- func: is_signed(Tensor self) -> bool
  variants: function, method
  device_check: NoCheck
  device_guard: False
  manual_cpp_binding: True

- func: is_inference(Tensor self) -> bool
  variants: function, method
  device_check: NoCheck
  device_guard: False
  manual_cpp_binding: True

- func: kl_div(Tensor self, Tensor target, int reduction=Mean, *, bool log_target=False) -> Tensor
  dispatch:
    CompositeExplicitAutograd: kl_div

- func: kl_div_backward(Tensor grad_output, Tensor self, Tensor target, int reduction=Mean, *, bool log_target=False) -> Tensor
  dispatch:
    CPU: kl_div_backward_cpu
    CUDA: kl_div_backward_cuda

- func: kron(Tensor self, Tensor other) -> Tensor
  variants: function, method

- func: kron.out(Tensor self, Tensor other, *, Tensor(a!) out) -> Tensor(a!)

- func: kthvalue(Tensor self, int k, int dim=-1, bool keepdim=False) -> (Tensor values, Tensor indices)
  variants: function, method
  dispatch:
    CompositeExplicitAutograd: kthvalue

- func: kthvalue.values(Tensor self, int k, int dim=-1, bool keepdim=False, *, Tensor(a!) values, Tensor(b!) indices) -> (Tensor(a!) values, Tensor(b!) indices)
  dispatch:
    CPU: kthvalue_out_cpu
    CUDA: kthvalue_out_cuda

- func: kthvalue.dimname(Tensor self, int k, Dimname dim, bool keepdim=False) -> (Tensor values, Tensor indices)
  variants: function, method

- func: kthvalue.dimname_out(Tensor self, int k, Dimname dim, bool keepdim=False, *, Tensor(a!) values, Tensor(b!) indices) -> (Tensor(a!) values, Tensor(b!) indices)

- func: layer_norm(Tensor input, int[] normalized_shape, Tensor? weight=None, Tensor? bias=None, float eps=1e-05, bool cudnn_enable=True) -> Tensor

- func: native_layer_norm(Tensor input, int[] normalized_shape, Tensor? weight, Tensor? bias, float eps) -> (Tensor, Tensor, Tensor)
  dispatch:
    CPU: layer_norm_cpu
    CUDA: layer_norm_cuda
    CompositeImplicitAutograd: math_native_layer_norm

- func: native_layer_norm_backward(Tensor grad_out, Tensor input, int[] normalized_shape, Tensor mean, Tensor rstd, Tensor? weight, Tensor? bias, bool[3] output_mask) -> (Tensor, Tensor, Tensor)
  dispatch:
    CPU: layer_norm_backward_cpu
    CUDA: layer_norm_backward_cuda

- func: nan_to_num(Tensor self, float? nan=None, float? posinf=None, float? neginf=None) -> Tensor
  variants: function, method
  dispatch:
    CompositeExplicitAutograd: nan_to_num

- func: nan_to_num_(Tensor(a!) self, float? nan=None, float? posinf=None, float? neginf=None) -> Tensor(a!)
  variants: function, method
  dispatch:
    CompositeExplicitAutograd: nan_to_num_

- func: nan_to_num.out(Tensor self, float? nan=None, float? posinf=None, float? neginf=None, *, Tensor(a!) out) -> Tensor(a!)
  dispatch:
    CPU, CUDA: nan_to_num_out

- func: linear(Tensor input, Tensor weight, Tensor? bias=None) -> Tensor
  python_module: nn

- func: linear.out(Tensor input, Tensor weight, Tensor? bias=None, *, Tensor(a!) out) -> Tensor(a!)
  python_module: nn

- func: mkldnn_linear(Tensor self, Tensor weight, Tensor? bias=None) -> Tensor
  python_module: nn
  dispatch:
    MkldnnCPU: mkldnn_linear

- func: mkldnn_linear_backward_input(int[] input_size, Tensor grad_output, Tensor weight) -> Tensor
  dispatch:
    MkldnnCPU: mkldnn_linear_backward_input

- func: mkldnn_linear_backward_weights(Tensor grad_output, Tensor input, Tensor weight, bool bias_defined) -> (Tensor, Tensor)
  dispatch:
    MkldnnCPU: mkldnn_linear_backward_weights

- func: mkldnn_linear_backward(Tensor self, Tensor grad_output, Tensor weight, bool[3] output_mask) -> (Tensor, Tensor, Tensor)
  dispatch:
    MkldnnCPU: mkldnn_linear_backward

- func: fbgemm_linear_int8_weight_fp32_activation(Tensor input, Tensor weight, Tensor packed, Tensor col_offsets, Scalar weight_scale, Scalar weight_zero_point, Tensor bias) -> Tensor

- func: fbgemm_linear_int8_weight(Tensor input, Tensor weight, Tensor packed, Tensor col_offsets, Scalar weight_scale, Scalar weight_zero_point, Tensor bias) -> Tensor

- func: fbgemm_linear_quantize_weight(Tensor input) -> (Tensor, Tensor, float, int)

- func: fbgemm_pack_gemm_matrix_fp16(Tensor input) -> Tensor

- func: fbgemm_linear_fp16_weight_fp32_activation(Tensor input, Tensor packed_weight, Tensor bias) -> Tensor

- func: fbgemm_linear_fp16_weight(Tensor input, Tensor packed_weight, Tensor bias) -> Tensor

- func: fbgemm_pack_quantized_matrix(Tensor input) -> Tensor

- func: fbgemm_pack_quantized_matrix.KN(Tensor input, int K, int N) -> Tensor

- func: ldexp.Tensor(Tensor self, Tensor other) -> Tensor
  variants: function, method

- func: ldexp_(Tensor(a!) self, Tensor other) -> Tensor(a!)
  variants: function, method

- func: ldexp.out(Tensor self, Tensor other, *, Tensor(a!) out) -> Tensor(a!)

- func: linspace(Scalar start, Scalar end, int? steps=None, *, ScalarType? dtype=None, Layout? layout=None, Device? device=None, bool? pin_memory=None) -> Tensor

- func: linspace.out(Scalar start, Scalar end, int? steps=None, *, Tensor(a!) out) -> Tensor(a!)
  dispatch:
    CPU: linspace_cpu_out
    CUDA: linspace_cuda_out

- func: log(Tensor self) -> Tensor
  device_check: NoCheck   # TensorIterator
  structured_delegate: log.out
  variants: function, method

- func: log_(Tensor(a!) self) -> Tensor(a!)
  device_check: NoCheck   # TensorIterator
  structured_delegate: log.out
  variants: function, method

- func: log.out(Tensor self, *, Tensor(a!) out) -> Tensor(a!)
  device_check: NoCheck   # TensorIterator
  structured: True
  structured_inherits: TensorIteratorBase
  dispatch:
    CPU, CUDA: log_out

- func: log10(Tensor self) -> Tensor
  device_check: NoCheck   # TensorIterator
  structured_delegate: log10.out
  variants: function, method

- func: log10_(Tensor(a!) self) -> Tensor(a!)
  device_check: NoCheck   # TensorIterator
  structured_delegate: log10.out
  variants: function, method

- func: log10.out(Tensor self, *, Tensor(a!) out) -> Tensor(a!)
  device_check: NoCheck   # TensorIterator
  structured: True
  structured_inherits: TensorIteratorBase
  dispatch:
    CPU, CUDA: log10_out

- func: log1p(Tensor self) -> Tensor
  device_check: NoCheck   # TensorIterator
  structured_delegate: log1p.out
  variants: function, method
  dispatch:
    SparseCPU, SparseCUDA: log1p_sparse

- func: log1p_(Tensor(a!) self) -> Tensor(a!)
  device_check: NoCheck   # TensorIterator
  structured_delegate: log1p.out
  variants: function, method
  dispatch:
    SparseCPU, SparseCUDA: log1p_sparse_

- func: log1p.out(Tensor self, *, Tensor(a!) out) -> Tensor(a!)
  device_check: NoCheck   # TensorIterator
  structured: True
  structured_inherits: TensorIteratorBase
  dispatch:
    CPU, CUDA: log1p_out
    SparseCPU, SparseCUDA: log1p_out_sparse

- func: log2(Tensor self) -> Tensor
  device_check: NoCheck   # TensorIterator
  structured_delegate: log2.out
  variants: function, method

- func: log2_(Tensor(a!) self) -> Tensor(a!)
  device_check: NoCheck   # TensorIterator
  structured_delegate: log2.out
  variants: function, method

- func: log2.out(Tensor self, *, Tensor(a!) out) -> Tensor(a!)
  device_check: NoCheck   # TensorIterator
  structured: True
  structured_inherits: TensorIteratorBase
  dispatch:
    CPU, CUDA: log2_out

- func: logaddexp.out(Tensor self, Tensor other, *, Tensor(a!) out) -> Tensor(a!)
  structured: True
  structured_inherits: TensorIteratorBase
  dispatch:
    CPU, CUDA: logaddexp_out

- func: logaddexp(Tensor self, Tensor other) -> Tensor
  variants: method, function
  structured_delegate: logaddexp.out
  dispatch:
    CompositeExplicitAutograd: logaddexp

- func: logaddexp2.out(Tensor self, Tensor other, *, Tensor(a!) out) -> Tensor(a!)
  structured: True
  structured_inherits: TensorIteratorBase
  dispatch:
    CPU, CUDA: logaddexp2_out

- func: logaddexp2(Tensor self, Tensor other) -> Tensor
  variants: method, function
  structured_delegate: logaddexp2.out
  dispatch:
    CompositeExplicitAutograd: logaddexp2

- func: xlogy.Tensor(Tensor self, Tensor other) -> Tensor
  device_check: NoCheck   # TensorIterator
  structured_delegate: xlogy.OutTensor
  variants: function, method

- func: xlogy.Scalar_Self(Scalar self, Tensor other) -> Tensor
  device_check: NoCheck   # TensorIterator
  variants: function
  dispatch:
    CompositeExplicitAutograd: xlogy

- func: xlogy.Scalar_Other(Tensor self, Scalar other) -> Tensor
  device_check: NoCheck   # TensorIterator
  variants: function, method
  dispatch:
    CompositeExplicitAutograd: xlogy

# xlogy: inplace variant
- func: xlogy_.Tensor(Tensor(a!) self, Tensor other) -> Tensor(a!)
  device_check: NoCheck   # TensorIterator
  variants: function, method
  structured_delegate: xlogy.OutTensor

- func: xlogy_.Scalar_Other(Tensor(a!) self, Scalar other) -> Tensor(a!)
  device_check: NoCheck   # TensorIterator
  variants: function, method
  dispatch:
    CompositeExplicitAutograd: xlogy_

# xlogy: out variant
- func: xlogy.OutTensor(Tensor self, Tensor other, *, Tensor(a!) out) -> Tensor(a!)
  device_check: NoCheck   # TensorIterator
  structured: True
  structured_inherits: TensorIteratorBase
  variants: function
  dispatch:
    CPU, CUDA: xlogy_out

- func: xlogy.OutScalar_Self(Scalar self, Tensor other, *, Tensor(a!) out) -> Tensor(a!)
  device_check: NoCheck   # TensorIterator
  variants: function
  dispatch:
    CompositeExplicitAutograd: xlogy_out

- func: xlogy.OutScalar_Other(Tensor self, Scalar other, *, Tensor(a!) out) -> Tensor(a!)
  device_check: NoCheck   # TensorIterator
  variants: function
  dispatch:
    CompositeExplicitAutograd: xlogy_out

- func: logdet(Tensor self) -> Tensor
  variants: function, method
  dispatch:
    CompositeExplicitAutograd: logdet

- func: logspace(Scalar start, Scalar end, int? steps=None, float base=10.0, *, ScalarType? dtype=None, Layout? layout=None, Device? device=None, bool? pin_memory=None) -> Tensor

- func: logspace.out(Scalar start, Scalar end, int? steps=None, float base=10.0, *, Tensor(a!) out) -> Tensor(a!)
  dispatch:
    CPU: logspace_cpu_out
    CUDA: logspace_cuda_out

# log_softmax allows positional dtype, unlike most operators, because kwonly is BC-breaking when loading jit models.
- func: log_softmax.int(Tensor self, int dim, ScalarType? dtype=None) -> Tensor
  variants: function, method

- func: log_softmax.Dimname(Tensor self, Dimname dim, *, ScalarType? dtype=None) -> Tensor
  variants: function, method

- func: _log_softmax(Tensor self, int dim, bool half_to_float) -> Tensor
  structured_delegate: _log_softmax.out

- func: _log_softmax.out(Tensor self, int dim, bool half_to_float, *, Tensor(a!) out) -> Tensor(a!)
  structured: True
  dispatch:
    CPU: log_softmax_cpu_out
    CUDA: log_softmax_cuda_out

- func: _log_softmax_backward_data(Tensor grad_output, Tensor output, int dim, ScalarType input_dtype) -> Tensor
  structured_delegate: _log_softmax_backward_data.out

- func: _log_softmax_backward_data.out(Tensor grad_output, Tensor output, int dim, ScalarType input_dtype, *, Tensor(a!) out) -> Tensor(a!)
  structured: True
  dispatch:
    CPU: log_softmax_backward_cpu_out
    CUDA: log_softmax_backward_cuda_out

- func: _logcumsumexp(Tensor self, int dim) -> Tensor
  dispatch:
    CPU: _logcumsumexp_cpu
    CUDA: _logcumsumexp_cuda

- func: _logcumsumexp.out(Tensor self, int dim, *, Tensor(a!) out) -> Tensor(a!)
  dispatch:
    CPU: _logcumsumexp_out_cpu
    CUDA: _logcumsumexp_out_cuda

- func: logcumsumexp(Tensor self, int dim) -> Tensor
  variants: function, method
  dispatch:
    CompositeExplicitAutograd: logcumsumexp

- func: logcumsumexp.out(Tensor self, int dim, *, Tensor(a!) out) -> Tensor(a!)
  dispatch:
    CompositeExplicitAutograd: logcumsumexp_out

- func: logcumsumexp.dimname(Tensor self, Dimname dim) -> Tensor
  variants: function, method

- func: logcumsumexp.dimname_out(Tensor self, Dimname dim, *, Tensor(a!) out) -> Tensor(a!)

- func: logsumexp(Tensor self, int[1] dim, bool keepdim=False) -> Tensor
  device_check: NoCheck   # TensorIterator
  variants: function, method
  dispatch:
    CompositeExplicitAutograd: logsumexp

- func: logsumexp.out(Tensor self, int[1] dim, bool keepdim=False, *, Tensor(a!) out) -> Tensor(a!)
  device_check: NoCheck   # TensorIterator
  dispatch:
    CompositeExplicitAutograd: logsumexp_out

- func: logsumexp.names(Tensor self, Dimname[1] dim, bool keepdim=False) -> Tensor
  device_check: NoCheck   # TensorIterator
  variants: function, method

- func: logsumexp.names_out(Tensor self, Dimname[1] dim, bool keepdim=False, *, Tensor(a!) out) -> Tensor(a!)
  device_check: NoCheck   # TensorIterator

- func: margin_ranking_loss(Tensor input1, Tensor input2, Tensor target, float margin=0.0, int reduction=Mean) -> Tensor

- func: matmul(Tensor self, Tensor other) -> Tensor
  variants: function, method

- func: matmul.out(Tensor self, Tensor other, *, Tensor(a!) out) -> Tensor(a!)

- func: matrix_rank.tol(Tensor self, float tol, bool symmetric=False) -> Tensor

- func: matrix_rank(Tensor self, bool symmetric=False) -> Tensor

# Alias to linalg.matrix_power
- func: matrix_power(Tensor self, int n) -> Tensor
  variants: function, method

# Alias to linalg.matrix_power
- func: matrix_power.out(Tensor self, int n, *, Tensor(a!) out) -> Tensor(a!)

- func: matrix_exp(Tensor self) -> Tensor
  variants: function, method
  dispatch:
    CPU, CUDA: matrix_exp

- func: matrix_exp_backward(Tensor self, Tensor grad) -> Tensor

# DEPRECATED: Use torch.aminmax instead
- func: _aminmax(Tensor self) -> (Tensor, Tensor)
  dispatch:
    CPU, CUDA: _aminmax_all

# DEPRECATED: Use torch.aminmax instead
- func: _aminmax.dim(Tensor self, int dim, bool keepdim=False) -> (Tensor, Tensor)
  dispatch:
    CPU, CUDA: _aminmax

- func: aminmax(Tensor self, *, int? dim=None, bool keepdim=False) -> (Tensor min, Tensor max)
  device_check: NoCheck   # TensorIterator
  structured_delegate: aminmax.out
  variants: function, method

- func: aminmax.out(Tensor self, *, int? dim=None, bool keepdim=False, Tensor(a!) min, Tensor(b!) max) -> (Tensor(a!) min, Tensor(b!) max)
  device_check: NoCheck   # TensorIterator
  structured: True
  dispatch:
    CPU, CUDA: aminmax_out

- func: _compute_linear_combination(Tensor input, Tensor coefficients) -> Tensor
  dispatch:
    CPU, CUDA: _compute_linear_combination

- func: _compute_linear_combination.out(Tensor input, Tensor coefficients, *, Tensor(a!) out) -> Tensor(a!)
  dispatch:
    CPU, CUDA: _compute_linear_combination_out

- func: max.dim(Tensor self, int dim, bool keepdim=False) -> (Tensor values, Tensor indices)
  device_check: NoCheck   # TensorIterator
  structured_delegate: max.dim_max
  variants: function, method
  dispatch:
    QuantizedCPU, QuantizedCUDA: qmax

- func: max.dim_max(Tensor self, int dim, bool keepdim=False, *, Tensor(a!) max, Tensor(b!) max_values) -> (Tensor(a!) values, Tensor(b!) indices)
  device_check: NoCheck   # TensorIterator
  structured: True
  precomputed:
  - dim -> int dim
  dispatch:
    CPU, CUDA: max_out

- func: max.names_dim(Tensor self, Dimname dim, bool keepdim=False) -> (Tensor values, Tensor indices)
  device_check: NoCheck   # TensorIterator
  variants: function, method

- func: max.names_dim_max(Tensor self, Dimname dim, bool keepdim=False, *, Tensor(a!) max, Tensor(b!) max_values) -> (Tensor(a!) values, Tensor(b!) indices)
  device_check: NoCheck   # TensorIterator

- func: value_selecting_reduction_backward(Tensor grad, int dim, Tensor indices, int[] sizes, bool keepdim) -> Tensor
  variants: function
  device_check: NoCheck
  device_guard: False

- func: amax(Tensor self, int[1] dim=[], bool keepdim=False) -> Tensor
  variants: function, method
  dispatch:
    CompositeExplicitAutograd: amax

- func: amax.out(Tensor self, int[1] dim=[], bool keepdim=False, *, Tensor(a!) out) -> Tensor(a!)
  dispatch:
    CPU, CUDA: amax_out

# Return: (Tensor output, Tensor indices)
- func: max_pool1d_with_indices(Tensor self, int[1] kernel_size, int[1] stride=[], int[1] padding=0, int[1] dilation=1, bool ceil_mode=False) -> (Tensor, Tensor)

- func: max_pool1d(Tensor self, int[1] kernel_size, int[1] stride=[], int[1] padding=0, int[1] dilation=1, bool ceil_mode=False) -> Tensor

- func: max_pool2d(Tensor self, int[2] kernel_size, int[2] stride=[], int[2] padding=0, int[2] dilation=1, bool ceil_mode=False) -> Tensor

- func: mkldnn_max_pool2d(Tensor self, int[2] kernel_size, int[2] stride=[], int[2] padding=0, int[2] dilation=1, bool ceil_mode=False) -> Tensor
  dispatch:
    MkldnnCPU: mkldnn_max_pool2d

- func: mkldnn_max_pool2d_backward(Tensor grad_output, Tensor output, Tensor input, int[2] kernel_size, int[2] stride=[], int[2] padding=0, int[2] dilation=1, bool ceil_mode=False) -> Tensor
  dispatch:
    MkldnnCPU: mkldnn_max_pool2d_backward

- func: mkldnn_max_pool3d(Tensor self, int[3] kernel_size, int[3] stride=[], int[3] padding=0, int[3] dilation=1, bool ceil_mode=False) -> Tensor
  dispatch:
    MkldnnCPU: mkldnn_max_pool3d

- func: mkldnn_max_pool3d_backward(Tensor grad_output, Tensor output, Tensor input, int[3] kernel_size, int[3] stride=[], int[3] padding=0, int[3] dilation=1, bool ceil_mode=False) -> Tensor
  dispatch:
    MkldnnCPU: mkldnn_max_pool3d_backward

- func: quantized_max_pool1d(Tensor self, int[1] kernel_size, int[1] stride=[], int[1] padding=0, int[1] dilation=1, bool ceil_mode=False) -> Tensor
  dispatch:
    QuantizedCPU: quantized_max_pool1d

- func: quantized_max_pool2d(Tensor self, int[2] kernel_size, int[2] stride=[], int[2] padding=0, int[2] dilation=1, bool ceil_mode=False) -> Tensor
  dispatch:
    QuantizedCPU: quantized_max_pool2d

- func: max_pool3d(Tensor self, int[3] kernel_size, int[3] stride=[], int[3] padding=0, int[3] dilation=1, bool ceil_mode=False) -> Tensor

# The CPU and GPU dispatch variants are named weirdly here because otherwise there
# are namespacing issues in C++
- func: mean(Tensor self, *, ScalarType? dtype=None) -> Tensor
  device_check: NoCheck   # TensorIterator
  variants: function, method
  dispatch:
    CompositeExplicitAutograd: mean

- func: mean.dim(Tensor self, int[1] dim, bool keepdim=False, *, ScalarType? dtype=None) -> Tensor
  structured_delegate: mean.out
  device_check: NoCheck   # TensorIterator
  variants: function, method
  dispatch:
    QuantizedCPU: mean_quantized_cpu

- func: mean.out(Tensor self, int[1] dim, bool keepdim=False, *, ScalarType? dtype=None, Tensor(a!) out) -> Tensor(a!)
  structured: True
  device_check: NoCheck   # TensorIterator
  dispatch:
    CPU, CUDA: mean_out
    QuantizedCPU: mean_out_quantized_cpu

- func: mean.names_dim(Tensor self, Dimname[1] dim, bool keepdim=False, *, ScalarType? dtype=None) -> Tensor
  device_check: NoCheck   # TensorIterator
  variants: function, method

- func: mean.names_out(Tensor self, Dimname[1] dim, bool keepdim=False, *, ScalarType? dtype=None, Tensor(a!) out) -> Tensor(a!)
  device_check: NoCheck   # TensorIterator

- func: nanmean(Tensor self, int[1] dim=[], bool keepdim=False, *, ScalarType? dtype=None) -> Tensor
  device_check: NoCheck   # Composite
  variants: function, method

- func: nanmean.out(Tensor self, int[1] dim=[], bool keepdim=False, *, ScalarType? dtype=None, Tensor(a!) out) -> Tensor(a!)
  device_check: NoCheck   # Composite

- func: median(Tensor self) -> Tensor
  variants: function, method
  dispatch:
    CPU: median_cpu
    CUDA: median_cuda

- func: median.dim(Tensor self, int dim, bool keepdim=False) -> (Tensor values, Tensor indices)
  variants: function, method
  dispatch:
    CompositeExplicitAutograd: median

- func: median.dim_values(Tensor self, int dim, bool keepdim=False, *, Tensor(a!) values, Tensor(b!) indices) -> (Tensor(a!) values, Tensor(b!) indices)
  dispatch:
    CPU: median_out_cpu
    CUDA: median_out_cuda

- func: median.names_dim(Tensor self, Dimname dim, bool keepdim=False) -> (Tensor values, Tensor indices)
  variants: function, method

- func: median.names_dim_values(Tensor self, Dimname dim, bool keepdim=False, *, Tensor(a!) values, Tensor(b!) indices) -> (Tensor(a!) values, Tensor(b!) indices)

- func: nanmedian(Tensor self) -> Tensor
  variants: function, method
  dispatch:
    CPU: nanmedian_cpu
    CUDA: nanmedian_cuda

- func: nanmedian.dim(Tensor self, int dim, bool keepdim=False) -> (Tensor values, Tensor indices)
  variants: function, method
  dispatch:
    CompositeExplicitAutograd: nanmedian

- func: nanmedian.dim_values(Tensor self, int dim, bool keepdim=False, *, Tensor(a!) values, Tensor(b!) indices) -> (Tensor(a!) values, Tensor(b!) indices)
  dispatch:
    CPU: nanmedian_out_cpu
    CUDA: nanmedian_out_cuda

- func: nanmedian.names_dim(Tensor self, Dimname dim, bool keepdim=False) -> (Tensor values, Tensor indices)
  variants: function, method

- func: nanmedian.names_dim_values(Tensor self, Dimname dim, bool keepdim=False, *, Tensor(a!) values, Tensor(b!) indices) -> (Tensor(a!) values, Tensor(b!) indices)

- func: min.dim(Tensor self, int dim, bool keepdim=False) -> (Tensor values, Tensor indices)
  device_check: NoCheck   # TensorIterator
  structured_delegate: min.dim_min
  variants: function, method
  dispatch:
    QuantizedCPU, QuantizedCUDA: qmin

- func: min.dim_min(Tensor self, int dim, bool keepdim=False, *, Tensor(a!) min, Tensor(b!) min_indices) -> (Tensor(a!) values, Tensor(b!) indices)
  device_check: NoCheck   # TensorIterator
  structured: True
  precomputed:
  - dim -> int dim
  dispatch:
    CPU, CUDA: min_out

- func: min.names_dim(Tensor self, Dimname dim, bool keepdim=False) -> (Tensor values, Tensor indices)
  device_check: NoCheck   # TensorIterator
  variants: function, method

- func: min.names_dim_min(Tensor self, Dimname dim, bool keepdim=False, *, Tensor(a!) min, Tensor(b!) min_indices) -> (Tensor(a!) values, Tensor(b!) indices)
  device_check: NoCheck   # TensorIterator

- func: amin(Tensor self, int[1] dim=[], bool keepdim=False) -> Tensor
  variants: function, method
  dispatch:
    CompositeExplicitAutograd: amin

- func: amin.out(Tensor self, int[1] dim=[], bool keepdim=False, *, Tensor(a!) out) -> Tensor(a!)
  dispatch:
    CPU, CUDA: amin_out

- func: mkldnn_convolution(Tensor self, Tensor weight, Tensor? bias, int[] padding, int[] stride, int[] dilation, int groups) -> Tensor
  dispatch:
    CompositeExplicitAutograd: mkldnn_convolution

- func: mkldnn_convolution_backward_input(int[] self_size, Tensor grad_output, Tensor weight, int[] padding, int[] stride, int[] dilation, int groups, bool bias_defined) -> Tensor

- func: mkldnn_convolution_backward_weights(int[] weight_size, Tensor grad_output, Tensor self, int[] padding, int[] stride, int[] dilation, int groups, bool bias_defined) -> (Tensor, Tensor)

- func: mkldnn_convolution_backward(Tensor self, Tensor grad_output, Tensor weight, int[] padding, int[] stride, int[] dilation, int groups, bool[3] output_mask) -> (Tensor, Tensor, Tensor)
  dispatch:
    CompositeExplicitAutograd: mkldnn_convolution_backward

- func: miopen_batch_norm(Tensor input, Tensor weight, Tensor? bias, Tensor? running_mean, Tensor? running_var, bool training, float exponential_average_factor, float epsilon) -> (Tensor, Tensor, Tensor)
  dispatch:
    CUDA: miopen_batch_norm

- func: miopen_batch_norm_backward(Tensor input, Tensor grad_output, Tensor weight, Tensor? running_mean, Tensor? running_var, Tensor? save_mean, Tensor? save_var, float epsilon) -> (Tensor, Tensor, Tensor)
  dispatch:
    CUDA: miopen_batch_norm_backward

- func: miopen_convolution(Tensor self, Tensor weight, Tensor? bias, int[] padding, int[] stride, int[] dilation, int groups, bool benchmark, bool deterministic) -> Tensor
  dispatch:
    CUDA: miopen_convolution

- func: miopen_convolution_backward_input(int[] self_size, Tensor grad_output, Tensor weight, int[] padding, int[] stride, int[] dilation, int groups, bool benchmark, bool deterministic) -> Tensor
  dispatch:
    CUDA: miopen_convolution_backward_input

- func: miopen_convolution_backward(Tensor self, Tensor grad_output, Tensor weight, int[] padding, int[] stride, int[] dilation, int groups, bool benchmark, bool deterministic, bool[3] output_mask) -> (Tensor, Tensor, Tensor)
  dispatch:
    CUDA: miopen_convolution_backward

- func: miopen_convolution_backward_bias(Tensor grad_output) -> Tensor
  dispatch:
    CUDA: miopen_convolution_backward_bias

- func: miopen_convolution_backward_weight(int[] weight_size, Tensor grad_output, Tensor self, int[] padding, int[] stride, int[] dilation, int groups, bool benchmark, bool deterministic) -> Tensor
  dispatch:
    CUDA: miopen_convolution_backward_weight

- func: miopen_convolution_transpose(Tensor self, Tensor weight, Tensor? bias, int[] padding, int[] output_padding, int[] stride, int[] dilation, int groups, bool benchmark, bool deterministic) -> Tensor
  dispatch:
    CUDA: miopen_convolution_transpose

# NB: output_padding not strictly needed here, but it's helpful for the float
# backwards
- func: miopen_convolution_transpose_backward(Tensor self, Tensor grad_output, Tensor weight, int[] padding, int[] output_padding, int[] stride, int[] dilation, int groups, bool benchmark, bool deterministic, bool[3] output_mask) -> (Tensor, Tensor, Tensor)
  dispatch:
    CUDA: miopen_convolution_transpose_backward

- func: miopen_convolution_transpose_backward_input(Tensor grad_output, Tensor weight, int[] padding, int[] stride, int[] dilation, int groups, bool benchmark, bool deterministic) -> Tensor
  dispatch:
    CUDA: miopen_convolution_transpose_backward_input

- func: miopen_convolution_transpose_backward_weight(int[] weight_size, Tensor grad_output, Tensor self, int[] padding, int[] stride, int[] dilation, int groups, bool benchmark, bool deterministic) -> Tensor
  dispatch:
    CUDA: miopen_convolution_transpose_backward_weight

- func: miopen_depthwise_convolution(Tensor self, Tensor weight, Tensor? bias, int[] padding, int[] stride, int[] dilation, int groups, bool benchmark, bool deterministic) -> Tensor
  dispatch:
    CUDA: miopen_depthwise_convolution

- func: miopen_depthwise_convolution_backward_input(int[] self_size, Tensor grad_output, Tensor weight, int[] padding, int[] stride, int[] dilation, int groups, bool benchmark, bool deterministic) -> Tensor
  dispatch:
    CUDA: miopen_depthwise_convolution_backward_input

- func: miopen_depthwise_convolution_backward(Tensor self, Tensor grad_output, Tensor weight, int[] padding, int[] stride, int[] dilation, int groups, bool benchmark, bool deterministic, bool[3] output_mask) -> (Tensor, Tensor, Tensor)
  dispatch:
    CUDA: miopen_depthwise_convolution_backward

- func: miopen_depthwise_convolution_backward_weight(int[] weight_size, Tensor grad_output, Tensor self, int[] padding, int[] stride, int[] dilation, int groups, bool benchmark, bool deterministic) -> Tensor
  dispatch:
    CUDA: miopen_depthwise_convolution_backward_weight

- func: miopen_rnn(Tensor input, Tensor[] weight, int weight_stride0, Tensor hx, Tensor? cx, int mode, int hidden_size, int num_layers, bool batch_first, float dropout, bool train, bool bidirectional, int[] batch_sizes, Tensor? dropout_state) -> (Tensor, Tensor, Tensor, Tensor, Tensor)
  dispatch:
    CUDA: miopen_rnn

- func: miopen_rnn_backward(Tensor input, Tensor[] weight, int weight_stride0, Tensor weight_buf, Tensor hx, Tensor? cx, Tensor output, Tensor? grad_output, Tensor? grad_hy, Tensor? grad_cy, int mode, int hidden_size, int num_layers, bool batch_first, float dropout, bool train, bool bidirectional, int[] batch_sizes, Tensor? dropout_state, Tensor reserve, bool[4] output_mask) -> (Tensor, Tensor, Tensor, Tensor[])
  dispatch:
    CUDA: miopen_rnn_backward

- func: mm(Tensor self, Tensor mat2) -> Tensor
  structured_delegate: mm.out
  variants: function, method
  dispatch:
    SparseCPU, SparseCUDA, SparseCsrCPU, SparseCsrCUDA: _sparse_mm

- func: mm.out(Tensor self, Tensor mat2, *, Tensor(a!) out) -> Tensor(a!)
  structured: True
  dispatch:
    CPU: mm_out_cpu
    CUDA: mm_out_cuda
    SparseCPU, SparseCUDA: _sparse_mm_out
    SparseCsrCPU, SparseCsrCUDA: _sparse_csr_mm_out

- func: _sparse_mm(Tensor sparse, Tensor dense) -> Tensor

- func: _sparse_sparse_matmul(Tensor self, Tensor other) -> Tensor
  dispatch:
    SparseCPU: sparse_sparse_matmul_cpu
    SparseCUDA: sparse_sparse_matmul_cuda

- func: _sparse_mask_helper(Tensor t, Tensor mask_indices) -> Tensor
  dispatch:
    SparseCPU: sparse_mask_helper_cpu
    SparseCUDA: sparse_mask_helper_cuda

- func: mode(Tensor self, int dim=-1, bool keepdim=False) -> (Tensor values, Tensor indices)
  variants: function, method
  dispatch:
    CPU, CUDA: mode

- func: mode.values(Tensor self, int dim=-1, bool keepdim=False, *, Tensor(a!) values, Tensor(b!) indices) -> (Tensor(a!) values, Tensor(b!) indices)
  dispatch:
    CompositeExplicitAutograd: mode_out

- func: mode.dimname(Tensor self, Dimname dim, bool keepdim=False) -> (Tensor values, Tensor indices)
  variants: function, method

- func: mode.dimname_out(Tensor self, Dimname dim, bool keepdim=False, *, Tensor(a!) values, Tensor(b!) indices) -> (Tensor(a!) values, Tensor(b!) indices)

- func: mul.Tensor(Tensor self, Tensor other) -> Tensor
  device_check: NoCheck   # TensorIterator
  structured_delegate: mul.out
  variants: function, method
  dispatch:
    SparseCPU, SparseCUDA: mul_sparse
    MkldnnCPU: mkldnn_mul

- func: mul_.Tensor(Tensor(a!) self, Tensor other) -> Tensor(a!)
  device_check: NoCheck   # TensorIterator
  structured_delegate: mul.out
  variants: method
  dispatch:
    SparseCPU, SparseCUDA: mul_sparse_
    MkldnnCPU: mkldnn_mul_

- func: mul.out(Tensor self, Tensor other, *, Tensor(a!) out) -> Tensor(a!)
  device_check: NoCheck   # TensorIterator
  structured: True
  structured_inherits: TensorIteratorBase
  dispatch:
    CPU, CUDA: mul_out
    SparseCPU: mul_out_sparse_cpu
    SparseCUDA: mul_out_sparse_cuda
    MkldnnCPU: mkldnn_mul_out

  # For C++ only, until we have conversion from C++ numbers to Tensor
- func: mul.Scalar(Tensor self, Scalar other) -> Tensor
  device_check: NoCheck   # TensorIterator
  variants: function, method
  dispatch:
    CompositeExplicitAutograd: mul

- func: mul_.Scalar(Tensor(a!) self, Scalar other) -> Tensor(a!)
  device_check: NoCheck   # TensorIterator
  variants: method
  dispatch:
    CompositeExplicitAutograd: mul_

# multiply, alias for mul
- func: multiply.Tensor(Tensor self, Tensor other) -> Tensor
  variants: function, method

- func: multiply_.Tensor(Tensor(a!) self, Tensor other) -> Tensor(a!)
  variants: method

- func: multiply.out(Tensor self, Tensor other, *, Tensor(a!) out) -> Tensor(a!)

- func: multiply.Scalar(Tensor self, Scalar other) -> Tensor
  variants: function, method

- func: multiply_.Scalar(Tensor(a!) self, Scalar other) -> Tensor(a!)
  variants: method

- func: mv(Tensor self, Tensor vec) -> Tensor
  variants: function, method
  dispatch:
<<<<<<< HEAD
    CPU, CUDA, SparseCsrCPU, SparseCsrCUDA: mv
    SparseCPU, SparseCUDA: mv_sparse
=======
    CPU, CUDA, SparseCsrCUDA: mv
    SparseCPU, SparseCUDA, SparseCsrCPU: mv_sparse
>>>>>>> 9918fd83

- func: mv.out(Tensor self, Tensor vec, *, Tensor(a!) out) -> Tensor(a!)
  dispatch:
    CompositeExplicitAutograd: mv_out

- func: mvlgamma.out(Tensor self, int p, *, Tensor(a!) out) -> Tensor(a!)
  dispatch:
    CPU, CUDA: mvlgamma_out

- func: mvlgamma(Tensor self, int p) -> Tensor
  device_check: NoCheck   # TensorIterator
  variants: function, method
  dispatch:
    CompositeExplicitAutograd: mvlgamma

- func: mvlgamma_(Tensor(a!) self, int p) -> Tensor(a!)
  device_check: NoCheck   # TensorIterator
  variants: method
  dispatch:
    CompositeExplicitAutograd: mvlgamma_

- func: narrow_copy(Tensor self, int dim, int start, int length) -> Tensor
  variants: function, method
  dispatch:
    CPU: narrow_copy_dense_cpu
    SparseCPU, SparseCUDA: narrow_copy_sparse
    CompositeExplicitAutograd: narrow_copy_dense

- func: narrow_copy.out(Tensor self, int dim, int start, int length, *, Tensor(a!) out) -> Tensor(a!)
  dispatch:
    CPU: narrow_copy_dense_cpu_out

- func: narrow(Tensor(a) self, int dim, int start, int length) -> Tensor(a)
  variants: function, method
  device_check: NoCheck
  device_guard: False

- func: narrow.Tensor(Tensor(a) self, int dim, Tensor start, int length) -> Tensor(a)
  variants: function, method
  device_check: NoCheck
  device_guard: False

- func: native_batch_norm(Tensor input, Tensor? weight, Tensor? bias, Tensor? running_mean, Tensor? running_var, bool training, float momentum, float eps) -> (Tensor, Tensor, Tensor)
  dispatch:
    CPU: batch_norm_cpu
    CUDA: batch_norm_cuda
    MkldnnCPU: mkldnn_batch_norm

- func: native_batch_norm.out(Tensor input, Tensor? weight, Tensor? bias, Tensor? running_mean, Tensor? running_var, bool training, float momentum, float eps, *, Tensor(a!) out, Tensor(b!) save_mean, Tensor(c!) save_invstd) -> (Tensor(a!), Tensor(b!), Tensor(c!))
  dispatch:
    CUDA: batch_norm_cuda_out

- func: batch_norm_stats(Tensor input, float eps) -> (Tensor, Tensor)
  dispatch:
    CUDA: batch_norm_stats_cuda

- func: batch_norm_elemt(Tensor input, Tensor? weight, Tensor? bias, Tensor mean, Tensor invstd, float eps) -> Tensor
  dispatch:
    CUDA: batch_norm_elemt_cuda

- func: batch_norm_elemt.out(Tensor input, Tensor? weight, Tensor? bias, Tensor mean, Tensor invstd, float eps, *, Tensor(a!) out) -> Tensor(a!)
  dispatch:
    CUDA: batch_norm_elemt_cuda_out

# for backward compatibility
- func: batch_norm_gather_stats(Tensor input, Tensor mean, Tensor invstd, Tensor? running_mean, Tensor? running_var, float momentum, float eps, int count) -> (Tensor, Tensor)
  dispatch:
    CUDA: batch_norm_gather_stats_cuda

- func: batch_norm_gather_stats_with_counts(Tensor input, Tensor mean, Tensor invstd, Tensor? running_mean, Tensor? running_var, float momentum, float eps, Tensor counts) -> (Tensor, Tensor)
  dispatch:
    CUDA: batch_norm_gather_stats_with_counts_cuda

- func: native_batch_norm_backward(Tensor grad_out, Tensor input, Tensor? weight, Tensor? running_mean, Tensor? running_var, Tensor? save_mean, Tensor? save_invstd, bool train, float eps, bool[3] output_mask) -> (Tensor, Tensor, Tensor)
  dispatch:
    CPU: batch_norm_backward_cpu
    CUDA: batch_norm_backward_cuda
    MkldnnCPU: mkldnn_batch_norm_backward

- func: batch_norm_backward_reduce(Tensor grad_out, Tensor input, Tensor mean, Tensor invstd, Tensor? weight, bool input_g, bool weight_g, bool bias_g) -> (Tensor, Tensor, Tensor, Tensor)
  dispatch:
    CUDA: batch_norm_backward_reduce_cuda

- func: batch_norm_backward_elemt(Tensor grad_out, Tensor input, Tensor mean, Tensor invstd, Tensor? weight, Tensor mean_dy, Tensor mean_dy_xmu, Tensor count) -> Tensor
  dispatch:
    CUDA: batch_norm_backward_elemt_cuda

- func: batch_norm_update_stats(Tensor input, Tensor? running_mean, Tensor? running_var, float momentum) -> (Tensor, Tensor)
  dispatch:
    CPU: batch_norm_update_stats_cpu
    CUDA: batch_norm_update_stats_cuda

- func: is_vulkan_available() -> bool

- func: _nnpack_available() -> bool

- func: _nnpack_spatial_convolution(Tensor input, Tensor weight, Tensor? bias, int[2] padding, int[2] stride=1) -> Tensor
  variants: function
  dispatch:
    CompositeExplicitAutograd: _nnpack_spatial_convolution

- func: _nnpack_spatial_convolution_backward(Tensor input, Tensor grad_output, Tensor weight, int[2] padding, bool[3] output_mask) -> (Tensor, Tensor, Tensor)
  variants: function

- func: _nnpack_spatial_convolution_backward_input(Tensor input, Tensor grad_output, Tensor weight, int[2] padding) -> Tensor
  variants: function

- func: _nnpack_spatial_convolution_backward_weight(Tensor input, int[] weightsize, Tensor grad_output, int[2] padding) -> Tensor
  variants: function

- func: ones.names(int[] size, *, Dimname[]? names, ScalarType? dtype=None, Layout? layout=None, Device? device=None, bool? pin_memory=None) -> Tensor
  device_check: NoCheck
  device_guard: False

- func: ones(int[] size, *, ScalarType? dtype=None, Layout? layout=None, Device? device=None, bool? pin_memory=None) -> Tensor

- func: ones.out(int[] size, *, Tensor(a!) out) -> Tensor(a!)

- func: ones_like(Tensor self, *, ScalarType? dtype=None, Layout? layout=None, Device? device=None, bool? pin_memory=None, MemoryFormat? memory_format=None) -> Tensor

- func: pairwise_distance(Tensor x1, Tensor x2, float p=2, float eps=1e-06, bool keepdim=False) -> Tensor

- func: cdist(Tensor x1, Tensor x2, float p=2, int? compute_mode=None) -> Tensor

- func: _euclidean_dist(Tensor x1, Tensor x2) -> Tensor
  dispatch:
    CompositeExplicitAutograd: _euclidean_dist

- func: _cdist_forward(Tensor x1, Tensor x2, float p, int? compute_mode) -> Tensor
  dispatch:
    CPU, CUDA: _cdist_forward

- func: _cdist_backward(Tensor grad, Tensor x1, Tensor x2, float p, Tensor cdist) -> Tensor
  dispatch:
    CPU, CUDA: _cdist_backward

- func: pdist(Tensor self, float p=2) -> Tensor

- func: _pdist_forward(Tensor self, float p=2) -> Tensor
  dispatch:
    CPU, CUDA: _pdist_forward

- func: _pdist_backward(Tensor grad, Tensor self, float p, Tensor pdist) -> Tensor
  dispatch:
    CPU, CUDA: _pdist_backward

- func: cosine_similarity(Tensor x1, Tensor x2, int dim=1, float eps=1e-08) -> Tensor
  variants: function

- func: permute(Tensor(a) self, int[] dims) -> Tensor(a)
  variants: function, method
  dispatch:
    CompositeExplicitAutograd: permute

- func: movedim.intlist(Tensor(a) self, int[] source, int[] destination) -> Tensor(a)
  variants: function, method

- func: movedim.int(Tensor(a) self, int source, int destination) -> Tensor(a)
  variants: function, method

# moveaxis, alias for movedim
- func: moveaxis.intlist(Tensor(a) self, int[] source, int[] destination) -> Tensor(a)
  variants: function, method

- func: moveaxis.int(Tensor(a) self, int source, int destination) -> Tensor(a)
  variants: function, method

# Only exposed from C++ -- in Python,
# we expose it as an attribute `T`, not a function.
#
# I'd like to name this "T" in C++ too, but
# calling a native function "T" causes undefined
# behavior on Windows, for reasons I don't understand
# (maybe related to capital letter collation somehow...)
- func: numpy_T(Tensor(a) self) -> Tensor(a)
  variants: method

- func: pixel_shuffle(Tensor self, int upscale_factor) -> Tensor

- func: pixel_unshuffle(Tensor self, int downscale_factor) -> Tensor

- func: channel_shuffle(Tensor self, int groups) -> Tensor
  dispatch:
    CPU: channel_shuffle
    QuantizedCPU: channel_shuffle_quantized_cpu

- func: is_pinned(Tensor self, Device? device=None) -> bool
  variants: method
  dispatch:
    CUDA: is_pinned_cuda
    CompositeExplicitAutograd: is_pinned_default

# TODO: add a copy kwarg that guarantees that the tensor is put into fresh
# pinned memory
- func: pin_memory(Tensor(a) self, Device? device=None) -> Tensor(a)
  variants: method

# Unlike pin_memory, this is guaranteed to give a new non-aliasing tensor
- func: _pin_memory(Tensor self, Device? device=None) -> Tensor
  dispatch:
    CUDA: _pin_memory_cuda

- func: pinverse(Tensor self, float rcond=1e-15) -> Tensor
  variants: function, method

- func: poisson_nll_loss(Tensor input, Tensor target, bool log_input, bool full, float eps, int reduction) -> Tensor
  variants: function

- func: rad2deg(Tensor self) -> Tensor
  variants: function, method
  dispatch:
    CompositeExplicitAutograd: rad2deg

- func: rad2deg_(Tensor(a!) self) -> Tensor(a!)
  variants: function, method
  dispatch:
    CompositeExplicitAutograd: rad2deg_

- func: rad2deg.out(Tensor self, *, Tensor(a!) out) -> Tensor(a!)
  dispatch:
    CompositeExplicitAutograd: rad2deg_out

- func: deg2rad(Tensor self) -> Tensor
  variants: function, method
  dispatch:
    CompositeExplicitAutograd: deg2rad

- func: deg2rad_(Tensor(a!) self) -> Tensor(a!)
  variants: function, method
  dispatch:
    CompositeExplicitAutograd: deg2rad_

- func: deg2rad.out(Tensor self, *, Tensor(a!) out) -> Tensor(a!)
  dispatch:
    CompositeExplicitAutograd: deg2rad_out

- func: scalar_tensor(Scalar s, *, ScalarType? dtype=None, Layout? layout=None, Device? device=None, bool? pin_memory=None) -> Tensor

- func: rand.names(int[] size, *, Dimname[]? names, ScalarType? dtype=None, Layout? layout=None, Device? device=None, bool? pin_memory=None) -> Tensor
  device_check: NoCheck
  device_guard: False

- func: rand.generator_with_names(int[] size, *, Generator? generator, Dimname[]? names, ScalarType? dtype=None, Layout? layout=None, Device? device=None, bool? pin_memory=None) -> Tensor
  device_check: NoCheck
  device_guard: False

- func: rand(int[] size, *, ScalarType? dtype=None, Layout? layout=None, Device? device=None, bool? pin_memory=None) -> Tensor

- func: rand.generator(int[] size, *, Generator? generator, ScalarType? dtype=None, Layout? layout=None, Device? device=None, bool? pin_memory=None) -> Tensor

- func: rand.out(int[] size, *, Tensor(a!) out) -> Tensor(a!)

- func: rand.generator_out(int[] size, *, Generator? generator, Tensor(a!) out) -> Tensor(a!)

- func: rand_like(Tensor self, *, ScalarType? dtype=None, Layout? layout=None, Device? device=None, bool? pin_memory=None, MemoryFormat? memory_format=None) -> Tensor

- func: randint(int high, int[] size, *, ScalarType? dtype=None, Layout? layout=None, Device? device=None, bool? pin_memory=None) -> Tensor

- func: randint.generator(int high, int[] size, *, Generator? generator, ScalarType? dtype=None, Layout? layout=None, Device? device=None, bool? pin_memory=None) -> Tensor

- func: randint.low(int low, int high, int[] size, *, ScalarType? dtype=None, Layout? layout=None, Device? device=None, bool? pin_memory=None) -> Tensor

- func: randint.low_generator(int low, int high, int[] size, *, Generator? generator, ScalarType? dtype=None, Layout? layout=None, Device? device=None, bool? pin_memory=None) -> Tensor

- func: randint.out(int high, int[] size, *, Tensor(a!) out) -> Tensor(a!)

- func: randint.generator_out(int high, int[] size, *, Generator? generator, Tensor(a!) out) -> Tensor(a!)

- func: randint.low_out(int low, int high, int[] size, *, Tensor(a!) out) -> Tensor(a!)

- func: randint.low_generator_out(int low, int high, int[] size, *, Generator? generator, Tensor(a!) out) -> Tensor(a!)

- func: randint_like(Tensor self, int high, *, ScalarType? dtype=None, Layout? layout=None, Device? device=None, bool? pin_memory=None, MemoryFormat? memory_format=None) -> Tensor

- func: randint_like.low_dtype(Tensor self, int low, int high, *, ScalarType? dtype=None, Layout? layout=None, Device? device=None, bool? pin_memory=None, MemoryFormat? memory_format=None) -> Tensor

- func: randn(int[] size, *, ScalarType? dtype=None, Layout? layout=None, Device? device=None, bool? pin_memory=None) -> Tensor

- func: randn.generator(int[] size, *, Generator? generator, ScalarType? dtype=None, Layout? layout=None, Device? device=None, bool? pin_memory=None) -> Tensor

- func: randn.names(int[] size, *, Dimname[]? names, ScalarType? dtype=None, Layout? layout=None, Device? device=None, bool? pin_memory=None) -> Tensor
  device_check: NoCheck
  device_guard: False

- func: randn.generator_with_names(int[] size, *, Generator? generator, Dimname[]? names, ScalarType? dtype=None, Layout? layout=None, Device? device=None, bool? pin_memory=None) -> Tensor
  device_check: NoCheck
  device_guard: False

- func: randn.out(int[] size, *, Tensor(a!) out) -> Tensor(a!)

- func: randn.generator_out(int[] size, *, Generator? generator, Tensor(a!) out) -> Tensor(a!)

- func: randn_like(Tensor self, *, ScalarType? dtype=None, Layout? layout=None, Device? device=None, bool? pin_memory=None, MemoryFormat? memory_format=None) -> Tensor

- func: randperm(int n, *, ScalarType? dtype=long, Layout? layout=None, Device? device=None, bool? pin_memory=None) -> Tensor

- func: randperm.generator(int n, *, Generator? generator, ScalarType? dtype=long, Layout? layout=None, Device? device=None, bool? pin_memory=None) -> Tensor

- func: randperm.out(int n, *, Tensor(a!) out) -> Tensor(a!)

- func: randperm.generator_out(int n, *, Generator? generator, Tensor(a!) out) -> Tensor(a!)
  dispatch:
    CPU: randperm_out_cpu
    CUDA: randperm_out_cuda

- func: range.step(Scalar start, Scalar end, Scalar step=1, *, ScalarType? dtype=None, Layout? layout=None, Device? device=None, bool? pin_memory=None) -> Tensor

- func: range(Scalar start, Scalar end, *, ScalarType? dtype=None, Layout? layout=None, Device? device=None, bool? pin_memory=None) -> Tensor

- func: range.out(Scalar start, Scalar end, Scalar step=1, *, Tensor(a!) out) -> Tensor(a!)
  dispatch:
    CPU: range_cpu_out
    CUDA: range_cuda_out

- func: ravel(Tensor(a) self) -> Tensor(a)
  variants: function, method

- func: reciprocal(Tensor self) -> Tensor
  device_check: NoCheck   # TensorIterator
  structured_delegate: reciprocal.out
  variants: function, method

- func: reciprocal_(Tensor(a!) self) -> Tensor(a!)
  device_check: NoCheck   # TensorIterator
  structured_delegate: reciprocal.out
  variants: function, method

- func: reciprocal.out(Tensor self, *, Tensor(a!) out) -> Tensor(a!)
  device_check: NoCheck   # TensorIterator
  structured: True
  structured_inherits: TensorIteratorBase
  dispatch:
    CPU, CUDA: reciprocal_out

- func: neg(Tensor self) -> Tensor
  device_check: NoCheck   # TensorIterator
  structured_delegate: neg.out
  variants: function, method
  dispatch:
    SparseCPU, SparseCUDA: neg_sparse

- func: neg_(Tensor(a!) self) -> Tensor(a!)
  device_check: NoCheck   # TensorIterator
  structured_delegate: neg.out
  variants: function, method
  dispatch:
    SparseCPU, SparseCUDA: neg_sparse_

- func: neg.out(Tensor self, *, Tensor(a!) out) -> Tensor(a!)
  device_check: NoCheck   # TensorIterator
  structured: True
  structured_inherits: TensorIteratorBase
  dispatch:
    CPU, CUDA: neg_out
    SparseCPU, SparseCUDA: neg_out_sparse

# Alias for neg
- func: negative(Tensor self) -> Tensor
  variants: function, method

- func: negative_(Tensor(a!) self) -> Tensor(a!)
  variants: function, method

- func: negative.out(Tensor self, *, Tensor(a!) out) -> Tensor(a!)

- func: repeat(Tensor self, int[] repeats) -> Tensor
  variants: method  # This is method-only to match the previous tensor API. In the future we could make this a function too.
  dispatch:
    CompositeExplicitAutograd: repeat

- func: repeat_interleave.Tensor(Tensor repeats, *, int? output_size=None) -> Tensor
  variants: function
  dispatch:
    CPU: repeat_interleave_cpu
    CUDA: repeat_interleave_cuda

- func: repeat_interleave.self_Tensor(Tensor self, Tensor repeats, int? dim=None, *, int? output_size=None) -> Tensor
  variants: function, method

- func: repeat_interleave.self_int(Tensor self, int repeats, int? dim=None, *, int? output_size=None) -> Tensor
  variants: function, method

- func: reshape(Tensor(a) self, int[] shape) -> Tensor(a)
  variants: function, method
  device_check: NoCheck
  device_guard: False

# NOTE [ _reshape_alias ] is meant to be used in the implementation of reshape.
# They are not user-facing, hence the leading underscore. Please don't use it
# anywhere else.
- func: _reshape_alias(Tensor(a) self, int[] size, int[] stride) -> Tensor(a)
  variants: function, method
  device_check: NoCheck
  device_guard: False
  dispatch:
    CPU, CUDA, Meta, QuantizedCPU, QuantizedCUDA: _reshape_alias
    # We don't need to support mkldnn since this is handled explicitly by the reshape operator.

- func: _mkldnn_reshape(Tensor self, int[] shape) -> Tensor
  device_check: NoCheck
  device_guard: False
  dispatch:
    MkldnnCPU: mkldnn_reshape

- func: reshape_as(Tensor(a) self, Tensor other) -> Tensor(a)
  variants: method
  device_check: NoCheck
  device_guard: False

- func: round(Tensor self) -> Tensor
  device_check: NoCheck   # TensorIterator
  structured_delegate: round.out
  variants: function, method

- func: round_(Tensor(a!) self) -> Tensor(a!)
  device_check: NoCheck   # TensorIterator
  structured_delegate: round.out
  variants: function, method

- func: round.out(Tensor self, *, Tensor(a!) out) -> Tensor(a!)
  device_check: NoCheck   # TensorIterator
  structured: True
  structured_inherits: TensorIteratorBase
  dispatch:
    CPU: round_out
    CUDA: round_out

- func: rrelu(Tensor self, Scalar lower=0.125, Scalar upper=0.3333333333333333, bool training=False, Generator? generator=None) -> Tensor
  device_check: NoCheck   # TensorIterator

- func: rrelu_(Tensor(a!) self, Scalar lower=0.125, Scalar upper=0.3333333333333333, bool training=False, Generator? generator=None) -> Tensor(a!)
  device_check: NoCheck   # TensorIterator

- func: relu(Tensor self) -> Tensor
  device_check: NoCheck   # TensorIterator
  variants: function, method
  dispatch:
    CPU, CUDA: relu
    MkldnnCPU: mkldnn_relu
    QuantizedCPU: relu_quantized_cpu

- func: relu_(Tensor(a!) self) -> Tensor(a!)
  device_check: NoCheck   # TensorIterator
  variants: function, method
  dispatch:
    CPU, CUDA: relu_
    MkldnnCPU: mkldnn_relu_
    QuantizedCPU: relu_quantized_cpu_

- func: relu6(Tensor self) -> Tensor
  python_module: nn

- func: relu6_(Tensor(a!) self) -> Tensor(a!)
  python_module: nn

- func: prelu(Tensor self, Tensor weight) -> Tensor
  variants: function, method
  dispatch:
    CPU: prelu_cpu
    CUDA: prelu_cuda

- func: prelu_backward(Tensor grad_output, Tensor self, Tensor weight) -> (Tensor, Tensor)
  variants: function, method
  dispatch:
    CPU: prelu_backward_cpu
    CUDA: prelu_backward_cuda

- func: gelu.out(Tensor self, *, Tensor(a!) out) -> Tensor(a!)
  structured: True
  structured_inherits: TensorIteratorBase
  device_check: NoCheck   # TensorIterator
  python_module: nn
  dispatch:
    CPU: gelu_out_cpu
    CUDA: gelu_out_cuda

- func: gelu(Tensor self) -> Tensor
  structured_delegate: gelu.out
  device_check: NoCheck   # TensorIterator
  python_module: nn
  dispatch:
    MkldnnCPU: mkldnn_gelu

- func: gelu_backward.grad_input(Tensor grad, Tensor self, *, Tensor(a!) grad_input) -> Tensor(a!)
  structured: True
  structured_inherits: TensorIteratorBase
  python_module: nn
  dispatch:
    CPU: gelu_backward_out_cpu
    CUDA: gelu_backward_out_cuda

- func: gelu_backward(Tensor grad, Tensor self) -> Tensor
  structured_delegate: gelu_backward.grad_input
  python_module: nn
  dispatch:
    MkldnnCPU: mkldnn_gelu_backward

- func: infinitely_differentiable_gelu_backward(Tensor grad, Tensor self) -> Tensor
  variants: function
  python_module: nn
  device_check: NoCheck
  device_guard: False

- func: hardshrink.out(Tensor self, Scalar lambd=0.5, *, Tensor(a!) out) -> Tensor(a!)
  structured: True
  structured_inherits: TensorIteratorBase
  device_check: NoCheck   # TensorIterator
  dispatch:
    CPU, CUDA: hardshrink_out

- func: hardshrink(Tensor self, Scalar lambd=0.5) -> Tensor
  structured_delegate: hardshrink.out
  device_check: NoCheck   # TensorIterator
  variants: function, method

- func: hardshrink_backward.grad_input(Tensor grad_out, Tensor self, Scalar lambd, *, Tensor(a!) grad_input) -> Tensor(a!)
  structured: True
  structured_inherits: TensorIteratorBase
  dispatch:
    CPU, CUDA: hardshrink_backward_out

- func: hardshrink_backward(Tensor grad_out, Tensor self, Scalar lambd) -> Tensor
  structured_delegate: hardshrink_backward.grad_input
  variants: function, method

- func: rsqrt(Tensor self) -> Tensor
  device_check: NoCheck   # TensorIterator
  structured_delegate: rsqrt.out
  variants: function, method

- func: rsqrt_(Tensor(a!) self) -> Tensor(a!)
  device_check: NoCheck   # TensorIterator
  structured_delegate: rsqrt.out
  variants: function, method

- func: rsqrt.out(Tensor self, *, Tensor(a!) out) -> Tensor(a!)
  device_check: NoCheck   # TensorIterator
  structured: True
  structured_inherits: TensorIteratorBase
  dispatch:
    CPU, CUDA: rsqrt_out

- func: select.Dimname(Tensor(a) self, Dimname dim, int index) -> Tensor(a)
  variants: function, method
  device_check: NoCheck
  device_guard: False

- func: select.int(Tensor(a) self, int dim, int index) -> Tensor(a)
  variants: function, method
  device_check: NoCheck
  device_guard: False
  dispatch:
    CompositeExplicitAutograd: select

- func: select_backward(Tensor grad_output, int[] input_sizes, int dim, int index) -> Tensor
  variants: function
  device_check: NoCheck
  device_guard: False
  dispatch:
    CompositeExplicitAutograd: select_backward

- func: selu(Tensor self) -> Tensor
  device_check: NoCheck   # TensorIterator

- func: selu_(Tensor(a!) self) -> Tensor(a!)
  device_check: NoCheck   # TensorIterator

- func: celu(Tensor self, Scalar alpha=1.0) -> Tensor
  device_check: NoCheck   # TensorIterator
  dispatch:
    CompositeExplicitAutograd: celu

- func: celu_(Tensor(a!) self, Scalar alpha=1.0) -> Tensor(a!)
  device_check: NoCheck   # TensorIterator
  dispatch:
    CompositeExplicitAutograd: celu_

- func: silu(Tensor self) -> Tensor
  structured_delegate: silu.out
  python_module: nn
  dispatch:
    CompositeExplicitAutograd: silu

- func: silu_(Tensor(a!) self) -> Tensor(a!)
  structured_delegate: silu.out
  python_module: nn
  dispatch:
    CompositeExplicitAutograd: silu_

- func: silu.out(Tensor self, *, Tensor(a!) out) -> Tensor(a!)
  structured: True
  structured_inherits: TensorIteratorBase
  python_module: nn
  dispatch:
    CPU, CUDA: silu_out

- func: silu_backward.grad_input(Tensor grad_output, Tensor self, *, Tensor(a!) grad_input) -> Tensor(a!)
  structured: True
  structured_inherits: TensorIteratorBase
  python_module: nn
  dispatch:
    CPU, CUDA: silu_backward_out

- func: silu_backward(Tensor grad_output, Tensor self) -> Tensor
  structured_delegate: silu_backward.grad_input
  python_module: nn
  dispatch:
    CompositeImplicitAutograd: math_silu_backward

- func: mish(Tensor self) -> Tensor
  structured_delegate: mish.out
  python_module: nn
  dispatch:
    CompositeExplicitAutograd: mish

- func: mish_(Tensor(a!) self) -> Tensor(a!)
  structured_delegate: mish.out
  python_module: nn
  dispatch:
    CompositeExplicitAutograd: mish_

- func: mish.out(Tensor self, *, Tensor(a!) out) -> Tensor(a!)
  structured: True
  structured_inherits: TensorIteratorBase
  python_module: nn
  dispatch:
    CPU, CUDA: mish_out

- func: mish_backward(Tensor grad_output, Tensor self) -> Tensor
  python_module: nn
  dispatch:
    CPU, CUDA: mish_backward
    CompositeImplicitAutograd: math_mish_backward

- func: sigmoid(Tensor self) -> Tensor
  device_check: NoCheck   # TensorIterator
  structured_delegate: sigmoid.out
  variants: function, method
  dispatch:
    QuantizedCPU: sigmoid_quantized_cpu
    MkldnnCPU: mkldnn_sigmoid

- func: sigmoid_(Tensor(a!) self) -> Tensor(a!)
  device_check: NoCheck   # TensorIterator
  structured_delegate: sigmoid.out
  variants: function, method
  dispatch:
    MkldnnCPU: mkldnn_sigmoid_

- func: sigmoid.out(Tensor self, *, Tensor(a!) out) -> Tensor(a!)
  device_check: NoCheck   # TensorIterator
  structured: True
  structured_inherits: TensorIteratorBase
  dispatch:
    CPU, CUDA: sigmoid_out

- func: logit(Tensor self, float? eps=None) -> Tensor
  variants: function, method
  dispatch:
    CPU, CUDA: logit

- func: logit_(Tensor(a!) self, float? eps=None) -> Tensor(a!)
  variants: function, method
  dispatch:
    CPU, CUDA: logit_

- func: logit.out(Tensor self, float? eps=None, *, Tensor(a!) out) -> Tensor(a!)
  dispatch:
    CPU, CUDA: logit_out

- func: sin(Tensor self) -> Tensor
  device_check: NoCheck   # TensorIterator
  structured_delegate: sin.out
  variants: function, method

- func: sin_(Tensor(a!) self) -> Tensor(a!)
  device_check: NoCheck   # TensorIterator
  structured_delegate: sin.out
  variants: function, method

- func: sin.out(Tensor self, *, Tensor(a!) out) -> Tensor(a!)
  device_check: NoCheck   # TensorIterator
  structured: True
  structured_inherits: TensorIteratorBase
  dispatch:
    CPU, CUDA: sin_out

- func: sinc(Tensor self) -> Tensor
  structured_delegate: sinc.out
  variants: function, method

- func: sinc_(Tensor(a!) self) -> Tensor(a!)
  structured_delegate: sinc.out
  variants: function, method

- func: sinc.out(Tensor self, *, Tensor(a!) out) -> Tensor(a!)
  structured: True
  structured_inherits: TensorIteratorBase
  dispatch:
    CPU, CUDA: sinc_out

- func: sinh(Tensor self) -> Tensor
  device_check: NoCheck   # TensorIterator
  structured_delegate: sinh.out
  variants: function, method

- func: sinh_(Tensor(a!) self) -> Tensor(a!)
  device_check: NoCheck   # TensorIterator
  structured_delegate: sinh.out
  variants: function, method

- func: sinh.out(Tensor self, *, Tensor(a!) out) -> Tensor(a!)
  device_check: NoCheck   # TensorIterator
  structured: True
  structured_inherits: TensorIteratorBase
  dispatch:
    CPU, CUDA: sinh_out

# Returns a copy of this `Variable` that is detached from its autograd graph.
# This method is OK to call if the `Variable` is a view.
#
# NOTE: Previously, if we change the tensor metadata (e.g. sizes / strides /
# storage / storage_offset) of a tensor created from `detach()`, those metadata
# in the original tensor will also be updated. However, the new behavior is that
# those metadata changes to the detached tensor will not update the original tensor
# anymore, and in the `detach()` function we need to set `allow_tensor_metadata_change_`
# to false to make such changes explicitly illegal, in order to prevent users from
# changing metadata of the detached tensor and expecting the original tensor to also
# be updated.
- func: detach(Tensor(a) self) -> Tensor(a)
  variants: function, method
  dispatch:
    CompositeExplicitAutograd: detach

# Like `detach()`, but modifies this `Variable` in-place. This method may
# only be called on non-view `Variable`s. You can use `is_view()` to check
# this. If this `Variable` is a view, throws an `std::runtime_error()`.
- func: detach_(Tensor(a!) self) -> Tensor(a!)
  variants: function, method
  dispatch:
    CompositeExplicitAutograd: detach_

- func: size.int(Tensor self, int dim) -> int
  variants: function
  device_check: NoCheck
  device_guard: False
  manual_cpp_binding: True

- func: size.Dimname(Tensor self, Dimname dim) -> int
  variants: function, method
  device_check: NoCheck
  device_guard: False

- func: slice.Tensor(Tensor(a) self, int dim=0, int? start=None, int? end=None, int step=1) -> Tensor(a)
  variants: function, method
  device_check: NoCheck
  device_guard: False
  dispatch:
    CompositeExplicitAutograd: slice

- func: slice_backward(Tensor grad_output, int[] input_sizes, int dim, int start, int end, int step) -> Tensor
  variants: function
  device_check: NoCheck
  device_guard: False
  dispatch:
    CompositeExplicitAutograd: slice_backward

- func: slogdet(Tensor self) -> (Tensor sign, Tensor logabsdet)
  variants: function, method
  dispatch:
    CompositeExplicitAutograd: slogdet

- func: smm(Tensor self, Tensor mat2) -> Tensor
  variants: function, method

# softmax allows positional dtype, unlike most operators, because kwonly is BC-breaking when loading jit models.
- func: softmax.int(Tensor self, int dim, ScalarType? dtype=None) -> Tensor
  variants: function, method

- func: softmax.Dimname(Tensor self, Dimname dim, *, ScalarType? dtype=None) -> Tensor
  variants: function, method

- func: _softmax(Tensor self, int dim, bool half_to_float) -> Tensor
  structured_delegate: _softmax.out
  dispatch:
    MkldnnCPU: mkldnn_softmax

- func: _softmax.out(Tensor self, int dim, bool half_to_float, *, Tensor(a!) out) -> Tensor(a!)
  structured: True
  dispatch:
    CPU: softmax_cpu_out
    CUDA: softmax_cuda_out

- func: _softmax_backward_data(Tensor grad_output, Tensor output, int dim, ScalarType input_dtype) -> Tensor
  structured_delegate: _softmax_backward_data.out

- func: _softmax_backward_data.out(Tensor grad_output, Tensor output, int dim, ScalarType input_dtype, *, Tensor(a!) grad_input) -> Tensor(a!)
  structured: True
  dispatch:
    CPU: softmax_backward_cpu_out
    CUDA: softmax_backward_cuda_out

- func: unsafe_split.Tensor(Tensor self, int split_size, int dim=0) -> Tensor[]
  variants: function, method
  device_check: NoCheck
  device_guard: False
  dispatch:
    CompositeExplicitAutograd: unsafe_split

- func: split.Tensor(Tensor(a) self, int split_size, int dim=0) -> Tensor(a)[]
  variants: function, method
  device_check: NoCheck
  device_guard: False
  dispatch:
    CompositeExplicitAutograd: split

- func: unsafe_split_with_sizes(Tensor self, int[] split_sizes, int dim=0) -> Tensor[]
  variants: function, method
  device_check: NoCheck
  device_guard: False
  dispatch:
    CompositeExplicitAutograd: unsafe_split_with_sizes

- func: split_with_sizes(Tensor(a) self, int[] split_sizes, int dim=0) -> Tensor(a)[]
  variants: function, method
  device_check: NoCheck
  device_guard: False
  dispatch:
    CompositeExplicitAutograd: split_with_sizes

- func: hsplit.int(Tensor(a) self, int sections) -> Tensor(a)[]
  variants: function, method

- func: hsplit.array(Tensor(a) self, int[] indices) -> Tensor(a)[]
  variants: function, method

- func: vsplit.int(Tensor(a) self, int sections) -> Tensor(a)[]
  variants: function, method

- func: vsplit.array(Tensor(a) self, int[] indices) -> Tensor(a)[]
  variants: function, method

- func: dsplit.int(Tensor(a) self, int sections) -> Tensor(a)[]
  variants: function, method

- func: dsplit.array(Tensor(a) self, int[] indices) -> Tensor(a)[]
  variants: function, method

- func: squeeze(Tensor(a) self) -> Tensor(a)
  variants: function, method
  device_check: NoCheck
  device_guard: False
  dispatch:
    CompositeExplicitAutograd: squeeze

- func: squeeze.dim(Tensor(a) self, int dim) -> Tensor(a)
  variants: function, method
  device_check: NoCheck
  device_guard: False
  dispatch:
    CompositeExplicitAutograd: squeeze

- func: squeeze.dimname(Tensor(a) self, Dimname dim) -> Tensor(a)
  variants: function, method
  device_check: NoCheck
  device_guard: False

- func: squeeze_(Tensor(a!) self) -> Tensor(a!)
  variants: method
  device_check: NoCheck
  device_guard: False
  dispatch:
    CompositeExplicitAutograd: squeeze_

- func: squeeze_.dim(Tensor(a!) self, int dim) -> Tensor(a!)
  variants: method
  device_check: NoCheck
  device_guard: False
  dispatch:
    CompositeExplicitAutograd: squeeze_

- func: squeeze_.dimname(Tensor(a!) self, Dimname dim) -> Tensor(a!)
  variants: method
  device_check: NoCheck
  device_guard: False

- func: sspaddmm(Tensor self, Tensor mat1, Tensor mat2, *, Scalar beta=1, Scalar alpha=1) -> Tensor
  variants: function, method

- func: sspaddmm.out(Tensor self, Tensor mat1, Tensor mat2, *, Scalar beta=1, Scalar alpha=1, Tensor(a!) out) -> Tensor(a!)
  dispatch:
    CPU: _sspaddmm_out_only_sparse
    CUDA: _sspaddmm_out_only_sparse_cuda
    SparseCPU: _sspaddmm_out_cpu
    SparseCUDA: _sspaddmm_out_cuda

- func: stack(Tensor[] tensors, int dim=0) -> Tensor
  dispatch:
    CompositeExplicitAutograd: stack

- func: stack.out(Tensor[] tensors, int dim=0, *, Tensor(a!) out) -> Tensor(a!)
  dispatch:
    CompositeExplicitAutograd: stack_out

- func: _stack(Tensor[] tensors, int dim=0) -> Tensor
  dispatch: # match the backends supported by _cat
    CPU: _stack_cpu
    CompositeExplicitAutograd: _stack

- func: _stack.out(Tensor[] tensors, int dim=0, *, Tensor(a!) out) -> Tensor(a!)
  dispatch: # match the backends supported by _cat_out
    CPU: _stack_out_cpu
    CompositeExplicitAutograd: _stack_out

- func: hstack(Tensor[] tensors) -> Tensor

- func: hstack.out(Tensor[] tensors, *, Tensor(a!) out) -> Tensor(a!)

- func: vstack(Tensor[] tensors) -> Tensor

- func: vstack.out(Tensor[] tensors, *, Tensor(a!) out) -> Tensor(a!)

- func: dstack(Tensor[] tensors) -> Tensor

- func: dstack.out(Tensor[] tensors, *, Tensor(a!) out) -> Tensor(a!)

# The signature is designed to be consistent with librosa except that it is
# missing the `pad_mode` and `center` arguments, which are taken care of at
# `torch.functional.py`. They shall be moved here once we have mapping between
# Python strings and C++ Enum in codegen.
- func: stft(Tensor self, int n_fft, int? hop_length=None, int? win_length=None, Tensor? window=None, bool normalized=False, bool? onesided=None, bool? return_complex=None) -> Tensor
  variants: function, method

- func: istft(Tensor self, int n_fft, int? hop_length=None, int? win_length=None, Tensor? window=None, bool center=True, bool normalized=False, bool? onesided=None, int? length=None, bool return_complex=False) -> Tensor
  variants: function, method

- func: stride.int(Tensor self, int dim) -> int
  variants: function
  device_check: NoCheck
  device_guard: False
  manual_cpp_binding: True

- func: stride.Dimname(Tensor self, Dimname dim) -> int
  variants: function, method
  device_check: NoCheck
  device_guard: False

- func: sum(Tensor self, *, ScalarType? dtype=None) -> Tensor
  device_check: NoCheck   # TensorIterator
  variants: function, method
  dispatch:
    CompositeExplicitAutograd: sum

- func: sum.dim_IntList(Tensor self, int[1] dim, bool keepdim=False, *, ScalarType? dtype=None) -> Tensor
  structured_delegate: sum.IntList_out
  device_check: NoCheck   # TensorIterator
  variants: function, method

- func: sum.dim_DimnameList(Tensor self, Dimname[1] dim, bool keepdim=False, *, ScalarType? dtype=None) -> Tensor
  device_check: NoCheck   # TensorIterator
  variants: function, method

- func: sum.IntList_out(Tensor self, int[1] dim, bool keepdim=False, *, ScalarType? dtype=None, Tensor(a!) out) -> Tensor(a!)
  structured: True
  device_check: NoCheck   # TensorIterator
  dispatch:
    CPU, CUDA: sum_out

- func: sum.DimnameList_out(Tensor self, Dimname[1] dim, bool keepdim=False, *, ScalarType? dtype=None, Tensor(a!) out) -> Tensor(a!)
  device_check: NoCheck   # TensorIterator

- func: nansum(Tensor self, *, ScalarType? dtype=None) -> Tensor
  variants: function, method
  dispatch:
    CPU, CUDA: nansum

- func: nansum.dim_IntList(Tensor self, int[1] dim, bool keepdim=False, *, ScalarType? dtype=None) -> Tensor
  variants: function, method
  dispatch:
    CPU, CUDA: nansum

- func: nansum.IntList_out(Tensor self, int[1] dim, bool keepdim=False, *, ScalarType? dtype=None, Tensor(a!) out) -> Tensor(a!)
  dispatch:
    CPU, CUDA: nansum_out

- func: sum_to_size(Tensor self, int[] size) -> Tensor
  variants: method
  device_check: NoCheck
  device_guard: False

- func: sqrt(Tensor self) -> Tensor
  device_check: NoCheck   # TensorIterator
  structured_delegate: sqrt.out
  variants: function, method
  dispatch:
    SparseCPU, SparseCUDA: sqrt_sparse

- func: sqrt_(Tensor(a!) self) -> Tensor(a!)
  device_check: NoCheck   # TensorIterator
  structured_delegate: sqrt.out
  variants: function, method

- func: sqrt.out(Tensor self, *, Tensor(a!) out) -> Tensor(a!)
  device_check: NoCheck   # TensorIterator
  structured: True
  structured_inherits: TensorIteratorBase
  dispatch:
    CPU, CUDA: sqrt_out
    SparseCPU, SparseCUDA: sqrt_out_sparse

- func: square(Tensor self) -> Tensor
  device_check: NoCheck   # TensorIterator
  variants: function, method

- func: square_(Tensor(a!) self) -> Tensor(a!)
  device_check: NoCheck   # TensorIterator
  variants: function, method

- func: square.out(Tensor self, *, Tensor(a!) out) -> Tensor(a!)
  dispatch:
    CPU, CUDA: square_out

- func: std(Tensor self, bool unbiased=True) -> Tensor
  device_check: NoCheck   # TensorIterator
  variants: function, method

- func: std.dim(Tensor self, int[1] dim, bool unbiased=True, bool keepdim=False) -> Tensor
  device_check: NoCheck   # TensorIterator
  variants: function, method

- func: std.correction(Tensor self, int[1]? dim, *, int? correction, bool keepdim=False) -> Tensor
  device_check: NoCheck   # TensorIterator
  variants: function, method
  dispatch:
    CPU, CUDA: std

- func: std_mean(Tensor self, bool unbiased=True) -> (Tensor, Tensor)
  device_check: NoCheck   # TensorIterator
  variants: function

- func: std_mean.dim(Tensor self, int[1] dim, bool unbiased=True, bool keepdim=False) -> (Tensor, Tensor)
  device_check: NoCheck   # TensorIterator
  variants: function

- func: std_mean.correction(Tensor self, int[1]? dim, *, int? correction, bool keepdim=False) -> (Tensor, Tensor)
  device_check: NoCheck   # TensorIterator
  variants: function
  dispatch:
    CPU, CUDA: std_mean

- func: std_mean.names_dim(Tensor self, Dimname[1] dim, bool unbiased=True, bool keepdim=False) -> (Tensor, Tensor)
  device_check: NoCheck   # TensorIterator
  variants: function

- func: std_mean.correction_names(Tensor self, Dimname[1] dim, *, int? correction, bool keepdim=False) -> (Tensor, Tensor)
  device_check: NoCheck   # TensorIterator
  variants: function

- func: std.out(Tensor self, int[1] dim, bool unbiased=True, bool keepdim=False, *, Tensor(a!) out) -> Tensor(a!)
  device_check: NoCheck   # TensorIterator

- func: std.correction_out(Tensor self, int[1]? dim, *, int? correction, bool keepdim=False, Tensor(a!) out) -> Tensor(a!)
  device_check: NoCheck   # TensorIterator
  dispatch:
    CPU, CUDA: std_out

- func: std.names_dim(Tensor self, Dimname[1] dim, bool unbiased=True, bool keepdim=False) -> Tensor
  device_check: NoCheck   # TensorIterator
  variants: function, method

- func: std.names_out(Tensor self, Dimname[1] dim, bool unbiased=True, bool keepdim=False, *, Tensor(a!) out) -> Tensor(a!)
  device_check: NoCheck   # TensorIterator

- func: std.correction_names(Tensor self, Dimname[1] dim, *, int? correction, bool keepdim=False) -> Tensor
  device_check: NoCheck   # TensorIterator
  variants: function, method

- func: std.correction_names_out(Tensor self, Dimname[1] dim, *, int? correction, bool keepdim=False, Tensor(a!) out) -> Tensor(a!)
  device_check: NoCheck   # TensorIterator
  variants: function

- func: prod(Tensor self, *, ScalarType? dtype=None) -> Tensor
  device_check: NoCheck   # TensorIterator
  variants: function, method
  dispatch:
    CPU, CUDA: prod

- func: prod.dim_int(Tensor self, int dim, bool keepdim=False, *, ScalarType? dtype=None) -> Tensor
  structured_delegate: prod.int_out
  device_check: NoCheck   # TensorIterator
  variants: function, method

- func: prod.int_out(Tensor self, int dim, bool keepdim=False, *, ScalarType? dtype=None, Tensor(a!) out) -> Tensor(a!)
  structured: True
  device_check: NoCheck   # TensorIterator
  dispatch:
    CPU, CUDA: prod_out

- func: prod.dim_Dimname(Tensor self, Dimname dim, bool keepdim=False, *, ScalarType? dtype=None) -> Tensor
  device_check: NoCheck   # TensorIterator
  variants: function, method

- func: prod.Dimname_out(Tensor self, Dimname dim, bool keepdim=False, *, ScalarType? dtype=None, Tensor(a!) out) -> Tensor(a!)
  device_check: NoCheck   # TensorIterator

- func: t(Tensor(a) self) -> Tensor(a)
  device_check: NoCheck
  device_guard: False
  variants: function, method
  dispatch:
    CompositeExplicitAutograd: t

- func: t_(Tensor(a!) self) -> Tensor(a!)
  device_check: NoCheck
  device_guard: False
  variants: method
  dispatch:
    CompositeExplicitAutograd: t_

- func: tan(Tensor self) -> Tensor
  device_check: NoCheck   # TensorIterator
  structured_delegate: tan.out
  variants: function, method

- func: tan_(Tensor(a!) self) -> Tensor(a!)
  device_check: NoCheck   # TensorIterator
  structured_delegate: tan.out
  variants: function, method

- func: tan.out(Tensor self, *, Tensor(a!) out) -> Tensor(a!)
  device_check: NoCheck   # TensorIterator
  structured: True
  structured_inherits: TensorIteratorBase
  dispatch:
    CPU, CUDA: tan_out

- func: tanh(Tensor self) -> Tensor
  device_check: NoCheck   # TensorIterator
  structured_delegate: tanh.out
  variants: function, method
  dispatch:
    QuantizedCPU: tanh_quantized_cpu
    MkldnnCPU: mkldnn_tanh

- func: tanh_(Tensor(a!) self) -> Tensor(a!)
  device_check: NoCheck   # TensorIterator
  structured_delegate: tanh.out
  variants: function, method
  dispatch:
    MkldnnCPU: mkldnn_tanh_
- func: tanh.out(Tensor self, *, Tensor(a!) out) -> Tensor(a!)
  device_check: NoCheck   # TensorIterator
  structured: True
  structured_inherits: TensorIteratorBase
  dispatch:
    CPU, CUDA: tanh_out

- func: tensordot(Tensor self, Tensor other, int[] dims_self, int[] dims_other) -> Tensor
  variants: function

- func: tensordot.out(Tensor self, Tensor other, int[] dims_self, int[] dims_other, *, Tensor(a!) out) -> Tensor(a!)
  variants: function
  dispatch:
    CPU, CUDA: tensordot_out

# TODO: namespace threshold in 'nn'
- func: threshold(Tensor self, Scalar threshold, Scalar value) -> Tensor
  device_check: NoCheck   # TensorIterator
  variants: function
  structured_delegate: threshold.out
  dispatch:
    QuantizedCPU: threshold_quantized_cpu

- func: threshold_(Tensor(a!) self, Scalar threshold, Scalar value) -> Tensor(a!)
  device_check: NoCheck   # TensorIterator
  variants: function
  structured_delegate: threshold.out

- func: threshold.out(Tensor self, Scalar threshold, Scalar value, *, Tensor(a!) out) -> Tensor(a!)
  device_check: NoCheck   # TensorIterator
  structured: True
  structured_inherits: TensorIteratorBase
  dispatch:
    CPU, CUDA: threshold_out

- func: threshold_backward.grad_input(Tensor grad_output, Tensor self, Scalar threshold, *, Tensor(a!) grad_input) -> Tensor(a!)
  structured: True
  structured_inherits: TensorIteratorBase
  dispatch:
    CPU, CUDA: threshold_backward_out

- func: threshold_backward(Tensor grad_output, Tensor self, Scalar threshold) -> Tensor
  variants: function
  structured_delegate: threshold_backward.grad_input
  dispatch:
    MkldnnCPU: mkldnn_relu_backward

- func: tile(Tensor self, int[] dims) -> Tensor
  variants: function, method

- func: transpose.int(Tensor(a) self, int dim0, int dim1) -> Tensor(a)
  variants: function, method
  device_check: NoCheck
  device_guard: False
  dispatch:
    CompositeExplicitAutograd: transpose

- func: transpose.Dimname(Tensor(a) self, Dimname dim0, Dimname dim1) -> Tensor(a)
  variants: function, method
  device_check: NoCheck
  device_guard: False

- func: _mkldnn_transpose(Tensor self, int dim0, int dim1) -> Tensor
  device_check: NoCheck
  device_guard: False
  dispatch:
    MkldnnCPU: mkldnn_transpose

- func: transpose_(Tensor(a!) self, int dim0, int dim1) -> Tensor(a!)
  variants: method
  device_check: NoCheck
  device_guard: False
  dispatch:
    CompositeExplicitAutograd: transpose_

- func: _mkldnn_transpose_(Tensor(a!) self, int dim0, int dim1) -> Tensor(a!)
  device_check: NoCheck
  device_guard: False
  dispatch:
    MkldnnCPU: mkldnn_transpose_

- func: one_hot(Tensor self, int num_classes=-1) -> Tensor
  python_module: nn
  variants: function

- func: flip(Tensor self, int[] dims) -> Tensor
  variants: function, method
  dispatch:
    CPU, QuantizedCPU, CUDA, QuantizedCUDA: flip

- func: fliplr(Tensor self) -> Tensor
  variants: function, method

- func: flipud(Tensor self) -> Tensor
  variants: function, method

- func: roll(Tensor self, int[1] shifts, int[1] dims=[]) -> Tensor
  variants: function, method
  dispatch:
    CPU: roll_cpu
    CUDA: roll_cuda

# default int[] value [0,1] should not add space after comma, since codegen parser uses ', ' to split args

- func: rot90(Tensor self, int k=1, int[] dims=[0,1]) -> Tensor
  variants: function, method
  dispatch:
    CompositeExplicitAutograd: rot90

- func: trapezoid.x(Tensor y, Tensor x, *, int dim=-1) -> Tensor

- func: trapezoid.dx(Tensor y, *, Scalar dx=1, int dim=-1) -> Tensor

- func: trapz.x(Tensor y, Tensor x, *, int dim=-1) -> Tensor

- func: trapz.dx(Tensor y, *, float dx=1, int dim=-1) -> Tensor

- func: _trilinear(Tensor i1, Tensor i2, Tensor i3, int[] expand1, int[] expand2, int[] expand3, int[] sumdim, int unroll_dim=1) -> Tensor
  dispatch:
    CompositeExplicitAutograd: _trilinear

- func: triplet_margin_loss(Tensor anchor, Tensor positive, Tensor negative, float margin=1.0, float p=2, float eps=1e-06, bool swap=False, int reduction=Mean) -> Tensor

- func: trunc(Tensor self) -> Tensor
  structured_delegate: trunc.out
  device_check: NoCheck   # TensorIterator
  variants: function, method
  dispatch:
    CompositeExplicitAutograd: trunc

- func: trunc_(Tensor(a!) self) -> Tensor(a!)
  structured_delegate: trunc.out
  device_check: NoCheck   # TensorIterator
  variants: function, method
  dispatch:
    CompositeExplicitAutograd: trunc_

- func: trunc.out(Tensor self, *, Tensor(a!) out) -> Tensor(a!)
  structured: True
  structured_inherits: TensorIteratorBase
  device_check: NoCheck   # TensorIterator
  dispatch:
    CPU, CUDA: trunc_out

# Alias for trunc
- func: fix(Tensor self) -> Tensor
  variants: function, method

- func: fix_(Tensor(a!) self) -> Tensor(a!)
  variants: function, method

- func: fix.out(Tensor self, *, Tensor(a!) out) -> Tensor(a!)

- func: type_as(Tensor self, Tensor other) -> Tensor
  variants: method

- func: _has_compatible_shallow_copy_type(Tensor self, Tensor from) -> bool
  variants: function

- func: _unique(Tensor self, bool sorted=True, bool return_inverse=False) -> (Tensor, Tensor)
  variants: function
  dispatch:
    CPU: _unique_cpu
    CUDA: _unique_cuda

- func: unique_dim(Tensor self, int dim, bool sorted=True, bool return_inverse=False, bool return_counts=False) -> (Tensor, Tensor, Tensor)
  variants: function
  dispatch:
    CPU: unique_dim_cpu
    CUDA: unique_dim_cuda

- func: unique_consecutive(Tensor self, bool return_inverse=False, bool return_counts=False, int? dim=None) -> (Tensor, Tensor, Tensor)
  variants: function
  dispatch:
    CPU: unique_consecutive_cpu
    CUDA: unique_consecutive_cuda

- func: unique_dim_consecutive(Tensor self, int dim, bool return_inverse=False, bool return_counts=False) -> (Tensor, Tensor, Tensor)
  variants: function
  dispatch:
    CPU: unique_dim_consecutive_cpu
    CUDA: unique_dim_consecutive_cuda

# _unique and _unique_dim are fragile and modifying them easily cause internal break
# the below operator is a temporary hack for adding return_counts support
# Please don't rely on these two operators, they will be removed soon

- func: _unique2(Tensor self, bool sorted=True, bool return_inverse=False, bool return_counts=False) -> (Tensor, Tensor, Tensor)
  variants: function
  dispatch:
    CPU: _unique2_cpu
    CUDA: _unique2_cuda

- func: _unsafe_view(Tensor self, int[] size) -> Tensor
  dispatch:
    CompositeExplicitAutograd: _unsafe_view

- func: unsqueeze(Tensor(a) self, int dim) -> Tensor(a)
  variants: function, method
  device_check: NoCheck
  device_guard: False
  dispatch:
    CompositeExplicitAutograd: unsqueeze

- func: unsqueeze_(Tensor(a!) self, int dim) -> Tensor(a!)
  variants: method
  device_check: NoCheck
  device_guard: False
  dispatch:
    CompositeExplicitAutograd: unsqueeze_

- func: vander(Tensor x, int? N=None, bool increasing=False) -> Tensor

- func: var(Tensor self, bool unbiased=True) -> Tensor
  device_check: NoCheck   # TensorIterator
  variants: function, method

- func: var.dim(Tensor self, int[1] dim, bool unbiased=True, bool keepdim=False) -> Tensor
  device_check: NoCheck   # TensorIterator
  variants: function, method

- func: var.correction(Tensor self, int[1]? dim, *, int? correction, bool keepdim=False) -> Tensor
  device_check: NoCheck   # TensorIterator
  variants: function, method
  dispatch:
    CPU, CUDA: var

- func: var.out(Tensor self, int[1] dim, bool unbiased=True, bool keepdim=False, *, Tensor(a!) out) -> Tensor(a!)
  device_check: NoCheck   # TensorIterator

- func: var.correction_out(Tensor self, int[1]? dim, *, int? correction, bool keepdim=False, Tensor(a!) out) -> Tensor(a!)
  device_check: NoCheck   # TensorIterator
  dispatch:
    CPU, CUDA: var_out

- func: var.names_dim(Tensor self, Dimname[1] dim, bool unbiased=True, bool keepdim=False) -> Tensor
  device_check: NoCheck   # TensorIterator
  variants: function, method

- func: var.names_out(Tensor self, Dimname[1] dim, bool unbiased=True, bool keepdim=False, *, Tensor(a!) out) -> Tensor(a!)
  device_check: NoCheck   # TensorIterator

- func: var.correction_names(Tensor self, Dimname[1] dim, *, int? correction, bool keepdim=False) -> Tensor
  device_check: NoCheck   # TensorIterator
  variants: function, method

- func: var.correction_names_out(Tensor self, Dimname[1] dim, *, int? correction, bool keepdim=False, Tensor(a!) out) -> Tensor(a!)
  device_check: NoCheck   # TensorIterator
  variants: function

- func: var_mean(Tensor self, bool unbiased=True) -> (Tensor, Tensor)
  device_check: NoCheck   # TensorIterator
  variants: function

- func: var_mean.dim(Tensor self, int[1] dim, bool unbiased=True, bool keepdim=False) -> (Tensor, Tensor)
  device_check: NoCheck   # TensorIterator
  variants: function

- func: var_mean.correction(Tensor self, int[1]? dim, *, int? correction, bool keepdim=False) -> (Tensor, Tensor)
  device_check: NoCheck   # TensorIterator
  variants: function
  dispatch:
    CPU, CUDA: var_mean

- func: var_mean.names_dim(Tensor self, Dimname[1] dim, bool unbiased=True, bool keepdim=False) -> (Tensor, Tensor)
  device_check: NoCheck   # TensorIterator
  variants: function

- func: var_mean.correction_names(Tensor self, Dimname[1] dim, *, int? correction, bool keepdim=False) -> (Tensor, Tensor)
  device_check: NoCheck   # TensorIterator
  variants: function

- func: view_as(Tensor(a) self, Tensor other) -> Tensor(a)
  variants: method
  device_check: NoCheck
  device_guard: False

# we define both of these because 'where' does the broadcast and '_s_where' doesn't;
# this allows us to implicitly calculate the broadcast derivative, while only dealing with the
# _s_where derivative.
- func: where.self(Tensor condition, Tensor self, Tensor other) -> Tensor
  device_check: NoCheck   # TensorIterator
  variants: function, method

- func: where.ScalarSelf(Tensor condition, Scalar self, Tensor other) -> Tensor
  variants: function

- func: where.ScalarOther(Tensor condition, Tensor self, Scalar other) -> Tensor
  variants: function

- func: where.Scalar(Tensor condition, Scalar self, Scalar other) -> Tensor
  variants: function

- func: where(Tensor condition) -> Tensor[]
  device_check: NoCheck   # TensorIterator
  variants: function

- func: _s_where(Tensor condition, Tensor self, Tensor other) -> Tensor
  variants: function
  dispatch:
    CPU, CUDA: _s_where

- func: norm_except_dim(Tensor v, int pow=2, int dim=0) -> Tensor
  variants: function

# VariableType::_weight_norm does not want to be given a gap in the autograd graph,
# so we don't define "dispatch" variants for it.
- func: _weight_norm(Tensor v, Tensor g, int dim=0) -> Tensor
  variants: function

- func: _weight_norm_cuda_interface(Tensor v, Tensor g, int dim=0) -> (Tensor, Tensor)
  variants: function
  dispatch:
    CUDA: weight_norm_cuda

- func: _weight_norm_cuda_interface_backward(Tensor grad_w, Tensor saved_v, Tensor saved_g, Tensor saved_norms, int dim) -> (Tensor, Tensor)
  variants: function
  dispatch:
    CUDA: weight_norm_cuda_backward

- func: _weight_norm_differentiable_backward(Tensor grad_w, Tensor saved_v, Tensor saved_g, Tensor saved_norms, int dim) -> (Tensor, Tensor)
  variants: function

- func: zeros.names(int[] size, *, Dimname[]? names, ScalarType? dtype=None, Layout? layout=None, Device? device=None, bool? pin_memory=None) -> Tensor
  device_check: NoCheck
  device_guard: False

- func: zeros(int[] size, *, ScalarType? dtype=None, Layout? layout=None, Device? device=None, bool? pin_memory=None) -> Tensor

- func: zeros.out(int[] size, *, Tensor(a!) out) -> Tensor(a!)

- func: zeros_like(Tensor self, *, ScalarType? dtype=None, Layout? layout=None, Device? device=None, bool? pin_memory=None, MemoryFormat? memory_format=None) -> Tensor

- func: _standard_gamma_grad(Tensor self, Tensor output) -> Tensor
  variants: function
  dispatch:
    CPU: _standard_gamma_grad_cpu
    CUDA: _standard_gamma_grad_cuda

- func: _standard_gamma(Tensor self, Generator? generator=None) -> Tensor
  variants: function
  dispatch:
    CPU: _s_gamma_cpu
    CUDA: _s_gamma_cuda

- func: _dirichlet_grad(Tensor x, Tensor alpha, Tensor total) -> Tensor
  dispatch:
    CPU: _dirichlet_grad_cpu
    CUDA: _dirichlet_grad_cuda

- func: _sample_dirichlet(Tensor self, Generator? generator=None) -> Tensor
  variants: function
  dispatch:
    CPU: _s_dirichlet_cpu
    CUDA: _s_dirichlet_cuda

- func: poisson(Tensor self, Generator? generator=None) -> Tensor
  device_check: NoCheck   # TensorIterator
  dispatch:
    CPU: _s_poisson_cpu
    CUDA: _s_poisson_cuda

- func: binomial(Tensor count, Tensor prob, Generator? generator=None) -> Tensor
  device_check: NoCheck   # TensorIterator
  dispatch:
    CPU: _s_binomial_cpu
    CUDA: _s_binomial_cuda

# When more variants get ported to native, this dispatch will get more
# complicated

- func: native_norm(Tensor self, Scalar p=2) -> Tensor
  dispatch:
    SparseCPU, SparseCUDA: norm_sparse

- func: native_norm.ScalarOpt_dim_dtype(Tensor self, Scalar? p, int[1] dim, bool keepdim, ScalarType? dtype) -> Tensor
  dispatch:
    SparseCPU, SparseCUDA: norm_sparse

# TODO: reduce signatures down to one when optional args is available
- func: _sparse_sum(Tensor self) -> Tensor

- func: _sparse_sum.dtype(Tensor self, *, ScalarType dtype) -> Tensor

- func: _sparse_sum.dim(Tensor self, int[1] dim) -> Tensor
  dispatch:
    CompositeExplicitAutograd: _sparse_sum

- func: _sparse_sum.dim_dtype(Tensor self, int[1] dim, *, ScalarType dtype) -> Tensor

- func: _sparse_sum_backward(Tensor grad, Tensor self, int[] dim) -> Tensor
  dispatch:
    SparseCPU: _sparse_sum_backward_cpu
    SparseCUDA: _sparse_sum_backward_cuda

- func: _sparse_softmax.int(Tensor self, int dim, ScalarType? dtype=None) -> Tensor
  variants: function

- func: _sparse_softmax.Dimname(Tensor self, Dimname dim, *, ScalarType? dtype=None) -> Tensor
  variants: function

- func: _sparse_softmax(Tensor self, int dim, bool half_to_float) -> Tensor
  dispatch:
    SparseCPU: softmax_sparse_cpu
    SparseCUDA: softmax_sparse_cuda

- func: _sparse_softmax_backward_data(Tensor grad_output, Tensor output, int dim, Tensor self) -> Tensor
  dispatch:
    SparseCPU: softmax_backward_sparse_cpu
    SparseCUDA: softmax_backward_sparse_cuda

- func: _sparse_log_softmax.int(Tensor self, int dim, ScalarType? dtype=None) -> Tensor
  variants: function

- func: _sparse_log_softmax.Dimname(Tensor self, Dimname dim, *, ScalarType? dtype=None) -> Tensor
  variants: function

- func: _sparse_log_softmax(Tensor self, int dim, bool half_to_float) -> Tensor
  dispatch:
    SparseCPU: log_softmax_sparse_cpu
    SparseCUDA: log_softmax_sparse_cuda

- func: _sparse_log_softmax_backward_data(Tensor grad_output, Tensor output, int dim, Tensor self) -> Tensor
  dispatch:
    SparseCPU: log_softmax_backward_sparse_cpu
    SparseCUDA: log_softmax_backward_sparse_cuda

- func: norm.ScalarOpt_dtype(Tensor self, Scalar? p, *, ScalarType dtype) -> Tensor
  device_check: NoCheck   # TensorIterator
  variants: function, method
  dispatch:
    CompositeExplicitAutograd: norm

- func: norm.Scalar(Tensor self, Scalar p=2) -> Tensor
  device_check: NoCheck   # TensorIterator
  variants: function, method
  dispatch:
    CompositeExplicitAutograd: norm

- func: norm.ScalarOpt_dim_dtype(Tensor self, Scalar? p, int[1] dim, bool keepdim, *, ScalarType dtype) -> Tensor
  structured_delegate: norm.dtype_out
  device_check: NoCheck   # TensorIterator
  variants: function, method
  dispatch:
    SparseCPU, SparseCUDA: sparse_dtype_norm

- func: norm.ScalarOpt_dim(Tensor self, Scalar? p, int[1] dim, bool keepdim=False) -> Tensor
  structured_delegate: norm.out
  device_check: NoCheck   # TensorIterator
  variants: function, method
  dispatch:
    SparseCPU, SparseCUDA: sparse_norm

- func: norm.dtype_out(Tensor self, Scalar? p, int[1] dim, bool keepdim, *, ScalarType dtype, Tensor(a!) out) -> Tensor(a!)
  structured: True
  device_check: NoCheck   # TensorIterator
  dispatch:
    CPU, CUDA: norm_dtype_out

- func: norm.out(Tensor self, Scalar? p, int[1] dim, bool keepdim=False, *, Tensor(a!) out) -> Tensor(a!)
  structured: True
  device_check: NoCheck   # TensorIterator
  dispatch:
    CPU, CUDA: norm_out

# These four redispatch in their implementation, so OK to be CompositeImplicitAutograd
- func: norm.names_ScalarOpt_dim_dtype(Tensor self, Scalar? p, Dimname[1] dim, bool keepdim, *, ScalarType dtype) -> Tensor
  device_check: NoCheck   # TensorIterator
  variants: function, method

- func: norm.names_ScalarOpt_dim(Tensor self, Scalar? p, Dimname[1] dim, bool keepdim=False) -> Tensor
  device_check: NoCheck   # TensorIterator
  variants: function, method

- func: norm.names_dtype_out(Tensor self, Scalar? p, Dimname[1] dim, bool keepdim, *, ScalarType dtype, Tensor(a!) out) -> Tensor(a!)
  device_check: NoCheck   # TensorIterator

- func: norm.names_out(Tensor self, Scalar? p, Dimname[1] dim, bool keepdim=False, *, Tensor(a!) out) -> Tensor(a!)
  device_check: NoCheck   # TensorIterator

- func: frexp.Tensor(Tensor self) -> (Tensor mantissa, Tensor exponent)
  variants: method, function
  dispatch:
    CompositeExplicitAutograd: frexp

- func: frexp.Tensor_out(Tensor self, *, Tensor(a!) mantissa, Tensor(b!) exponent) -> (Tensor(a!) mantissa, Tensor(b!) exponent)
  dispatch:
    CPU, CUDA: frexp_out

- func: frobenius_norm(Tensor self) -> Tensor
  variants: function

- func: frobenius_norm.dim(Tensor self, int[1] dim, bool keepdim=False) -> Tensor
  variants: function

- func: frobenius_norm.out(Tensor self, int[1] dim, bool keepdim=False, *, Tensor(a!) out) -> Tensor(a!)
  variants: function

- func: nuclear_norm(Tensor self, bool keepdim=False) -> Tensor
  variants: function

- func: nuclear_norm.out(Tensor self, bool keepdim=False, *, Tensor(a!) out) -> Tensor(a!)
  variants: function

- func: nuclear_norm.dim(Tensor self, int[2] dim, bool keepdim=False) -> Tensor
  variants: function

- func: nuclear_norm.dim_out(Tensor self, int[2] dim, bool keepdim=False, *, Tensor(a!) out) -> Tensor(a!)
  variants: function

- func: clone(Tensor self, *, MemoryFormat? memory_format=None) -> Tensor
  variants: function, method
  dispatch:
    CompositeExplicitAutograd: clone
    SparseCPU, SparseCUDA: clone_sparse
    MkldnnCPU: mkldnn_clone
    QuantizedCPU, QuantizedCUDA: quantized_clone

- func: positive(Tensor(a) self) -> Tensor(a)
  variants: function, method

- func: resize_as_(Tensor(a!) self, Tensor the_template, *, MemoryFormat? memory_format=None) -> Tensor(a!)
  use_const_ref_for_mutable_tensors: True
  variants: function, method
  dispatch:
    CompositeExplicitAutograd: resize_as_

- func: resize_as_sparse_(Tensor(a!) self, Tensor the_template) -> Tensor(a!)
  use_const_ref_for_mutable_tensors: True
  variants: function
  dispatch:
    SparseCPU, SparseCUDA: resize_as_sparse_
    SparseCsrCPU, SparseCsrCUDA: resize_as_sparse_csr_

- func: zero_(Tensor(a!) self) -> Tensor(a!)
  device_check: NoCheck   # TensorIterator
  variants: method, function
  dispatch:
    CPU, CUDA: zero_
    Meta: zero_meta_
    SparseCPU, SparseCUDA: zero_sparse_
    MkldnnCPU: mkldnn_zero_

- func: sub.out(Tensor self, Tensor other, *, Scalar alpha=1, Tensor(a!) out) -> Tensor(a!)
  device_check: NoCheck   # TensorIterator
  structured: True
  structured_inherits: TensorIteratorBase
  dispatch:
    CPU, CUDA: sub_out
    SparseCPU, SparseCUDA: sub_out_sparse

- func: sub.Tensor(Tensor self, Tensor other, *, Scalar alpha=1) -> Tensor
  device_check: NoCheck   # TensorIterator
  variants: function, method
  structured_delegate: sub.out
  dispatch:
    SparseCPU, SparseCUDA: sub_sparse

- func: sub_.Tensor(Tensor(a!) self, Tensor other, *, Scalar alpha=1) -> Tensor(a!)
  device_check: NoCheck   # TensorIterator
  variants: method
  structured_delegate: sub.out
  dispatch:
    SparseCPU, SparseCUDA: sub_sparse_

# For C++ only, until we have conversion from C++ numbers to Tensor
- func: sub.Scalar(Tensor self, Scalar other, Scalar alpha=1) -> Tensor
  device_check: NoCheck   # TensorIterator
  variants: function, method
  dispatch:
    CompositeExplicitAutograd: sub

- func: sub_.Scalar(Tensor(a!) self, Scalar other, Scalar alpha=1) -> Tensor(a!)
  device_check: NoCheck   # TensorIterator
  variants: method
  dispatch:
    CompositeExplicitAutograd: sub_

# subtract, alias for sub
- func: subtract.out(Tensor self, Tensor other, *, Scalar alpha=1, Tensor(a!) out) -> Tensor(a!)

- func: subtract.Tensor(Tensor self, Tensor other, *, Scalar alpha=1) -> Tensor
  variants: function, method

- func: subtract_.Tensor(Tensor(a!) self, Tensor other, *, Scalar alpha=1) -> Tensor(a!)
  variants: method

# For C++ only, until we have conversion from C++ numbers to Tensor
- func: subtract.Scalar(Tensor self, Scalar other, Scalar alpha=1) -> Tensor
  variants: function, method

- func: subtract_.Scalar(Tensor(a!) self, Scalar other, Scalar alpha=1) -> Tensor(a!)
  variants: method

- func: rsub.Tensor(Tensor self, Tensor other, *, Scalar alpha=1) -> Tensor
  device_check: NoCheck   # TensorIterator
  variants: function
  dispatch:
    CPU, CUDA: rsub

- func: heaviside.out(Tensor self, Tensor values, *, Tensor(a!) out) -> Tensor(a!)
  structured: True
  structured_inherits: TensorIteratorBase
  device_check: NoCheck   # TensorIterator
  dispatch:
    CPU, CUDA: heaviside_out

- func: heaviside(Tensor self, Tensor values) -> Tensor
  device_check: NoCheck   # TensorIterator
  variants: function, method
  structured_delegate: heaviside.out

- func: heaviside_(Tensor(a!) self, Tensor values) -> Tensor(a!)
  device_check: NoCheck   # TensorIterator
  variants: method
  structured_delegate: heaviside.out

# For C++ only, until we have conversion from C++ numbers to Tensor
- func: rsub.Scalar(Tensor self, Scalar other, Scalar alpha=1) -> Tensor
  device_check: NoCheck   # TensorIterator
  variants: function
  dispatch:
    CompositeExplicitAutograd: rsub

# Functionally the same as addmm, but we give it a different derivative formula
# that doesn't propagate gradients to non-present entries on sparse.
- func: _sparse_addmm(Tensor self, Tensor sparse, Tensor dense, *, Scalar beta=1, Scalar alpha=1) -> Tensor
  dispatch:
    CompositeExplicitAutograd: _sparse_addmm

- func: addmm.out(Tensor self, Tensor mat1, Tensor mat2, *, Scalar beta=1, Scalar alpha=1, Tensor(a!) out) -> Tensor(a!)
  structured: True
  dispatch:
    CPU: addmm_out_cpu
    CUDA: addmm_out_cuda
    SparseCPU: addmm_out_sparse_dense_cpu
    SparseCUDA: addmm_out_sparse_dense_cuda
    SparseCsrCPU: addmm_out_sparse_csr_dense_cpu
    SparseCsrCUDA: addmm_out_sparse_csr_dense_cuda

- func: addmm(Tensor self, Tensor mat1, Tensor mat2, *, Scalar beta=1, Scalar alpha=1) -> Tensor
  structured_delegate: addmm.out
  variants: function, method
  dispatch:
    SparseCPU: addmm_sparse_dense_cpu
    SparseCUDA: addmm_sparse_dense_cuda
    SparseCsrCPU, SparseCsrCUDA: addmm_sparse_csr_dense

- func: addmm_(Tensor(a!) self, Tensor mat1, Tensor mat2, *, Scalar beta=1, Scalar alpha=1) -> Tensor(a!)
  structured_delegate: addmm.out
  variants: method
  dispatch:
    # Warning!  For whatever reason, the inplace sparse addmm is NON
    # broadcasting
    SparseCPU: s_addmm_sparse_dense_cpu_
    SparseCUDA: s_addmm_sparse_dense_cuda_

# NOTE [ Sparse: autograd and API ]
#
#
# Sparse Tensor Constructors
# ~~~~~~~~~~~~~~~~~~~~~~~~~~
#
# The API entry points to sparse tensor construction should be
# `sparse_coo tensor` and `_sparse_coo_tensor_unsafe`. Depending on whether the
# indices and values tensors are given, they eventually dispatch to either
# `sparse_coo_tensor_with_dims` or `sparse_coo_tensor_with_dims_and_tensors`.
#
# The autograd support for ctor is implement on `sparse_coo_tensor_with_dims_and_tensors`.
#
# The API methods `sparse_coo tensor` and `_sparse_coo_tensor_unsafe`
# **must not** have specific type dispatches because otherwise codegen will
# consider them as abstract methods (see Note [Abstract ATen methods]), dispatch
# using **Tensor** type, and thus lose autograd tracking on the actual method
# they dispatch to, e.g., `sparse_coo_tensor_with_dims_and_tensors`.
#
#
# Sparse Methods API Design
# ~~~~~~~~~~~~~~~~~~~~~~~~~
#
# Goals: 1. Flexible API for users to write custom sparse ops
#        2. ctor and member accessor with autograd support
#
# To achieve 1, we need to provide a set of *dangerous* APIs (dangerous in the
# sense that misusing them will break sparse tensor invariant and may out in
# unexpected behavior, e.g., crash). These methods are all prefixed with
# underscore "_" to indicate that they should be used with care. We provide:
#
#   + `_indices()`: returns the *raw* indices within the sparse tensor (not just
#                   sharing storage). Any inplace operation will change the
#                   actual indices, including t_, set_, as_strided_, resize_,
#                   etc.
#   + `_values()`: returns the *raw* values within the sparse tensor. Similar
#                  semantics as `_indices()`
#   + `_nnz()`: returns the number of non-zero entries. This will always be
#               determined by the shapes of indices and values.
#   + `_coalesced_(bool)`: inplace sets whether the tensor is coalesced, and
#                          returns itself.
#
# These methods are very useful in writing new operations, e.g., a custom
# autograd Function.
#
# We also provide other public *safe* APIs:
#   + `indices()`: returns a **view** of the indices tensor if the sparse tensor
#                  is **coalesced**.
#   + `values()`: returns a **view** of the values tensor if the containing
#                 sparse tensor is **coalesced**.
#   + `sparse_dim()`: number of sparse dimensions
#   + `dense_dim()`: number of dense dimensions
#   + `is_coalesced()`: whether the sparse tensor is coalesced
#
# `_indices()` and `_values()` should returns the raw indices and values dense
# tensors within a sparse tensor. They can be quite unsafe with inplace
# operations like `t_()`, and exposes uncoalesced indices and values. The public
# recommended API is `indices()` and `values()`, both of which first check that
# the tensor is coalesced and return views on those tensors.
#
#
# Autograd Support
# ~~~~~~~~~~~~~~~~
#
# Autograd is supported on `values()` and sparse tensor ctor with indices and
# values tensors. E.g., `torch.sparse_coo_tensor(i, v).values().sum()` is
# differentiable w.r.t. `v`.
#
# NB: The `values()` and `_values()` operators are special in that they are
# layout-aware, i.e., the output depends not just on the data it represents, but
# also on the input layout details (in this case, the `indices` tensor). See
# NOTE [ as_strided Backward and layout-aware/agnostic autograd ] in Functions.cpp
# for discussion on layout-aware vs layout-agnostic autograd. Since PyTorch ops
# operate in the layout-agnostic mode, similar to `as_strided`, backward of
# these two operators need to consider them in a layout-agnostic way:
#   + `values()`:
#     Input is coalesced.
#     We just pretend having `input.indices()` as an additional argument
#     `input_indices`, then forward is similar to
#     `input.to(kStrided).index_select(input_indices)` regardless of the layout.
#     Note that `values()` normally is layout-aware even if we constrain
#     ourselves on sparse inputs since it may include all zeros values entries
#     as "present" entries.
#   + `_values()`:
#     Input may be uncoalesced.
#     It is not straightforward to construct a layout-agnostic version because
#     duplicate indices entries may exist and additional parameterization is
#     needed to distribute the value into different values entries. Furthermore,
#     this op is intended to provide ways to write custom sparse ops, rather
#     than being used in autograd graph, so it is marked as *non-differentiable*
#     in derivatives.yaml.
#
# Before reading the following, see NOTE [ Autograd Variable Views ] in
# variable.h for details on views that are tracked by autograd, and views that
# are not.
#
# Moreover, these methods return tensors that share storage with inputs, so we
# mark these methods as view ops to support autograd history tracking.
# The sparse tensor ctor output should technically be view of both input indices
# and values tensors, but currently we only support setting as view of a single
# Variable, so it is only view of the values tensor.
# TODO: clone indices in sparse tensor ctor.
#
# For other methods that return outputs that share storage with inputs, i.e.,
# `indices()` and `_indices()`. We mark their outputs as non-differentiable, so
# the view relation is not tracked by autograd, but the version counter is still
# shared. In other words, their outputs are non-differentiable views of the
# sparse tensor.
# FIXME: would be nicer if TensorOptions was optional based; not adding default arguments for options given
# the default would never make sense.

- func: sparse_csr_tensor.crow_col_value_size(Tensor crow_indices, Tensor col_indices, Tensor values, int[] size, *, ScalarType? dtype=None, Layout? layout=None, Device? device=None, bool? pin_memory=False) -> Tensor

- func: sparse_csr_tensor.crow_col_value(Tensor crow_indices, Tensor col_indices, Tensor values, *, ScalarType? dtype=None, Layout? layout=None, Device? device=None, bool? pin_memory=False) -> Tensor

- func: _sparse_csr_tensor_unsafe(Tensor crow_indices, Tensor col_indices, Tensor values, int[] size, *, ScalarType? dtype=None, Layout? layout=None, Device? device=None, bool? pin_memory=None) -> Tensor

- func: sparse_coo_tensor.size(int[] size, *, ScalarType? dtype=None, Layout? layout=None, Device? device=None, bool? pin_memory=False) -> Tensor

- func: sparse_coo_tensor.indices(Tensor indices, Tensor values, *, ScalarType? dtype=None, Layout? layout=None, Device? device=None, bool? pin_memory=None) -> Tensor

- func: sparse_coo_tensor.indices_size(Tensor indices, Tensor values, int[] size, *, ScalarType? dtype=None, Layout? layout=None, Device? device=None, bool? pin_memory=None) -> Tensor

- func: _sparse_coo_tensor_unsafe(Tensor indices, Tensor values, int[] size, *, ScalarType? dtype=None, Layout? layout=None, Device? device=None, bool? pin_memory=None) -> Tensor

- func: _validate_sparse_coo_tensor_args(Tensor indices, Tensor values, int[] size) -> ()

- func: _validate_sparse_csr_tensor_args(Tensor crow_indices, Tensor col_indices, Tensor values, int[] size) -> ()

- func: _sparse_coo_tensor_with_dims(int sparse_dim, int dense_dim, int[] size, *, ScalarType? dtype=None, Layout? layout=None, Device? device=None, bool? pin_memory=False) -> Tensor
  dispatch:
    SparseCPU, SparseCUDA: new_with_dims_sparse

- func: _sparse_coo_tensor_with_dims_and_tensors(int sparse_dim, int dense_dim, int[] size, Tensor indices, Tensor values, *, ScalarType? dtype=None, Layout? layout=None, Device? device=None, bool? pin_memory=False) -> Tensor
  dispatch:
    SparseCPU, SparseCUDA: new_with_dims_and_tensor_sparse

- func: sparse_resize_(Tensor(a!) self, int[] size, int sparse_dim, int dense_dim) -> Tensor(a!)
  use_const_ref_for_mutable_tensors: True
  variants: method
  dispatch:
    SparseCPU, SparseCUDA: sparse_resize_

- func: sparse_resize_and_clear_(Tensor(a!) self, int[] size, int sparse_dim, int dense_dim) -> Tensor(a!)
  use_const_ref_for_mutable_tensors: True
  variants: method
  dispatch:
    SparseCPU, SparseCUDA: sparse_resize_and_clear_

- func: sparse_mask(Tensor self, Tensor mask) -> Tensor
  variants: method
  dispatch:
    SparseCPU: sparse_mask_cpu
    SparseCUDA: sparse_mask_cuda

- func: _to_cpu(Tensor[] tensors) -> Tensor[]
  variants: function

- func: to_dense(Tensor self, ScalarType? dtype=None) -> Tensor
  variants: method
  dispatch:
    SparseCPU, SparseCUDA, SparseCsrCPU, SparseCsrCUDA: sparse_to_dense
    MkldnnCPU: mkldnn_to_dense

- func: to_dense_backward(Tensor grad, Tensor input) -> Tensor

- func: sparse_dim(Tensor self) -> int
  variants: method
  dispatch:
    SparseCPU, SparseCUDA: sparse_dim_sparse
  device_check: NoCheck
  device_guard: False

# legacy method
- func: _dimI(Tensor self) -> int
  variants: method
  dispatch:
    SparseCPU, SparseCUDA: sparse_dim_sparse
  device_check: NoCheck
  device_guard: False

- func: dense_dim(Tensor self) -> int
  variants: method
  dispatch:
    SparseCPU, SparseCUDA: dense_dim_sparse
  device_check: NoCheck
  device_guard: False

# legacy method
- func: _dimV(Tensor self) -> int
  variants: method
  dispatch:
    SparseCPU, SparseCUDA: dense_dim_sparse
  device_check: NoCheck
  device_guard: False

- func: _nnz(Tensor self) -> int
  variants: method
  dispatch:
    SparseCPU, SparseCUDA: _nnz_sparse
    SparseCsrCPU, SparseCsrCUDA: _nnz_sparse_csr
  device_check: NoCheck
  device_guard: False

# NOTE: [ coalesce autograd ]
# coalesce returns self directly for already coalesced sparse tensors.
# This means coalesce cannot have a derivative registered, otherwise it creates
# circular references in the autograd graph (see gh-52874).
# Instead, the derivative is registered on the slow-path "_coalesce"
- func: coalesce(Tensor(a) self) -> Tensor(a)
  variants: method

- func: _coalesce(Tensor self) -> Tensor
  dispatch:
    SparseCPU: _coalesce_sparse_cpu
    SparseCUDA: _coalesce_sparse_cuda

- func: is_coalesced(Tensor self) -> bool
  variants: method
  dispatch:
    SparseCPU, SparseCUDA: is_coalesced_sparse
  device_check: NoCheck
  device_guard: False

- func: _indices(Tensor(a) self) -> Tensor(a)
  variants: method
  dispatch:
    SparseCPU, SparseCUDA: _indices_sparse
  device_check: NoCheck
  device_guard: False

- func: _values(Tensor(a) self) -> Tensor(a)
  variants: method
  dispatch:
    SparseCPU, SparseCUDA: _values_sparse
  device_check: NoCheck
  device_guard: False

# This method doesn't do any check but only directly sets the flag. So it can be
# a bit unsafe. Similar to _indices and _values, this is useful for implementing
# custom sparse operations in Python/C++ extension.
- func: _coalesced_(Tensor(a!) self, bool coalesced) -> Tensor(a!)
  variants: method
  dispatch:
    SparseCPU, SparseCUDA: _coalesced_sparse_
  device_check: NoCheck
  device_guard: False

- func: indices(Tensor(a) self) -> Tensor(a)
  variants: method
  dispatch:
    SparseCPU, SparseCUDA: indices_sparse
  device_check: NoCheck
  device_guard: False

- func: values(Tensor(a) self) -> Tensor(a)
  variants: method
  dispatch:
    SparseCPU, SparseCUDA: values_sparse
    SparseCsrCPU, SparseCsrCUDA: values_sparse_csr
  device_check: NoCheck
  device_guard: False

- func: crow_indices(Tensor(a) self) -> Tensor(a)
  variants: method
  dispatch:
    SparseCsrCPU, SparseCsrCUDA: crow_indices_sparse_csr
  device_check: NoCheck
  device_guard: False

- func: col_indices(Tensor(a) self) -> Tensor(a)
  variants: method
  dispatch:
    SparseCsrCPU, SparseCsrCUDA: col_indices_sparse_csr
  device_check: NoCheck
  device_guard: False

- func: hspmm.out(Tensor mat1, Tensor mat2, *, Tensor(a!) out) -> Tensor(a!)
  dispatch:
    SparseCPU: hspmm_out_sparse_cpu
    SparseCUDA: hspmm_out_sparse_cuda

- func: hspmm(Tensor mat1, Tensor mat2) -> Tensor
  dispatch:
    SparseCPU: hspmm_sparse_cpu
    SparseCUDA: hspmm_sparse_cuda

- func: copy_sparse_to_sparse_(Tensor(a!) self, Tensor src, bool non_blocking=False) -> Tensor(a!)
  device_check: NoCheck  # Allows copy into different device
  variants: function
  dispatch:
    SparseCPU, SparseCUDA: copy_sparse_

- func: unbind.int(Tensor(a) self, int dim=0) -> Tensor(a)[]
  variants: function, method
  dispatch:
    CompositeExplicitAutograd: unbind

- func: unbind.Dimname(Tensor(a) self, Dimname dim) -> Tensor(a)[]
  variants: function, method

- func: to_sparse.sparse_dim(Tensor self, int sparse_dim) -> Tensor
  variants: method
  dispatch:
    CPU, CUDA: dense_to_sparse

- func: to_sparse(Tensor self) -> Tensor
  variants: method
  dispatch:
    CPU, CUDA: dense_to_sparse

- func: to_mkldnn(Tensor self, ScalarType? dtype=None) -> Tensor
  variants: method
  dispatch:
    CPU: dense_to_mkldnn

- func: mkldnn_reorder_conv2d_weight(Tensor self, int[2] padding=0, int[2] stride=1, int[2] dilation=1, int groups=1) -> Tensor
  variants: function
  python_module: nn
  dispatch:
    MkldnnCPU: mkldnn_reorder_conv2d_weight

- func: mkldnn_reorder_conv3d_weight(Tensor self, int[3] padding=0, int[3] stride=1, int[3] dilation=1, int groups=1) -> Tensor
  variants: function
  python_module: nn
  dispatch:
    MkldnnCPU: mkldnn_reorder_conv3d_weight

- func: to_mkldnn_backward(Tensor grad, Tensor input) -> Tensor

- func: quantize_per_tensor(Tensor self, float scale, int zero_point, ScalarType dtype) -> Tensor
  variants: function
  dispatch:
    CPU, CUDA: quantize_per_tensor

- func: quantize_per_tensor.tensor_qparams(Tensor self, Tensor scale, Tensor zero_point, ScalarType dtype) -> Tensor
  variants: function
  dispatch:
    CPU, CUDA: quantize_per_tensor_tensor_qparams

- func: quantize_per_tensor.tensors(Tensor[] tensors, Tensor scales, Tensor zero_points, ScalarType dtype) -> Tensor[]
  variants: function
  dispatch:
    CPU: quantize_per_tensor_list_cpu

- func: quantize_per_channel(Tensor self, Tensor scales, Tensor zero_points, int axis, ScalarType dtype) -> Tensor
  variants: function
  dispatch:
    CPU, CUDA: quantize_per_channel

- func: dequantize.self(Tensor self) -> Tensor
  variants: function, method
  dispatch:
    CPU: dequantize_cpu
    QuantizedCPU, QuantizedCUDA: dequantize_quantized

- func: dequantize.tensors(Tensor[] tensors) -> Tensor[]
  variants: function
  dispatch:
    QuantizedCPU: dequantize_tensors_quantized_cpu

- func: q_scale(Tensor self) -> float
  variants: function, method
  dispatch:
    QuantizedCPU, QuantizedCUDA: q_scale_quant

- func: q_zero_point(Tensor self) -> int
  variants: function, method
  dispatch:
    QuantizedCPU, QuantizedCUDA: q_zero_point_quant

- func: q_per_channel_scales(Tensor self) -> Tensor
  variants: function, method
  dispatch:
    QuantizedCPU, QuantizedCUDA: q_per_channel_scales

- func: q_per_channel_zero_points(Tensor self) -> Tensor
  variants: function, method
  dispatch:
    QuantizedCPU, QuantizedCUDA: q_per_channel_zero_points

- func: q_per_channel_axis(Tensor self) -> int
  variants: function, method
  dispatch:
    QuantizedCPU, QuantizedCUDA: q_per_channel_axis

- func: int_repr(Tensor self) -> Tensor
  device_check: NoCheck   # TensorIterator
  variants: function, method
  dispatch:
    QuantizedCPU: int_repr_quantized_cpu
    QuantizedCUDA: int_repr_quantized_cuda

- func: _make_per_tensor_quantized_tensor(Tensor self, float scale, int zero_point) -> Tensor
  dispatch:
    CPU: make_per_tensor_quantized_tensor_cpu
    CUDA: make_per_tensor_quantized_tensor_cuda

- func: _make_per_channel_quantized_tensor(Tensor self, Tensor scale, Tensor zero_point, int axis) -> Tensor
  dispatch:
    CPU: make_per_channel_quantized_tensor_cpu
    CUDA: make_per_channel_quantized_tensor_cuda

- func: qscheme(Tensor self) -> QScheme
  variants: method
  dispatch:
    QuantizedCPU, QuantizedCUDA: qscheme_quant

- func: fake_quantize_per_tensor_affine(Tensor self, float scale, int zero_point, int quant_min, int quant_max) -> Tensor
  device_check: NoCheck   # TensorIterator
  variants: function

- func: fake_quantize_per_tensor_affine.tensor_qparams(Tensor self, Tensor scale, Tensor zero_point, int quant_min, int quant_max) -> Tensor
  device_check: NoCheck   # TensorIterator
  variants: function

- func: fake_quantize_per_tensor_affine_cachemask(Tensor self, float scale, int zero_point, int quant_min, int quant_max) -> (Tensor output, Tensor mask)
  variants: function
  dispatch:
    CPU, CUDA: fake_quantize_per_tensor_affine_cachemask

- func: _fake_quantize_per_tensor_affine_cachemask_tensor_qparams(Tensor self, Tensor scale, Tensor zero_point, Tensor fake_quant_enabled, int quant_min, int quant_max) -> (Tensor output, Tensor mask)
  variants: function
  dispatch:
    CPU, CUDA: _fake_quantize_per_tensor_affine_cachemask_tensor_qparams

- func: fake_quantize_per_tensor_affine_cachemask_backward(Tensor grad, Tensor mask) -> Tensor
  variants: function

- func: _fake_quantize_learnable_per_tensor_affine(Tensor self, Tensor scale, Tensor zero_point, int quant_min, int quant_max, float grad_factor=1.0) -> Tensor
  variants: function
  dispatch:
    CPU, CUDA: _fake_quantize_learnable_per_tensor_affine

- func: _fake_quantize_learnable_per_tensor_affine_backward(Tensor grad, Tensor self, Tensor scale, Tensor zero_point, int quant_min, int quant_max, float grad_factor=1.0) -> (Tensor, Tensor, Tensor)
  variants: function

- func: fake_quantize_per_channel_affine(Tensor self, Tensor scale, Tensor zero_point, int axis, int quant_min, int quant_max) -> Tensor
  device_check: NoCheck   # TensorIterator
  variants: function

- func: fake_quantize_per_channel_affine_cachemask(Tensor self, Tensor scale, Tensor zero_point, int axis, int quant_min, int quant_max) -> (Tensor output, Tensor mask)
  variants: function
  dispatch:
    CPU, CUDA: fake_quantize_per_channel_affine_cachemask

- func: fake_quantize_per_channel_affine_cachemask_backward(Tensor grad, Tensor mask) -> Tensor
  variants: function

- func: _fake_quantize_learnable_per_channel_affine(Tensor self, Tensor scale, Tensor zero_point, int axis, int quant_min, int quant_max, float grad_factor=1.0) -> Tensor
  variants: function
  dispatch:
    CPU, CUDA: _fake_quantize_learnable_per_channel_affine

- func: _fake_quantize_learnable_per_channel_affine_backward(Tensor grad, Tensor self, Tensor scale, Tensor zero_point, int axis, int quant_min, int quant_max, float grad_factor=1.0) -> (Tensor, Tensor, Tensor)
  variants: function

- func: fused_moving_avg_obs_fake_quant(Tensor self, Tensor observer_on, Tensor fake_quant_on, Tensor(a!) running_min, Tensor(b!) running_max, Tensor(c!) scale, Tensor(d!) zero_point, float averaging_const, int quant_min, int quant_max, int ch_axis, bool per_row_fake_quant=False, bool symmetric_quant=False) -> Tensor
  variants: function

- func: _fused_moving_avg_obs_fq_helper(Tensor self, Tensor observer_on, Tensor fake_quant_on, Tensor(a!) running_min, Tensor(b!) running_max, Tensor(c!) scale, Tensor(d!) zero_point, float averaging_const, int quant_min, int quant_max, int ch_axis, bool per_row_fake_quant=False, bool symmetric_quant=False) -> (Tensor output, Tensor mask)
  dispatch:
    CPU: fused_moving_avg_obs_fake_quant_cpu
    CUDA: fused_moving_avg_obs_fake_quant_cuda


- func: _choose_qparams_per_tensor(Tensor self, bool reduce_range=False) -> (float, int)
  variants: function

- func: _saturate_weight_to_fp16(Tensor weight) -> Tensor
  variants: function

- func: choose_qparams_optimized(Tensor input, int numel, int n_bins, float ratio, int bit_width) -> (Tensor, Tensor)
  variants: function

- func: _to_copy(Tensor self, *, ScalarType? dtype=None, Layout? layout=None, Device? device=None, bool? pin_memory=None, bool non_blocking=False, MemoryFormat? memory_format=None) -> Tensor
  device_check: NoCheck
  device_guard: False
  dispatch:
    CompositeExplicitAutograd: _to_copy

# to(Device) must not exist because all constructors of Device also works for
# TensorOptions. Otherwise, an ambiguity error is thrown.
# See NOTE [ TensorOptions Constructors ].
- func: to.dtype_layout(Tensor(a) self, *, ScalarType? dtype=None, Layout? layout=None, Device? device=None, bool? pin_memory=None, bool non_blocking=False, bool copy=False, MemoryFormat? memory_format=None) -> Tensor(a)
  variants: method
  device_check: NoCheck
  device_guard: False

- func: to.device(Tensor(a) self, Device device, ScalarType dtype, bool non_blocking=False, bool copy=False, MemoryFormat? memory_format=None) -> Tensor(a)
  variants: method
  device_check: NoCheck
  device_guard: False

- func: to.dtype(Tensor(a) self, ScalarType dtype, bool non_blocking=False, bool copy=False, MemoryFormat? memory_format=None) -> Tensor(a)
  variants: method
  device_check: NoCheck
  device_guard: False

- func: to.other(Tensor(a) self, Tensor other, bool non_blocking=False, bool copy=False, MemoryFormat? memory_format=None) -> Tensor(a)
  variants: method
  device_check: NoCheck
  device_guard: False

- func: meshgrid(Tensor[] tensors) -> Tensor[]

# TODO: Two weeks after this lands, combine these two overloads,
#       making "indexing" optional. These are temporarily distinct for
#       forward-compatibility reasons.
- func: meshgrid.indexing(Tensor[] tensors, *, str indexing) -> Tensor[]

- func: cartesian_prod(Tensor[] tensors) -> Tensor
  variants: function

- func: combinations(Tensor self, int r=2, bool with_replacement=False) -> Tensor
  variants: function

- func: item(Tensor self) -> Scalar
  variants: method

- func: result_type.Tensor(Tensor tensor, Tensor other) -> ScalarType
  variants: function

- func: result_type.Scalar(Tensor tensor, Scalar other) -> ScalarType
  variants: function

- func: result_type.Scalar_Tensor(Scalar scalar, Tensor tensor) -> ScalarType
  variants: function

- func: result_type.Scalar_Scalar(Scalar scalar1, Scalar scalar2) -> ScalarType

- func: can_cast(ScalarType from, ScalarType to) -> bool
  variants: function

- func: promote_types(ScalarType type1, ScalarType type2) -> ScalarType
  variants: function

# NB: Does NOT check precondition that numel == 1
- func: _local_scalar_dense(Tensor self) -> Scalar
  dispatch:
    CPU: _local_scalar_dense_cpu
    CUDA: _local_scalar_dense_cuda
  variants: function

# Fused RNN kernels
- func: _thnn_fused_lstm_cell(Tensor input_gates, Tensor hidden_gates, Tensor cx, Tensor? input_bias=None, Tensor? hidden_bias=None) -> (Tensor, Tensor, Tensor)
  dispatch:
    CUDA: _thnn_fused_lstm_cell_cuda

- func: _thnn_fused_lstm_cell_backward(Tensor? grad_hy, Tensor? grad_cy, Tensor cx, Tensor cy, Tensor workspace, bool has_bias) -> (Tensor, Tensor, Tensor, Tensor, Tensor)
  dispatch:
    CUDA: _thnn_fused_lstm_cell_backward_cuda

- func: _thnn_differentiable_lstm_cell_backward(Tensor? grad_hy, Tensor? grad_cy, Tensor input_gates, Tensor hidden_gates, Tensor? input_bias, Tensor? hidden_bias, Tensor cx, Tensor cy) -> (Tensor, Tensor, Tensor, Tensor, Tensor)

- func: _thnn_fused_gru_cell(Tensor input_gates, Tensor hidden_gates, Tensor hx, Tensor? input_bias=None, Tensor? hidden_bias=None) -> (Tensor, Tensor)
  dispatch:
    CUDA: _thnn_fused_gru_cell_cuda

- func: _thnn_fused_gru_cell_backward(Tensor grad_hy, Tensor workspace, bool has_bias) -> (Tensor, Tensor, Tensor, Tensor, Tensor)
  dispatch:
    CUDA: _thnn_fused_gru_cell_backward_cuda

- func: _thnn_differentiable_gru_cell_backward(Tensor grad_hy, Tensor input_gates, Tensor hidden_gates, Tensor hx, Tensor? input_bias, Tensor? hidden_bias) -> (Tensor, Tensor, Tensor, Tensor, Tensor)

# RNN cells and layers
- func: lstm.input(Tensor input, Tensor[] hx, Tensor[] params, bool has_biases, int num_layers, float dropout, bool train, bool bidirectional, bool batch_first) -> (Tensor, Tensor, Tensor)

- func: lstm.data(Tensor data, Tensor batch_sizes, Tensor[] hx, Tensor[] params, bool has_biases, int num_layers, float dropout, bool train, bool bidirectional) -> (Tensor, Tensor, Tensor)

- func: gru.input(Tensor input, Tensor hx, Tensor[] params, bool has_biases, int num_layers, float dropout, bool train, bool bidirectional, bool batch_first) -> (Tensor, Tensor)

- func: gru.data(Tensor data, Tensor batch_sizes, Tensor hx, Tensor[] params, bool has_biases, int num_layers, float dropout, bool train, bool bidirectional) -> (Tensor, Tensor)

- func: rnn_tanh.input(Tensor input, Tensor hx, Tensor[] params, bool has_biases, int num_layers, float dropout, bool train, bool bidirectional, bool batch_first) -> (Tensor, Tensor)

- func: rnn_tanh.data(Tensor data, Tensor batch_sizes, Tensor hx, Tensor[] params, bool has_biases, int num_layers, float dropout, bool train, bool bidirectional) -> (Tensor, Tensor)

- func: rnn_relu.input(Tensor input, Tensor hx, Tensor[] params, bool has_biases, int num_layers, float dropout, bool train, bool bidirectional, bool batch_first) -> (Tensor, Tensor)

- func: rnn_relu.data(Tensor data, Tensor batch_sizes, Tensor hx, Tensor[] params, bool has_biases, int num_layers, float dropout, bool train, bool bidirectional) -> (Tensor, Tensor)

- func: lstm_cell(Tensor input, Tensor[] hx, Tensor w_ih, Tensor w_hh, Tensor? b_ih=None, Tensor? b_hh=None) -> (Tensor, Tensor)

- func: gru_cell(Tensor input, Tensor hx, Tensor w_ih, Tensor w_hh, Tensor? b_ih=None, Tensor? b_hh=None) -> Tensor

- func: rnn_tanh_cell(Tensor input, Tensor hx, Tensor w_ih, Tensor w_hh, Tensor? b_ih=None, Tensor? b_hh=None) -> Tensor

- func: rnn_relu_cell(Tensor input, Tensor hx, Tensor w_ih, Tensor w_hh, Tensor? b_ih=None, Tensor? b_hh=None) -> Tensor

# Quantized RNN layer registration has been moved to C10 dispatch in `RNN.cpp`

# Quantized RNN layers
# - func: quantized_lstm(Tensor input, Tensor[] hx, Tensor[] params, bool has_biases, int num_layers, float dropout, bool train, bool bidirectional, bool batch_first, *, ScalarType? dtype=None, bool use_dynamic=False) -> (Tensor, Tensor, Tensor)


# - func: quantized_lstm.data(Tensor data, Tensor batch_sizes, Tensor[] hx, Tensor[] params, bool has_biases, int num_layers, float dropout, bool train, bool bidirectional, *, ScalarType? dtype=None, bool use_dynamic=False) -> (Tensor, Tensor, Tensor)


# Quantized GRU layers

# - func: quantized_gru.input(Tensor input, Tensor hx, Tensor[] params, bool has_biases, int num_layers, float dropout, bool train, bool bidirectional, bool batch_first) -> (Tensor, Tensor)
#

# - func: quantized_gru.data(Tensor data, Tensor batch_sizes, Tensor hx, Tensor[] params, bool has_biases, int num_layers, float dropout, bool train, bool bidirectional) -> (Tensor, Tensor)
#

# Quantized RNN cells
- func: quantized_lstm_cell(Tensor input, Tensor[] hx, Tensor w_ih, Tensor w_hh, Tensor b_ih, Tensor b_hh, Tensor packed_ih, Tensor packed_hh, Tensor col_offsets_ih, Tensor col_offsets_hh, Scalar scale_ih, Scalar scale_hh, Scalar zero_point_ih, Scalar zero_point_hh) -> (Tensor, Tensor)

- func: quantized_gru_cell(Tensor input, Tensor hx, Tensor w_ih, Tensor w_hh, Tensor b_ih, Tensor b_hh, Tensor packed_ih, Tensor packed_hh, Tensor col_offsets_ih, Tensor col_offsets_hh, Scalar scale_ih, Scalar scale_hh, Scalar zero_point_ih, Scalar zero_point_hh) -> Tensor

- func: quantized_rnn_relu_cell(Tensor input, Tensor hx, Tensor w_ih, Tensor w_hh, Tensor b_ih, Tensor b_hh, Tensor packed_ih, Tensor packed_hh, Tensor col_offsets_ih, Tensor col_offsets_hh, Scalar scale_ih, Scalar scale_hh, Scalar zero_point_ih, Scalar zero_point_hh) -> Tensor

- func: quantized_rnn_tanh_cell(Tensor input, Tensor hx, Tensor w_ih, Tensor w_hh, Tensor b_ih, Tensor b_hh, Tensor packed_ih, Tensor packed_hh, Tensor col_offsets_ih, Tensor col_offsets_hh, Scalar scale_ih, Scalar scale_hh, Scalar zero_point_ih, Scalar zero_point_hh) -> Tensor

# PackedSequence utilities
- func: _pack_padded_sequence(Tensor input, Tensor lengths, bool batch_first) -> (Tensor, Tensor)
  dispatch:
    CompositeExplicitAutograd: _pack_padded_sequence

- func: _pack_padded_sequence_backward(Tensor grad, int[] input_size, Tensor batch_sizes, bool batch_first) -> Tensor

- func: _pad_packed_sequence(Tensor data, Tensor batch_sizes, bool batch_first, Scalar padding_value, int total_length) -> (Tensor, Tensor)

# wrappers for legacy TH methods

- func: set_.source_Storage(Tensor(a!) self, Storage source) -> Tensor(a!)
  variants: method
  device_check: NoCheck
  device_guard: False
  dispatch:
    CPU, CUDA: set_

- func: set_.source_Storage_storage_offset(Tensor(a!) self, Storage source, int storage_offset, int[] size, int[] stride=[]) -> Tensor(a!)
  variants: method
  device_check: NoCheck
  device_guard: False
  dispatch:
    CPU: set_storage_cpu_
    CUDA: set_storage_cuda_
    QuantizedCPU, QuantizedCUDA: set_storage_quantized_

- func: set_.source_Tensor(Tensor(a!) self, Tensor source) -> Tensor(a!)
  variants: method
  device_check: NoCheck
  device_guard: False
  dispatch:
    CPU, CUDA: set_tensor_

- func: set_(Tensor(a!) self) -> Tensor(a!)
  variants: method
  dispatch:
    CPU: set_cpu_
    CUDA: set_cuda_

- func: is_set_to(Tensor self, Tensor tensor) -> bool
  variants: method
  device_check: NoCheck
  device_guard: False
  dispatch:
    CPU, CUDA: is_set_to

- func: masked_fill_.Scalar(Tensor(a!) self, Tensor mask, Scalar value) -> Tensor(a!)
  device_check: NoCheck   # TensorIterator
  variants: method
  dispatch:
    CPU: masked_fill__cpu
    CUDA: masked_fill__cuda

- func: masked_fill.Scalar(Tensor self, Tensor mask, Scalar value) -> Tensor
  device_check: NoCheck   # TensorIterator
  variants: function, method

- func: masked_fill_.Tensor(Tensor(a!) self, Tensor mask, Tensor value) -> Tensor(a!)
  device_check: NoCheck   # TensorIterator
  variants: method
  dispatch:
    CPU: masked_fill__cpu
    CUDA: masked_fill__cuda

- func: masked_fill.Tensor(Tensor self, Tensor mask, Tensor value) -> Tensor
  device_check: NoCheck   # TensorIterator
  variants: function, method

- func: masked_scatter_(Tensor(a!) self, Tensor mask, Tensor source) -> Tensor(a!)
  variants: method
  dispatch:
    CPU: masked_scatter__cpu
    CUDA: masked_scatter__cuda

- func: masked_scatter(Tensor self, Tensor mask, Tensor source) -> Tensor
  variants: function, method

- func: view(Tensor(a) self, int[] size) -> Tensor(a)
  variants: method
  device_check: NoCheck
  device_guard: False
  dispatch:
    CPU, CUDA, Meta, QuantizedCPU, QuantizedCUDA: view
    MkldnnCPU: mkldnn_view

# Warning: If you want to change the name or overload name of this
# operator, you might also want to change the `isBlockListedSchema`
# function in `torch/csrc/jit/frontend/schema_catching.cpp`.
# The name and overload name of this operator is hardcoded in that
# function in order to workaround a bug:
# https://github.com/pytorch/pytorch/issues/47964
- func: view.dtype(Tensor(a) self, ScalarType dtype) -> Tensor(a)
  variants: method
  device_check: NoCheck
  device_guard: False
  dispatch:
    CompositeExplicitAutograd: view_dtype

- func: put_(Tensor(a!) self, Tensor index, Tensor source, bool accumulate=False) -> Tensor(a!)
  variants: method
  dispatch:
    CPU, CUDA: put_

- func: put(Tensor self, Tensor index, Tensor source, bool accumulate=False) -> Tensor
  variants: function, method

- func: index_add_(Tensor(a!) self, int dim, Tensor index, Tensor source) -> Tensor(a!)
  variants: method

- func: index_add_.alpha(Tensor(a!) self, int dim, Tensor index, Tensor source, *, Scalar alpha) -> Tensor(a!)
  variants: method
  dispatch:
    CPU: index_add_cpu_
    CUDA: index_add_cuda_

- func: index_add(Tensor self, int dim, Tensor index, Tensor source) -> Tensor
  variants: function, method

- func: index_add.alpha(Tensor self, int dim, Tensor index, Tensor source, *, Scalar alpha) -> Tensor
  variants: function, method

- func: index_add.dimname(Tensor self, Dimname dim, Tensor index, Tensor source, *, Scalar alpha=1) -> Tensor
  variants: function, method

- func: index_fill_.int_Scalar(Tensor(a!) self, int dim, Tensor index, Scalar value) -> Tensor(a!)
  device_check: NoCheck   # TensorIterator
  variants: method
  dispatch:
    CPU: index_fill_
    CUDA: index_fill_

- func: index_fill.int_Scalar(Tensor self, int dim, Tensor index, Scalar value) -> Tensor
  device_check: NoCheck   # TensorIterator
  variants: function, method

- func: index_fill_.int_Tensor(Tensor(a!) self, int dim, Tensor index, Tensor value) -> Tensor(a!)
  device_check: NoCheck   # TensorIterator
  variants: method
  dispatch:
    CPU, CUDA: index_fill_

- func: index_fill.int_Tensor(Tensor self, int dim, Tensor index, Tensor value) -> Tensor
  device_check: NoCheck   # TensorIterator
  variants: function, method

- func: index_fill_.Dimname_Scalar(Tensor(a!) self, Dimname dim, Tensor index, Scalar value) -> Tensor(a!)
  device_check: NoCheck   # TensorIterator
  variants: method

- func: index_fill_.Dimname_Tensor(Tensor(a!) self, Dimname dim, Tensor index, Tensor value) -> Tensor(a!)
  device_check: NoCheck   # TensorIterator
  variants: method

- func: index_fill.Dimname_Scalar(Tensor self, Dimname dim, Tensor index, Scalar value) -> Tensor
  device_check: NoCheck   # TensorIterator
  variants: function, method

- func: index_fill.Dimname_Tensor(Tensor self, Dimname dim, Tensor index, Tensor value) -> Tensor
  device_check: NoCheck   # TensorIterator
  variants: function, method

- func: scatter.src(Tensor self, int dim, Tensor index, Tensor src) -> Tensor
  structured_delegate: scatter.src_out
  variants: function, method

- func: scatter_.src(Tensor(a!) self, int dim, Tensor index, Tensor src) -> Tensor(a!)
  structured_delegate: scatter.src_out
  variants: method

- func: scatter.src_out(Tensor self, int dim, Tensor index, Tensor src, *, Tensor(a!) out) -> Tensor(a!)
  structured: True
  variants: function
  dispatch:
    CPU, CUDA: scatter_src_out

- func: scatter.value(Tensor self, int dim, Tensor index, Scalar value) -> Tensor
  structured_delegate: scatter.value_out
  variants: function, method

- func: scatter_.value(Tensor(a!) self, int dim, Tensor index, Scalar value) -> Tensor(a!)
  structured_delegate: scatter.value_out
  variants: method

- func: scatter.value_out(Tensor self, int dim, Tensor index, Scalar value, *, Tensor(a!) out) -> Tensor(a!)
  structured: True
  variants: function
  dispatch:
    CPU, CUDA: scatter_value_out

- func: scatter.reduce(Tensor self, int dim, Tensor index, Tensor src, *, str reduce) -> Tensor
  structured_delegate: scatter.reduce_out
  variants: function, method

- func: scatter_.reduce(Tensor(a!) self, int dim, Tensor index, Tensor src, *, str reduce) -> Tensor(a!)
  structured_delegate: scatter.reduce_out
  variants: method

- func: scatter.reduce_out(Tensor self, int dim, Tensor index, Tensor src, *, str reduce, Tensor(a!) out) -> Tensor(a!)
  structured: True
  variants: function
  dispatch:
    CPU, CUDA: scatter_reduce_out

- func: scatter.value_reduce(Tensor self, int dim, Tensor index, Scalar value, *, str reduce) -> Tensor
  structured_delegate: scatter.value_reduce_out
  variants: function, method

- func: scatter_.value_reduce(Tensor(a!) self, int dim, Tensor index, Scalar value, *, str reduce) -> Tensor(a!)
  structured_delegate: scatter.value_reduce_out
  variants: method

- func: scatter.value_reduce_out(Tensor self, int dim, Tensor index, Scalar value, *, str reduce, Tensor(a!) out) -> Tensor(a!)
  structured: True
  variants: function
  dispatch:
    CPU, CUDA: scatter_value_reduce_out

- func: scatter.dimname_src(Tensor self, Dimname dim, Tensor index, Tensor src) -> Tensor
  variants: function, method

- func: scatter.dimname_value(Tensor self, Dimname dim, Tensor index, Scalar value) -> Tensor
  variants: function, method

- func: scatter_add(Tensor self, int dim, Tensor index, Tensor src) -> Tensor
  structured_delegate: scatter_add.out
  variants: function, method

- func: scatter_add_(Tensor(a!) self, int dim, Tensor index, Tensor src) -> Tensor(a!)
  structured_delegate: scatter_add.out
  variants: method

- func: scatter_add.out(Tensor self, int dim, Tensor index, Tensor src, *, Tensor(a!) out) -> Tensor(a!)
  structured: True
  variants: function
  dispatch:
    CPU, CUDA: scatter_add

- func: scatter_add.dimname(Tensor self, Dimname dim, Tensor index, Tensor src) -> Tensor
  variants: function, method

- func: eq_.Scalar(Tensor(a!) self, Scalar other) -> Tensor(a!)
  structured_delegate: eq.Scalar_out
  device_check: NoCheck   # TensorIterator
  variants: method
  dispatch:
    CompositeExplicitAutograd: eq_

- func: eq_.Tensor(Tensor(a!) self, Tensor other) -> Tensor(a!)
  structured_delegate: eq.Tensor_out
  device_check: NoCheck   # TensorIterator
  variants: method
  dispatch:
    CompositeExplicitAutograd: eq_

- func: bitwise_and.Tensor_out(Tensor self, Tensor other, *, Tensor(a!) out) -> Tensor(a!)
  device_check: NoCheck   # TensorIterator
  structured: True
  structured_inherits: TensorIteratorBase
  variants: function
  dispatch:
    CPU, CUDA: bitwise_and_out

- func: bitwise_and.Scalar_out(Tensor self, Scalar other, *, Tensor(a!) out) -> Tensor(a!)
  device_check: NoCheck   # TensorIterator
  variants: function
  dispatch:
    CompositeExplicitAutograd: bitwise_and_out

- func: bitwise_and.Scalar(Tensor self, Scalar other) -> Tensor
  device_check: NoCheck   # TensorIterator
  variants: method, function
  dispatch:
    CompositeExplicitAutograd: bitwise_and

- func: bitwise_and.Tensor(Tensor self, Tensor other) -> Tensor
  device_check: NoCheck   # TensorIterator
  variants: method, function
  structured_delegate: bitwise_and.Tensor_out

- func: bitwise_and_.Scalar(Tensor(a!) self, Scalar other) -> Tensor(a!)
  device_check: NoCheck   # TensorIterator
  variants: method

- func: bitwise_and_.Tensor(Tensor(a!) self, Tensor other) -> Tensor(a!)
  device_check: NoCheck   # TensorIterator
  variants: method
  structured_delegate: bitwise_and.Tensor_out

- func: __and__.Scalar(Tensor self, Scalar other) -> Tensor
  device_check: NoCheck   # TensorIterator
  variants: method, function

- func: __and__.Tensor(Tensor self, Tensor other) -> Tensor
  device_check: NoCheck   # TensorIterator
  variants: method, function

- func: __iand__.Scalar(Tensor(a!) self, Scalar other) -> Tensor(a!)
  device_check: NoCheck   # TensorIterator
  variants: method

- func: __iand__.Tensor(Tensor(a!) self, Tensor other) -> Tensor(a!)
  device_check: NoCheck   # TensorIterator
  variants: method

- func: bitwise_or.Tensor_out(Tensor self, Tensor other, *, Tensor(a!) out) -> Tensor(a!)
  device_check: NoCheck   # TensorIterator
  structured: True
  structured_inherits: TensorIteratorBase
  variants: function
  dispatch:
    CPU, CUDA: bitwise_or_out

- func: bitwise_or.Scalar_out(Tensor self, Scalar other, *, Tensor(a!) out) -> Tensor(a!)
  device_check: NoCheck   # TensorIterator
  variants: function
  dispatch:
    CompositeExplicitAutograd: bitwise_or_out

- func: bitwise_or.Scalar(Tensor self, Scalar other) -> Tensor
  device_check: NoCheck   # TensorIterator
  variants: method, function

- func: bitwise_or.Tensor(Tensor self, Tensor other) -> Tensor
  device_check: NoCheck   # TensorIterator
  variants: method, function
  structured_delegate: bitwise_or.Tensor_out

- func: bitwise_or_.Scalar(Tensor(a!) self, Scalar other) -> Tensor(a!)
  device_check: NoCheck   # TensorIterator
  variants: method

- func: bitwise_or_.Tensor(Tensor(a!) self, Tensor other) -> Tensor(a!)
  device_check: NoCheck   # TensorIterator
  variants: method
  structured_delegate: bitwise_or.Tensor_out

- func: __or__.Scalar(Tensor self, Scalar other) -> Tensor
  device_check: NoCheck   # TensorIterator
  variants: method, function

- func: __or__.Tensor(Tensor self, Tensor other) -> Tensor
  device_check: NoCheck   # TensorIterator
  variants: method, function

- func: __ior__.Scalar(Tensor(a!) self, Scalar other) -> Tensor(a!)
  device_check: NoCheck   # TensorIterator
  variants: method

- func: __ior__.Tensor(Tensor(a!) self, Tensor other) -> Tensor(a!)
  device_check: NoCheck   # TensorIterator
  variants: method

- func: bitwise_xor.Tensor_out(Tensor self, Tensor other, *, Tensor(a!) out) -> Tensor(a!)
  device_check: NoCheck   # TensorIterator
  structured: True
  structured_inherits: TensorIteratorBase
  variants: function
  dispatch:
    CPU, CUDA: bitwise_xor_out

- func: bitwise_xor.Scalar_out(Tensor self, Scalar other, *, Tensor(a!) out) -> Tensor(a!)
  device_check: NoCheck   # TensorIterator
  variants: function
  dispatch:
    CompositeExplicitAutograd: bitwise_xor_out

- func: bitwise_xor.Scalar(Tensor self, Scalar other) -> Tensor
  device_check: NoCheck   # TensorIterator
  variants: method, function

- func: bitwise_xor.Tensor(Tensor self, Tensor other) -> Tensor
  device_check: NoCheck   # TensorIterator
  variants: method, function
  structured_delegate: bitwise_xor.Tensor_out

- func: bitwise_xor_.Scalar(Tensor(a!) self, Scalar other) -> Tensor(a!)
  device_check: NoCheck   # TensorIterator
  variants: method

- func: bitwise_xor_.Tensor(Tensor(a!) self, Tensor other) -> Tensor(a!)
  device_check: NoCheck   # TensorIterator
  variants: method
  structured_delegate: bitwise_xor.Tensor_out

- func: __xor__.Scalar(Tensor self, Scalar other) -> Tensor
  device_check: NoCheck   # TensorIterator
  variants: method, function

- func: __xor__.Tensor(Tensor self, Tensor other) -> Tensor
  device_check: NoCheck   # TensorIterator
  variants: method, function

- func: __ixor__.Scalar(Tensor(a!) self, Scalar other) -> Tensor(a!)
  device_check: NoCheck   # TensorIterator
  variants: method

- func: __ixor__.Tensor(Tensor(a!) self, Tensor other) -> Tensor(a!)
  device_check: NoCheck   # TensorIterator
  variants: method

- func: __lshift__.Scalar(Tensor self, Scalar other) -> Tensor
  device_check: NoCheck   # TensorIterator
  variants: method, function
  dispatch:
    CPU, CUDA: __lshift__

- func: __lshift__.Tensor(Tensor self, Tensor other) -> Tensor
  device_check: NoCheck   # TensorIterator
  variants: method, function
  dispatch:
    CPU, CUDA: __lshift__

- func: __ilshift__.Scalar(Tensor(a!) self, Scalar other) -> Tensor(a!)
  device_check: NoCheck   # TensorIterator
  variants: method
  dispatch:
    CPU, CUDA: __ilshift__

- func: __ilshift__.Tensor(Tensor(a!) self, Tensor other) -> Tensor(a!)
  device_check: NoCheck   # TensorIterator
  variants: method
  dispatch:
    CPU, CUDA: __ilshift__

- func: bitwise_left_shift.Tensor(Tensor self, Tensor other) -> Tensor
  device_check: NoCheck   # TensorIterator
  variants: function, method
  structured_delegate: bitwise_left_shift.Tensor_out

- func: bitwise_left_shift_.Tensor(Tensor(a!) self, Tensor other) -> Tensor(a!)
  device_check: NoCheck   # TensorIterator
  variants: method
  structured_delegate: bitwise_left_shift.Tensor_out

- func: bitwise_left_shift.Tensor_out(Tensor self, Tensor other, *, Tensor(a!) out) -> Tensor(a!)
  device_check: NoCheck   # TensorIterator
  structured: True
  structured_inherits: TensorIteratorBase
  dispatch:
    CPU, CUDA: bitwise_left_shift_out

- func: bitwise_left_shift.Tensor_Scalar(Tensor self, Scalar other) -> Tensor
  device_check: NoCheck   # TensorIterator
  variants: method, function
  dispatch:
    CPU, CUDA: bitwise_left_shift

- func: bitwise_left_shift_.Tensor_Scalar(Tensor(a!) self, Scalar other) -> Tensor(a!)
  device_check: NoCheck   # TensorIterator
  variants: method
  dispatch:
    CPU, CUDA: bitwise_left_shift_

- func: bitwise_left_shift.Tensor_Scalar_out(Tensor self, Scalar other, *, Tensor(a!) out) -> Tensor(a!)
  device_check: NoCheck   # TensorIterator
  variants: function
  dispatch:
    CPU, CUDA: bitwise_left_shift_out

- func: bitwise_left_shift.Scalar_Tensor(Scalar self, Tensor other) -> Tensor
  device_check: NoCheck   # TensorIterator
  variants: function
  dispatch:
    CPU, CUDA: bitwise_left_shift

- func: __rshift__.Scalar(Tensor self, Scalar other) -> Tensor
  device_check: NoCheck   # TensorIterator
  variants: method, function
  dispatch:
    CPU, CUDA: __rshift__

- func: __rshift__.Tensor(Tensor self, Tensor other) -> Tensor
  device_check: NoCheck   # TensorIterator
  variants: method, function
  dispatch:
    CPU, CUDA: __rshift__

- func: __irshift__.Scalar(Tensor(a!) self, Scalar other) -> Tensor(a!)
  device_check: NoCheck   # TensorIterator
  variants: method
  dispatch:
    CPU, CUDA: __irshift__

- func: __irshift__.Tensor(Tensor(a!) self, Tensor other) -> Tensor(a!)
  device_check: NoCheck   # TensorIterator
  variants: method
  dispatch:
    CPU, CUDA: __irshift__

- func: bitwise_right_shift.Tensor(Tensor self, Tensor other) -> Tensor
  device_check: NoCheck   # TensorIterator
  variants: function, method
  structured_delegate: bitwise_right_shift.Tensor_out

- func: bitwise_right_shift_.Tensor(Tensor(a!) self, Tensor other) -> Tensor(a!)
  device_check: NoCheck   # TensorIterator
  variants: method
  structured_delegate: bitwise_right_shift.Tensor_out

- func: bitwise_right_shift.Tensor_out(Tensor self, Tensor other, *, Tensor(a!) out) -> Tensor(a!)
  device_check: NoCheck   # TensorIterator
  structured: True
  structured_inherits: TensorIteratorBase
  dispatch:
    CPU, CUDA: bitwise_right_shift_out

- func: bitwise_right_shift.Tensor_Scalar(Tensor self, Scalar other) -> Tensor
  device_check: NoCheck   # TensorIterator
  variants: method, function
  dispatch:
    CPU, CUDA: bitwise_right_shift

- func: bitwise_right_shift_.Tensor_Scalar(Tensor(a!) self, Scalar other) -> Tensor(a!)
  device_check: NoCheck   # TensorIterator
  variants: method
  dispatch:
    CPU, CUDA: bitwise_right_shift_

- func: bitwise_right_shift.Tensor_Scalar_out(Tensor self, Scalar other, *, Tensor(a!) out) -> Tensor(a!)
  device_check: NoCheck   # TensorIterator
  variants: function
  dispatch:
    CPU, CUDA: bitwise_right_shift_out

- func: bitwise_right_shift.Scalar_Tensor(Scalar self, Tensor other) -> Tensor
  device_check: NoCheck   # TensorIterator
  variants: function
  dispatch:
    CPU, CUDA: bitwise_right_shift

- func: tril_(Tensor(a!) self, int diagonal=0) -> Tensor(a!)
  variants: method
  dispatch:
    CPU: tril_cpu_
    CUDA: tril_cuda_

- func: triu_(Tensor(a!) self, int diagonal=0) -> Tensor(a!)
  variants: method
  dispatch:
    CPU: triu_cpu_
    CUDA: triu_cuda_

- func: digamma_(Tensor(a!) self) -> Tensor(a!)
  device_check: NoCheck   # TensorIterator
  structured_delegate: digamma.out
  variants: method

- func: lerp_.Scalar(Tensor(a!) self, Tensor end, Scalar weight) -> Tensor(a!)
  device_check: NoCheck   # TensorIterator
  variants: method
  dispatch:
    CPU: lerp_cpu_scalar_
    CUDA: lerp_cuda_scalar_

- func: lerp_.Tensor(Tensor(a!) self, Tensor end, Tensor weight) -> Tensor(a!)
  device_check: NoCheck   # TensorIterator
  variants: method
  dispatch:
    CPU: lerp_cpu_tensor_
    CUDA: lerp_cuda_tensor_

- func: addbmm_(Tensor(a!) self, Tensor batch1, Tensor batch2, *, Scalar beta=1, Scalar alpha=1) -> Tensor(a!)
  variants: method
  dispatch:
    CPU, CUDA: addbmm_

- func: addbmm.out(Tensor self, Tensor batch1, Tensor batch2, *, Scalar beta=1, Scalar alpha=1, Tensor(a!) out) -> Tensor(a!)
  dispatch:
    CPU, CUDA: addbmm_out

- func: addbmm(Tensor self, Tensor batch1, Tensor batch2, *, Scalar beta=1, Scalar alpha=1) -> Tensor
  variants: method, function
  dispatch:
    CPU, CUDA: addbmm

- func: random_.from(Tensor(a!) self, int from, int? to, *, Generator? generator=None) -> Tensor(a!)
  device_check: NoCheck   # TensorIterator
  variants: method
  dispatch:
    CPU, CUDA: random_
    Meta: random_meta_

- func: random_.to(Tensor(a!) self, int to, *, Generator? generator=None) -> Tensor(a!)
  device_check: NoCheck   # TensorIterator
  variants: method
  dispatch:
    CPU, CUDA: random_
    Meta: random_meta_

- func: random_(Tensor(a!) self, *, Generator? generator=None) -> Tensor(a!)
  device_check: NoCheck   # TensorIterator
  variants: method
  dispatch:
    CPU, CUDA: random_
    Meta: random_meta_

- func: uniform_(Tensor(a!) self, float from=0, float to=1, *, Generator? generator=None) -> Tensor(a!)
  device_check: NoCheck   # TensorIterator
  variants: method
  dispatch:
    CPU, CUDA: uniform_
    Meta: uniform_meta_

- func: cauchy_(Tensor(a!) self, float median=0, float sigma=1, *, Generator? generator=None) -> Tensor(a!)
  device_check: NoCheck   # TensorIterator
  variants: method
  dispatch:
    CPU, CUDA: cauchy_

- func: log_normal_(Tensor(a!) self, float mean=1, float std=2, *, Generator? generator=None) -> Tensor(a!)
  device_check: NoCheck   # TensorIterator
  variants: method
  dispatch:
    CPU, CUDA: log_normal_

- func: exponential_(Tensor(a!) self, float lambd=1, *, Generator? generator=None) -> Tensor(a!)
  device_check: NoCheck   # TensorIterator
  variants: method
  dispatch:
    CPU, CUDA: exponential_

- func: geometric_(Tensor(a!) self, float p, *, Generator? generator=None) -> Tensor(a!)
  device_check: NoCheck   # TensorIterator
  variants: method
  dispatch:
    CPU, CUDA: geometric_

# wrappers for TH functions

- func: diag.out(Tensor self, int diagonal=0, *, Tensor(a!) out) -> Tensor(a!)
  dispatch:
    CPU: diag_cpu_out
    CUDA: diag_cuda_out

- func: diag(Tensor self, int diagonal=0) -> Tensor
  variants: method, function
  dispatch:
    CompositeExplicitAutograd: diag

- func: diag_backward(Tensor grad, int[] input_sizes, int diagonal) -> Tensor
  variants: function
  device_check: NoCheck
  device_guard: False

- func: cross.out(Tensor self, Tensor other, int? dim=None, *, Tensor(a!) out) -> Tensor(a!)
  dispatch:
    CPU, CUDA: cross_out

- func: cross(Tensor self, Tensor other, int? dim=None) -> Tensor
  variants: method, function
  dispatch:
    CPU, CUDA: cross

- func: triu.out(Tensor self, int diagonal=0, *, Tensor(a!) out) -> Tensor(a!)
  dispatch:
    CPU: triu_cpu_out
    CUDA: triu_cuda_out

- func: triu(Tensor self, int diagonal=0) -> Tensor
  variants: method, function
  dispatch:
    CompositeExplicitAutograd: triu

- func: tril.out(Tensor self, int diagonal=0, *, Tensor(a!) out) -> Tensor(a!)
  dispatch:
    CPU: tril_cpu_out
    CUDA: tril_cuda_out

- func: tril(Tensor self, int diagonal=0) -> Tensor
  variants: method, function
  dispatch:
    CompositeExplicitAutograd: tril

- func: tril_indices(int row, int col, int offset=0, *, ScalarType? dtype=long, Layout? layout=None, Device? device=None, bool? pin_memory=None) -> Tensor
  dispatch:
    CPU: tril_indices_cpu
    CUDA: tril_indices_cuda

- func: triu_indices(int row, int col, int offset=0, *, ScalarType? dtype=long, Layout? layout=None, Device? device=None, bool? pin_memory=None) -> Tensor
  dispatch:
    CPU: triu_indices_cpu
    CUDA: triu_indices_cuda

- func: trace(Tensor self) -> Tensor
  variants: method, function
  dispatch:
    CPU: trace_cpu
    CUDA: trace_cuda

- func: trace_backward(Tensor grad, int[] sizes) -> Tensor
  variants: function
  device_check: NoCheck
  device_guard: False

- func: ne.Scalar_out(Tensor self, Scalar other, *, Tensor(a!) out) -> Tensor(a!)
  structured: True
  structured_inherits: TensorIteratorBase
  device_check: NoCheck   # TensorIterator
  dispatch:
    CPU, CUDA: ne_Scalar_out
    QuantizedCPU: ne_out_quantized_cpu

- func: ne.Scalar(Tensor self, Scalar other) -> Tensor
  structured_delegate: ne.Scalar_out
  device_check: NoCheck   # TensorIterator
  variants: method, function
  dispatch:
    QuantizedCPU: ne_quantized_cpu

- func: ne.Tensor_out(Tensor self, Tensor other, *, Tensor(a!) out) -> Tensor(a!)
  structured: True
  structured_inherits: TensorIteratorBase
  device_check: NoCheck   # TensorIterator
  dispatch:
    CPU, CUDA: ne_Tensor_out
    QuantizedCPU: ne_out_quantized_cpu

- func: ne.Tensor(Tensor self, Tensor other) -> Tensor
  structured_delegate: ne.Tensor_out
  device_check: NoCheck   # TensorIterator
  variants: method, function
  dispatch:
    QuantizedCPU: ne_quantized_cpu

- func: ne_.Scalar(Tensor(a!) self, Scalar other) -> Tensor(a!)
  structured_delegate: ne.Scalar_out
  device_check: NoCheck   # TensorIterator
  variants: method
  dispatch:
    CompositeExplicitAutograd: ne_

- func: ne_.Tensor(Tensor(a!) self, Tensor other) -> Tensor(a!)
  structured_delegate: ne.Tensor_out
  device_check: NoCheck   # TensorIterator
  variants: method
  dispatch:
    CompositeExplicitAutograd: ne_

# not_equal, alias for torch.ne
- func: not_equal.Scalar_out(Tensor self, Scalar other, *, Tensor(a!) out) -> Tensor(a!)

- func: not_equal.Scalar(Tensor self, Scalar other) -> Tensor
  variants: method, function

- func: not_equal.Tensor_out(Tensor self, Tensor other, *, Tensor(a!) out) -> Tensor(a!)

- func: not_equal.Tensor(Tensor self, Tensor other) -> Tensor
  variants: method, function

- func: not_equal_.Scalar(Tensor(a!) self, Scalar other) -> Tensor(a!)
  variants: method

- func: not_equal_.Tensor(Tensor(a!) self, Tensor other) -> Tensor(a!)
  variants: method

- func: eq.Scalar_out(Tensor self, Scalar other, *, Tensor(a!) out) -> Tensor(a!)
  structured: True
  structured_inherits: TensorIteratorBase
  device_check: NoCheck   # TensorIterator
  dispatch:
    CPU, CUDA: eq_Scalar_out
    QuantizedCPU: eq_out_quantized_cpu

- func: eq.Scalar(Tensor self, Scalar other) -> Tensor
  structured_delegate: eq.Scalar_out
  device_check: NoCheck   # TensorIterator
  variants: method, function
  dispatch:
    QuantizedCPU: eq_quantized_cpu

- func: eq.Tensor_out(Tensor self, Tensor other, *, Tensor(a!) out) -> Tensor(a!)
  structured: True
  structured_inherits: TensorIteratorBase
  device_check: NoCheck   # TensorIterator
  dispatch:
    CPU, CUDA: eq_Tensor_out
    QuantizedCPU: eq_out_quantized_cpu

- func: eq.Tensor(Tensor self, Tensor other) -> Tensor
  structured_delegate: eq.Tensor_out
  device_check: NoCheck   # TensorIterator
  variants: method, function
  dispatch:
    QuantizedCPU: eq_quantized_cpu

- func: ge.Scalar_out(Tensor self, Scalar other, *, Tensor(a!) out) -> Tensor(a!)
  structured: True
  structured_inherits: TensorIteratorBase
  device_check: NoCheck   # TensorIterator
  dispatch:
    CPU, CUDA: ge_Scalar_out
    QuantizedCPU: ge_out_quantized_cpu

- func: ge.Scalar(Tensor self, Scalar other) -> Tensor
  structured_delegate: ge.Scalar_out
  device_check: NoCheck   # TensorIterator
  variants: method, function
  dispatch:
    QuantizedCPU: ge_quantized_cpu

- func: ge.Tensor_out(Tensor self, Tensor other, *, Tensor(a!) out) -> Tensor(a!)
  structured: True
  structured_inherits: TensorIteratorBase
  device_check: NoCheck   # TensorIterator
  dispatch:
    CPU, CUDA: ge_Tensor_out
    QuantizedCPU: ge_out_quantized_cpu

- func: ge.Tensor(Tensor self, Tensor other) -> Tensor
  structured_delegate: ge.Tensor_out
  device_check: NoCheck   # TensorIterator
  variants: method, function
  dispatch:
    QuantizedCPU: ge_quantized_cpu

- func: ge_.Scalar(Tensor(a!) self, Scalar other) -> Tensor(a!)
  structured_delegate: ge.Scalar_out
  device_check: NoCheck   # TensorIterator
  variants: method
  dispatch:
    CompositeExplicitAutograd: ge_

- func: ge_.Tensor(Tensor(a!) self, Tensor other) -> Tensor(a!)
  structured_delegate: ge.Tensor_out
  device_check: NoCheck   # TensorIterator
  variants: method
  dispatch:
    CompositeExplicitAutograd: ge_

# greater_equal, alias for torch.ge
- func: greater_equal.Scalar_out(Tensor self, Scalar other, *, Tensor(a!) out) -> Tensor(a!)

- func: greater_equal.Scalar(Tensor self, Scalar other) -> Tensor
  variants: method, function

- func: greater_equal.Tensor_out(Tensor self, Tensor other, *, Tensor(a!) out) -> Tensor(a!)

- func: greater_equal.Tensor(Tensor self, Tensor other) -> Tensor
  variants: method, function

- func: greater_equal_.Scalar(Tensor(a!) self, Scalar other) -> Tensor(a!)
  variants: method

- func: greater_equal_.Tensor(Tensor(a!) self, Tensor other) -> Tensor(a!)
  variants: method

- func: le.Scalar_out(Tensor self, Scalar other, *, Tensor(a!) out) -> Tensor(a!)
  structured: True
  structured_inherits: TensorIteratorBase
  device_check: NoCheck   # TensorIterator
  dispatch:
    CPU, CUDA: le_Scalar_out
    QuantizedCPU: le_out_quantized_cpu

- func: le.Scalar(Tensor self, Scalar other) -> Tensor
  structured_delegate: le.Scalar_out
  device_check: NoCheck   # TensorIterator
  variants: method, function
  dispatch:
    QuantizedCPU: le_quantized_cpu

- func: le.Tensor_out(Tensor self, Tensor other, *, Tensor(a!) out) -> Tensor(a!)
  structured: True
  structured_inherits: TensorIteratorBase
  device_check: NoCheck   # TensorIterator
  dispatch:
    CPU, CUDA: le_Tensor_out
    QuantizedCPU: le_out_quantized_cpu

- func: le.Tensor(Tensor self, Tensor other) -> Tensor
  structured_delegate: le.Tensor_out
  device_check: NoCheck   # TensorIterator
  variants: method, function
  dispatch:
    QuantizedCPU: le_quantized_cpu

- func: le_.Scalar(Tensor(a!) self, Scalar other) -> Tensor(a!)
  structured_delegate: le.Scalar_out
  device_check: NoCheck   # TensorIterator
  variants: method
  dispatch:
    CompositeExplicitAutograd: le_

- func: le_.Tensor(Tensor(a!) self, Tensor other) -> Tensor(a!)
  structured_delegate: le.Tensor_out
  device_check: NoCheck   # TensorIterator
  variants: method
  dispatch:
    CompositeExplicitAutograd: le_

# less_equal, alias for torch.le
- func: less_equal.Scalar_out(Tensor self, Scalar other, *, Tensor(a!) out) -> Tensor(a!)

- func: less_equal.Scalar(Tensor self, Scalar other) -> Tensor
  variants: method, function

- func: less_equal.Tensor_out(Tensor self, Tensor other, *, Tensor(a!) out) -> Tensor(a!)

- func: less_equal.Tensor(Tensor self, Tensor other) -> Tensor
  variants: method, function

- func: less_equal_.Scalar(Tensor(a!) self, Scalar other) -> Tensor(a!)
  variants: method

- func: less_equal_.Tensor(Tensor(a!) self, Tensor other) -> Tensor(a!)
  variants: method

- func: gt.Scalar_out(Tensor self, Scalar other, *, Tensor(a!) out) -> Tensor(a!)
  structured: True
  structured_inherits: TensorIteratorBase
  device_check: NoCheck   # TensorIterator
  dispatch:
    CPU, CUDA: gt_Scalar_out
    QuantizedCPU: gt_out_quantized_cpu

- func: gt.Scalar(Tensor self, Scalar other) -> Tensor
  structured_delegate: gt.Scalar_out
  device_check: NoCheck   # TensorIterator
  variants: method, function
  dispatch:
    QuantizedCPU: gt_quantized_cpu

- func: gt.Tensor_out(Tensor self, Tensor other, *, Tensor(a!) out) -> Tensor(a!)
  structured: True
  structured_inherits: TensorIteratorBase
  device_check: NoCheck   # TensorIterator
  dispatch:
    CPU, CUDA: gt_Tensor_out
    QuantizedCPU: gt_out_quantized_cpu

- func: gt.Tensor(Tensor self, Tensor other) -> Tensor
  structured_delegate: gt.Tensor_out
  device_check: NoCheck   # TensorIterator
  variants: method, function
  dispatch:
    QuantizedCPU: gt_quantized_cpu

- func: gt_.Scalar(Tensor(a!) self, Scalar other) -> Tensor(a!)
  structured_delegate: gt.Scalar_out
  device_check: NoCheck   # TensorIterator
  variants: method
  dispatch:
    CompositeExplicitAutograd: gt_

- func: gt_.Tensor(Tensor(a!) self, Tensor other) -> Tensor(a!)
  structured_delegate: gt.Tensor_out
  device_check: NoCheck   # TensorIterator
  variants: method
  dispatch:
    CompositeExplicitAutograd: gt_

#  greater, alias for torch.gt
- func: greater.Scalar_out(Tensor self, Scalar other, *, Tensor(a!) out) -> Tensor(a!)

- func: greater.Scalar(Tensor self, Scalar other) -> Tensor
  variants: method, function

- func: greater.Tensor_out(Tensor self, Tensor other, *, Tensor(a!) out) -> Tensor(a!)

- func: greater.Tensor(Tensor self, Tensor other) -> Tensor
  variants: method, function

- func: greater_.Scalar(Tensor(a!) self, Scalar other) -> Tensor(a!)
  variants: method

- func: greater_.Tensor(Tensor(a!) self, Tensor other) -> Tensor(a!)
  variants: method

- func: lt.Scalar_out(Tensor self, Scalar other, *, Tensor(a!) out) -> Tensor(a!)
  structured: True
  structured_inherits: TensorIteratorBase
  device_check: NoCheck   # TensorIterator
  dispatch:
    CPU, CUDA: lt_Scalar_out
    QuantizedCPU: lt_out_quantized_cpu

- func: lt.Scalar(Tensor self, Scalar other) -> Tensor
  structured_delegate: lt.Scalar_out
  device_check: NoCheck   # TensorIterator
  variants: method, function
  dispatch:
    QuantizedCPU: lt_quantized_cpu

- func: lt.Tensor_out(Tensor self, Tensor other, *, Tensor(a!) out) -> Tensor(a!)
  structured: True
  structured_inherits: TensorIteratorBase
  device_check: NoCheck   # TensorIterator
  dispatch:
    CPU, CUDA: lt_Tensor_out
    QuantizedCPU: lt_out_quantized_cpu

- func: lt.Tensor(Tensor self, Tensor other) -> Tensor
  structured_delegate: lt.Tensor_out
  device_check: NoCheck   # TensorIterator
  variants: method, function
  dispatch:
    QuantizedCPU: lt_quantized_cpu

- func: lt_.Scalar(Tensor(a!) self, Scalar other) -> Tensor(a!)
  structured_delegate: lt.Scalar_out
  device_check: NoCheck   # TensorIterator
  variants: method
  dispatch:
    CompositeExplicitAutograd: lt_

- func: lt_.Tensor(Tensor(a!) self, Tensor other) -> Tensor(a!)
  structured_delegate: lt.Tensor_out
  device_check: NoCheck   # TensorIterator
  variants: method
  dispatch:
    CompositeExplicitAutograd: lt_

#  less, alias for torch.lt
- func: less.Scalar_out(Tensor self, Scalar other, *, Tensor(a!) out) -> Tensor(a!)

- func: less.Scalar(Tensor self, Scalar other) -> Tensor
  variants: method, function

- func: less.Tensor_out(Tensor self, Tensor other, *, Tensor(a!) out) -> Tensor(a!)

- func: less.Tensor(Tensor self, Tensor other) -> Tensor
  variants: method, function

- func: less_.Scalar(Tensor(a!) self, Scalar other) -> Tensor(a!)
  variants: method

- func: less_.Tensor(Tensor(a!) self, Tensor other) -> Tensor(a!)
  variants: method

- func: take.out(Tensor self, Tensor index, *, Tensor(a!) out) -> Tensor(a!)
  dispatch:
    CPU, CUDA: take_out

- func: take(Tensor self, Tensor index) -> Tensor
  variants: method, function
  dispatch:
    CPU, CUDA: take

- func: take_along_dim.out(Tensor self, Tensor indices, int? dim=None, *, Tensor(a!) out) -> Tensor(a!)

- func: take_along_dim(Tensor self, Tensor indices, int? dim=None) -> Tensor
  variants: method, function

- func: index_select.out(Tensor self, int dim, Tensor index, *, Tensor(a!) out) -> Tensor(a!)
  dispatch:
    CPU, QuantizedCPU: index_select_out_cpu_
    CUDA, QuantizedCUDA: index_select_out_cuda

- func: index_select(Tensor self, int dim, Tensor index) -> Tensor
  variants: method, function
  dispatch:
    CPU, QuantizedCPU: index_select_cpu_
    CUDA, QuantizedCUDA: index_select_cuda
    SparseCPU: index_select_sparse
    SparseCUDA: index_select_sparse

- func: index_select.dimname_out(Tensor self, Dimname dim, Tensor index, *, Tensor(a!) out) -> Tensor(a!)

- func: index_select.dimname(Tensor self, Dimname dim, Tensor index) -> Tensor
  variants: method, function

- func: index_select_backward(Tensor grad, int[] self_sizes, int dim, Tensor index) -> Tensor
  variants: function
  device_check: NoCheck
  device_guard: False

- func: masked_select.out(Tensor self, Tensor mask, *, Tensor(a!) out) -> Tensor(a!)
  dispatch:
    CPU: masked_select_out_cpu
    CUDA: masked_select_out_cuda

- func: masked_select(Tensor self, Tensor mask) -> Tensor
  variants: method, function
  dispatch:
    CPU: masked_select_cpu
    CUDA: masked_select_cuda

- func: masked_select_backward(Tensor grad, Tensor input, Tensor mask) -> Tensor
  variants: function
  device_check: NoCheck
  device_guard: False

- func: nonzero.out(Tensor self, *, Tensor(a!) out) -> Tensor(a!)
  dispatch:
    CPU: nonzero_out_cpu
    CUDA: nonzero_out_cuda

- func: nonzero(Tensor self) -> Tensor
  variants: method, function
  dispatch:
    CPU: nonzero_cpu
    CUDA: nonzero_cuda

- func: nonzero_numpy(Tensor self) -> Tensor[]
  variants: method, function

- func: gather.out(Tensor self, int dim, Tensor index, *, bool sparse_grad=False, Tensor(a!) out) -> Tensor(a!)
  structured: True
  dispatch:
    CPU, CUDA: gather_out

- func: gather(Tensor self, int dim, Tensor index, *, bool sparse_grad=False) -> Tensor
  variants: method, function
  structured_delegate: gather.out

- func: gather_backward(Tensor grad, Tensor self, int dim, Tensor index, bool sparse_grad) -> Tensor
  variants: function
  device_check: NoCheck
  device_guard: False

- func: gather.dimname_out(Tensor self, Dimname dim, Tensor index, *, bool sparse_grad=False, Tensor(a!) out) -> Tensor(a!)

- func: gather.dimname(Tensor self, Dimname dim, Tensor index, *, bool sparse_grad=False) -> Tensor
  variants: method, function

- func: _gather_sparse_backward(Tensor self, int dim, Tensor index, Tensor grad) -> Tensor

- func: addcmul.out(Tensor self, Tensor tensor1, Tensor tensor2, *, Scalar value=1, Tensor(a!) out) -> Tensor(a!)
  structured: True
  structured_inherits: TensorIteratorBase
  device_check: NoCheck   # TensorIterator
  dispatch:
    CPU, CUDA: addcmul_out

- func: addcmul(Tensor self, Tensor tensor1, Tensor tensor2, *, Scalar value=1) -> Tensor
  structured_delegate: addcmul.out
  device_check: NoCheck   # TensorIterator
  variants: method, function

- func: addcmul_(Tensor(a!) self, Tensor tensor1, Tensor tensor2, *, Scalar value=1) -> Tensor(a!)
  structured_delegate: addcmul.out
  device_check: NoCheck   # TensorIterator
  variants: method

- func: addcdiv.out(Tensor self, Tensor tensor1, Tensor tensor2, *, Scalar value=1, Tensor(a!) out) -> Tensor(a!)
  structured: True
  structured_inherits: TensorIteratorBase
  device_check: NoCheck   # TensorIterator
  dispatch:
    CPU, CUDA: addcdiv_out

- func: addcdiv(Tensor self, Tensor tensor1, Tensor tensor2, *, Scalar value=1) -> Tensor
  structured_delegate: addcdiv.out
  device_check: NoCheck   # TensorIterator
  variants: method, function

- func: addcdiv_(Tensor(a!) self, Tensor tensor1, Tensor tensor2, *, Scalar value=1) -> Tensor(a!)
  structured_delegate: addcdiv.out
  device_check: NoCheck   # TensorIterator
  variants: method

- func: cross_entropy_loss(Tensor self, Tensor target, Tensor? weight=None, int reduction=Mean, int ignore_index=-100, float label_smoothing=0.0) -> Tensor
  python_module: nn

- func: lstsq.X(Tensor self, Tensor A, *, Tensor(a!) X, Tensor(b!) qr) -> (Tensor(a!) solution, Tensor(b!) QR)
  dispatch:
    CPU: legacy_lstsq_out
    CUDA: legacy_lstsq_out_cuda

- func: lstsq(Tensor self, Tensor A) -> (Tensor solution, Tensor QR)
  variants: method, function
  dispatch:
    CPU: legacy_lstsq
    CUDA: legacy_lstsq_cuda

- func: triangular_solve.X(Tensor self, Tensor A, bool upper=True, bool transpose=False, bool unitriangular=False, *, Tensor(a!) X, Tensor(b!) M) -> (Tensor(a!) solution, Tensor(b!) cloned_coefficient)
  dispatch:
    CPU, CUDA: triangular_solve_out

- func: triangular_solve(Tensor self, Tensor A, bool upper=True, bool transpose=False, bool unitriangular=False) -> (Tensor solution, Tensor cloned_coefficient)
  variants: method, function
  dispatch:
    CPU, CUDA: triangular_solve

- func: symeig.e(Tensor self, bool eigenvectors=False, bool upper=True, *, Tensor(a!) e, Tensor(b!) V) -> (Tensor(a!) eigenvalues, Tensor(b!) eigenvectors)
  dispatch:
    CompositeExplicitAutograd: symeig_out

- func: symeig(Tensor self, bool eigenvectors=False, bool upper=True) -> (Tensor eigenvalues, Tensor eigenvectors)
  variants: method, function
  dispatch:
    CompositeExplicitAutograd: symeig

- func: _symeig_helper(Tensor self, bool eigenvectors, bool upper) -> (Tensor, Tensor)
  variants: function
  dispatch:
    CPU: _symeig_helper_cpu
    CUDA: _symeig_helper_cuda

- func: eig.e(Tensor self, bool eigenvectors=False, *, Tensor(a!) e, Tensor(b!) v) -> (Tensor(a!) eigenvalues, Tensor(b!) eigenvectors)
  dispatch:
    CompositeExplicitAutograd: eig_out

- func: eig(Tensor self, bool eigenvectors=False) -> (Tensor eigenvalues, Tensor eigenvectors)
  variants: method, function
  dispatch:
    CompositeExplicitAutograd: eig

- func: svd.U(Tensor self, bool some=True, bool compute_uv=True, *, Tensor(a!) U, Tensor(b!) S, Tensor(c!) V) -> (Tensor(a!) U, Tensor(b!) S, Tensor(c!) V)

- func: svd(Tensor self, bool some=True, bool compute_uv=True) -> (Tensor U, Tensor S, Tensor V)
  variants: method, function

- func: _svd_helper(Tensor self, bool some, bool compute_uv) -> (Tensor U, Tensor S, Tensor V)
  variants: function
  dispatch:
    CPU: _svd_helper_cpu
    CUDA: _svd_helper_cuda

# swapaxes, alias for transpose
- func: swapaxes(Tensor(a) self, int axis0, int axis1) -> Tensor(a)
  variants: function, method
  device_check: NoCheck
  device_guard: False

- func: swapaxes_(Tensor(a!) self, int axis0, int axis1) -> Tensor(a!)
  variants: method
  device_check: NoCheck
  device_guard: False

# swapdims, alias for transpose
- func: swapdims(Tensor(a) self, int dim0, int dim1) -> Tensor(a)
  variants: function, method
  device_check: NoCheck
  device_guard: False

- func: swapdims_(Tensor(a!) self, int dim0, int dim1) -> Tensor(a!)
  variants: method
  device_check: NoCheck
  device_guard: False

- func: cholesky.out(Tensor self, bool upper=False, *, Tensor(a!) out) -> Tensor(a!)
  dispatch:
    CPU, CUDA: cholesky_out

- func: cholesky(Tensor self, bool upper=False) -> Tensor
  variants: method, function
  dispatch:
    CPU, CUDA: cholesky

- func: cholesky_solve.out(Tensor self, Tensor input2, bool upper=False, *, Tensor(a!) out) -> Tensor(a!)
  dispatch:
    CompositeExplicitAutograd: cholesky_solve_out

- func: cholesky_solve(Tensor self, Tensor input2, bool upper=False) -> Tensor
  variants: method, function
  dispatch:
    CompositeExplicitAutograd: cholesky_solve

- func: _cholesky_solve_helper(Tensor self, Tensor A, bool upper) -> Tensor
  variants: function
  dispatch:
    CPU: _cholesky_solve_helper_cpu
    CUDA: _cholesky_solve_helper_cuda

- func: solve(Tensor self, Tensor A) -> (Tensor solution, Tensor LU)
  variants: function, method
  dispatch:
    CompositeExplicitAutograd: solve

- func: solve.solution(Tensor self, Tensor A, *, Tensor(a!) solution, Tensor(b!) lu) -> (Tensor(a!) solution, Tensor(b!) LU)
  dispatch:
    CompositeExplicitAutograd: solve_out

- func: _solve_helper(Tensor self, Tensor A) -> (Tensor, Tensor)
  variants: function
  dispatch:
    CPU: _solve_helper_cpu
    CUDA: _solve_helper_cuda

- func: cholesky_inverse(Tensor self, bool upper=False) -> Tensor
  variants: method, function
  dispatch:
    CPU, CUDA: cholesky_inverse

- func: cholesky_inverse.out(Tensor self, bool upper=False, *, Tensor(a!) out) -> Tensor(a!)
  dispatch:
    CPU, CUDA: cholesky_inverse_out

- func: qr.Q(Tensor self, bool some=True, *, Tensor(a!) Q, Tensor(b!) R) -> (Tensor(a!) Q, Tensor(b!) R)

- func: qr(Tensor self, bool some=True) -> (Tensor Q, Tensor R)
  variants: method, function

- func: geqrf.a(Tensor self, *, Tensor(a!) a, Tensor(b!) tau) -> (Tensor(a!) a, Tensor(b!) tau)
  dispatch:
    CPU, CUDA: geqrf_out

- func: geqrf(Tensor self) -> (Tensor a, Tensor tau)
  variants: method, function
  dispatch:
    CPU, CUDA: geqrf

# orgqr, alias for linalg_householder_product
- func: orgqr(Tensor self, Tensor input2) -> Tensor
  variants: method, function

- func: orgqr.out(Tensor self, Tensor input2, *, Tensor(a!) out) -> Tensor(a!)

- func: ormqr.out(Tensor self, Tensor input2, Tensor input3, bool left=True, bool transpose=False, *, Tensor(a!) out) -> Tensor(a!)
  dispatch:
    CPU, CUDA: ormqr_out

- func: ormqr(Tensor self, Tensor input2, Tensor input3, bool left=True, bool transpose=False) -> Tensor
  variants: method, function
  dispatch:
    CPU, CUDA: ormqr

- func: _lu_with_info(Tensor self, bool pivot=True, bool check_errors=True) -> (Tensor LU, Tensor pivots, Tensor info)
  variants: function
  dispatch:
    CPU, CUDA: _lu_with_info

- func: lu_solve.out(Tensor self, Tensor LU_data, Tensor LU_pivots, *, Tensor(a!) out) -> Tensor(a!)
  dispatch:
    CPU, CUDA: lu_solve_out

- func: lu_solve(Tensor self, Tensor LU_data, Tensor LU_pivots) -> Tensor
  variants: method, function
  dispatch:
    CPU, CUDA: lu_solve

- func: lu_unpack(Tensor LU_data, Tensor LU_pivots, bool unpack_data=True, bool unpack_pivots=True) -> (Tensor P, Tensor L, Tensor U)
  variants: function
  dispatch:
    CPU, CUDA: lu_unpack

- func: lu_unpack.out(Tensor LU_data, Tensor LU_pivots, bool unpack_data=True, bool unpack_pivots=True, *, Tensor(a!) P, Tensor(b!) L, Tensor(c!) U) -> (Tensor(a!) P, Tensor(b!) L, Tensor(c!) U)
  variants: function
  dispatch:
    CPU, CUDA: lu_unpack_out

# TODO: remove dispatch section when porting TH CUDA to ATen
- func: multinomial.out(Tensor self, int num_samples, bool replacement=False, *, Generator? generator=None, Tensor(a!) out) -> Tensor(a!)
  dispatch:
    CPU, CUDA: multinomial_out

- func: multinomial(Tensor self, int num_samples, bool replacement=False, *, Generator? generator=None) -> Tensor
  variants: method, function
  dispatch:
    CPU, CUDA: multinomial

- func: lgamma.out(Tensor self, *, Tensor(a!) out) -> Tensor(a!)
  device_check: NoCheck   # TensorIterator
  structured: True
  structured_inherits: TensorIteratorBase
  dispatch:
    CPU, CUDA: lgamma_out

- func: lgamma_(Tensor(a!) self) -> Tensor(a!)
  device_check: NoCheck   # TensorIterator
  structured_delegate: lgamma.out
  variants: method

- func: lgamma(Tensor self) -> Tensor
  device_check: NoCheck   # TensorIterator
  structured_delegate: lgamma.out
  variants: method, function

- func: digamma.out(Tensor self, *, Tensor(a!) out) -> Tensor(a!)
  device_check: NoCheck   # TensorIterator
  structured: True
  structured_inherits: TensorIteratorBase
  dispatch:
    CPU, CUDA: digamma_out

- func: digamma(Tensor self) -> Tensor
  device_check: NoCheck   # TensorIterator
  structured_delegate: digamma.out
  variants: method, function

- func: polygamma.out(int n, Tensor self, *, Tensor(a!) out) -> Tensor(a!)
  device_check: NoCheck   # TensorIterator
  structured: True
  structured_inherits: TensorIteratorBase
  dispatch:
    CPU, CUDA: polygamma_out

- func: polygamma(int n, Tensor self) -> Tensor
  device_check: NoCheck   # TensorIterator
  structured_delegate: polygamma.out
  variants: method, function

- func: polygamma_(Tensor(a!) self, int n) -> Tensor(a!)
  device_check: NoCheck   # TensorIterator
  variants: method
  dispatch:
    CompositeExplicitAutograd: polygamma_

- func: erfinv(Tensor self) -> Tensor
  device_check: NoCheck   # TensorIterator
  structured_delegate: erfinv.out
  variants: method, function

- func: erfinv_(Tensor(a!) self) -> Tensor(a!)
  device_check: NoCheck   # TensorIterator
  structured_delegate: erfinv.out
  variants: method

- func: erfinv.out(Tensor self, *, Tensor(a!) out) -> Tensor(a!)
  device_check: NoCheck   # TensorIterator
  structured: True
  structured_inherits: TensorIteratorBase
  dispatch:
    CPU, CUDA: erfinv_out

- func: i0(Tensor self) -> Tensor
  structured_delegate: i0.out
  variants: function, method

- func: i0_(Tensor(a!) self) -> Tensor(a!)
  structured_delegate: i0.out
  variants: function, method

- func: i0.out(Tensor self, *, Tensor(a!) out) -> Tensor(a!)
  structured: True
  structured_inherits: TensorIteratorBase
  dispatch:
    CPU, CUDA: i0_out

- func: sign(Tensor self) -> Tensor
  device_check: NoCheck   # TensorIterator
  structured_delegate: sign.out
  variants: function, method
  dispatch:
    CompositeExplicitAutograd: sign

- func: sign_(Tensor(a!) self) -> Tensor(a!)
  device_check: NoCheck   # TensorIterator
  structured_delegate: sign.out
  variants: method
  dispatch:
    CompositeExplicitAutograd: sign_

- func: sign.out(Tensor self, *, Tensor(a!) out) -> Tensor(a!)
  device_check: NoCheck   # TensorIterator
  structured: True
  structured_inherits: TensorIteratorBase
  dispatch:
    CPU, CUDA: sign_out

- func: signbit(Tensor self) -> Tensor
  variants: function, method
  structured_delegate: signbit.out

- func: signbit.out(Tensor self, *, Tensor(a!) out) -> Tensor(a!)
  structured: True
  structured_inherits: TensorIteratorBase
  dispatch:
    CPU: signbit_out
    CUDA: signbit_out

- func: dist(Tensor self, Tensor other, Scalar p=2) -> Tensor
  device_check: NoCheck   # TensorIterator
  variants: method, function
  dispatch:
    CompositeExplicitAutograd: dist

- func: atan2.out(Tensor self, Tensor other, *, Tensor(a!) out) -> Tensor(a!)
  device_check: NoCheck   # TensorIterator
  structured: True
  structured_inherits: TensorIteratorBase
  dispatch:
    CPU, CUDA: atan2_out

- func: atan2_(Tensor(a!) self, Tensor other) -> Tensor(a!)
  device_check: NoCheck   # TensorIterator
  structured_delegate: atan2.out
  variants: method

- func: atan2(Tensor self, Tensor other) -> Tensor
  device_check: NoCheck   # TensorIterator
  structured_delegate: atan2.out
  variants: method, function

- func: lerp.Scalar_out(Tensor self, Tensor end, Scalar weight, *, Tensor(a!) out) -> Tensor(a!)
  device_check: NoCheck   # TensorIterator
  dispatch:
    CPU: lerp_cpu_scalar_out
    CUDA: lerp_cuda_scalar_out

- func: lerp.Tensor_out(Tensor self, Tensor end, Tensor weight, *, Tensor(a!) out) -> Tensor(a!)
  device_check: NoCheck   # TensorIterator
  dispatch:
    CPU: lerp_cpu_tensor_out
    CUDA: lerp_cuda_tensor_out

- func: lerp.Scalar(Tensor self, Tensor end, Scalar weight) -> Tensor
  device_check: NoCheck   # TensorIterator
  variants: method, function
  dispatch:
    CPU: lerp_cpu_scalar
    CUDA: lerp_cuda_scalar

- func: lerp.Tensor(Tensor self, Tensor end, Tensor weight) -> Tensor
  device_check: NoCheck   # TensorIterator
  variants: method, function
  dispatch:
    CPU: lerp_cpu_tensor
    CUDA: lerp_cuda_tensor

- func: histc.out(Tensor self, int bins=100, Scalar min=0, Scalar max=0, *, Tensor(a!) out) -> Tensor(a!)
  dispatch:
    CPU: histogram_histc_cpu_out
    CUDA: _histc_out_cuda

- func: histc(Tensor self, int bins=100, Scalar min=0, Scalar max=0) -> Tensor
  variants: method, function
  dispatch:
    CPU: histogram_histc_cpu
    CUDA: _histc_cuda

- func: histogram.bins_tensor_out(Tensor self, Tensor bins, *, Tensor? weight=None, bool density=False, Tensor(a!) hist, Tensor(b!) bin_edges) -> (Tensor(a!) hist, Tensor(b!) bin_edges)
  dispatch:
    CPU: histogram_out_cpu

- func: histogram.bins_tensor(Tensor self, Tensor bins, *, Tensor? weight=None, bool density=False) -> (Tensor hist, Tensor bin_edges)
  variants: method, function
  dispatch:
    CPU: histogram_cpu

- func: histogram.bin_ct_out(Tensor self, int bins=100, *, float[]? range=None, Tensor? weight=None, bool density=False, Tensor(a!) hist, Tensor(b!) bin_edges) -> (Tensor(a!) hist, Tensor(b!) bin_edges)
  dispatch:
    CPU: histogram_out_cpu

- func: histogram.bin_ct(Tensor self, int bins=100, *, float[]? range=None, Tensor? weight=None, bool density=False) -> (Tensor hist, Tensor bin_edges)
  variants: method, function
  dispatch:
    CPU: histogram_cpu

- func: fmod.Scalar_out(Tensor self, Scalar other, *, Tensor(a!) out) -> Tensor(a!)
  device_check: NoCheck   # TensorIterator
  dispatch:
    CompositeExplicitAutograd: fmod_out

- func: fmod.Scalar(Tensor self, Scalar other) -> Tensor
  device_check: NoCheck   # TensorIterator
  variants: method, function
  dispatch:
    CompositeExplicitAutograd: fmod

- func: fmod_.Scalar(Tensor(a!) self, Scalar other) -> Tensor(a!)
  device_check: NoCheck   # TensorIterator
  variants: method
  dispatch:
    CompositeExplicitAutograd: fmod_

- func: fmod.Tensor_out(Tensor self, Tensor other, *, Tensor(a!) out) -> Tensor(a!)
  device_check: NoCheck   # TensorIterator
  structured: True
  structured_inherits: TensorIteratorBase
  dispatch:
    CPU, CUDA: fmod_out

- func: fmod.Tensor(Tensor self, Tensor other) -> Tensor
  device_check: NoCheck   # TensorIterator
  structured_delegate: fmod.Tensor_out
  variants: method, function


- func: fmod_.Tensor(Tensor(a!) self, Tensor other) -> Tensor(a!)
  device_check: NoCheck   # TensorIterator
  variants: method
  structured_delegate: fmod.Tensor_out

- func: hypot.out(Tensor self, Tensor other, *, Tensor(a!) out) -> Tensor(a!)
  structured: True
  structured_inherits: TensorIteratorBase
  dispatch:
    CPU, CUDA: hypot_out

- func: hypot(Tensor self, Tensor other) -> Tensor
  structured_delegate: hypot.out
  variants: method, function

- func: hypot_(Tensor(a!) self, Tensor other) -> Tensor(a!)
  structured_delegate: hypot.out
  variants: method
  dispatch:
    CompositeExplicitAutograd: hypot_

- func: igamma.out(Tensor self, Tensor other, *, Tensor(a!) out) -> Tensor(a!)
  structured: True
  structured_inherits: TensorIteratorBase
  dispatch:
    CPU, CUDA: igamma_out

- func: igamma(Tensor self, Tensor other) -> Tensor
  structured_delegate: igamma.out
  variants: method, function

- func: igamma_(Tensor(a!) self, Tensor other) -> Tensor(a!)
  structured_delegate: igamma.out
  variants: method

- func: igammac.out(Tensor self, Tensor other, *, Tensor(a!) out) -> Tensor(a!)
  structured: True
  structured_inherits: TensorIteratorBase
  dispatch:
    CPU, CUDA: igammac_out

- func: igammac(Tensor self, Tensor other) -> Tensor
  structured_delegate: igammac.out
  variants: method, function

- func: igammac_(Tensor(a!) self, Tensor other) -> Tensor(a!)
  structured_delegate: igammac.out
  variants: method

- func: nextafter.out(Tensor self, Tensor other, *, Tensor(a!) out) -> Tensor(a!)
  structured: True
  structured_inherits: TensorIteratorBase
  dispatch:
    CPU, CUDA: nextafter_out

- func: nextafter(Tensor self, Tensor other) -> Tensor
  structured_delegate: nextafter.out
  variants: method, function

- func: nextafter_(Tensor(a!) self, Tensor other) -> Tensor(a!)
  structured_delegate: nextafter.out
  variants: method
  dispatch:
    CompositeExplicitAutograd: nextafter_

- func: remainder.Scalar_out(Tensor self, Scalar other, *, Tensor(a!) out) -> Tensor(a!)
  dispatch:
    CompositeExplicitAutograd: remainder_out

- func: remainder.Scalar(Tensor self, Scalar other) -> Tensor
  variants: method, function
  dispatch:
    CompositeExplicitAutograd: remainder

- func: remainder_.Scalar(Tensor(a!) self, Scalar other) -> Tensor(a!)
  variants: method
  dispatch:
    CompositeExplicitAutograd: remainder_

- func: remainder.Tensor_out(Tensor self, Tensor other, *, Tensor(a!) out) -> Tensor(a!)
  device_check: NoCheck   # TensorIterator
  structured: True
  structured_inherits: TensorIteratorBase
  dispatch:
    CPU, CUDA: remainder_out

- func: remainder.Tensor(Tensor self, Tensor other) -> Tensor
  device_check: NoCheck   # TensorIterator
  structured_delegate: remainder.Tensor_out
  variants: method, function

- func: remainder_.Tensor(Tensor(a!) self, Tensor other) -> Tensor(a!)
  device_check: NoCheck   # TensorIterator
  structured_delegate: remainder.Tensor_out
  variants: method

- func: remainder.Scalar_Tensor(Scalar self, Tensor other) -> Tensor
  device_check: NoCheck   # TensorIterator
  variants: function
  dispatch:
    CPU, CUDA: remainder

- func: min(Tensor self) -> Tensor
  device_check: NoCheck   # TensorIterator
  variants: method, function
  dispatch:
    CPU, CUDA: min
    QuantizedCPU: min_quantized_cpu

- func: fmin(Tensor self, Tensor other) -> Tensor
  structured_delegate: fmin.out
  device_check: NoCheck   # TensorIterator
  variants: method, function

- func: fmin.out(Tensor self, Tensor other, *, Tensor(a!) out) -> Tensor(a!)
  structured: True
  structured_inherits: TensorIteratorBase
  device_check: NoCheck   # TensorIterator
  dispatch:
    CPU, CUDA: fmin_out

- func: max(Tensor self) -> Tensor
  device_check: NoCheck   # TensorIterator
  variants: method, function
  dispatch:
    CPU, CUDA: max
    QuantizedCPU: max_quantized_cpu

- func: fmax(Tensor self, Tensor other) -> Tensor
  structured_delegate: fmax.out
  device_check: NoCheck   # TensorIterator
  variants: method, function

- func: fmax.out(Tensor self, Tensor other, *, Tensor(a!) out) -> Tensor(a!)
  structured: True
  structured_inherits: TensorIteratorBase
  device_check: NoCheck   # TensorIterator
  dispatch:
    CPU, CUDA: fmax_out

- func: maximum(Tensor self, Tensor other) -> Tensor
  structured_delegate: maximum.out
  device_check: NoCheck   # TensorIterator
  variants: method, function

- func: maximum.out(Tensor self, Tensor other, *, Tensor(a!) out) -> Tensor(a!)
  structured: True
  structured_inherits: TensorIteratorBase
  device_check: NoCheck   # TensorIterator
  dispatch:
    CPU, CUDA: maximum_out

# binary max, alias of maximum
# NOTE: max is not an alias for maximum, since there is also unary max
- func: max.other(Tensor self, Tensor other) -> Tensor
  device_check: NoCheck   # TensorIterator
  variants: method, function

- func: max.out(Tensor self, Tensor other, *, Tensor(a!) out) -> Tensor(a!)
  device_check: NoCheck   # TensorIterator

- func: minimum(Tensor self, Tensor other) -> Tensor
  structured_delegate: minimum.out
  device_check: NoCheck   # TensorIterator
  variants: method, function

- func: minimum.out(Tensor self, Tensor other, *, Tensor(a!) out) -> Tensor(a!)
  structured: True
  structured_inherits: TensorIteratorBase
  device_check: NoCheck   # TensorIterator
  dispatch:
    CPU, CUDA: minimum_out

# binary min, alias for minimum
# NOTE: min is not an alias for minimum, since there is also unary min
- func: min.out(Tensor self, Tensor other, *, Tensor(a!) out) -> Tensor(a!)
  device_check: NoCheck   # TensorIterator

- func: min.other(Tensor self, Tensor other) -> Tensor
  device_check: NoCheck   # TensorIterator
  variants: method, function

# The following quantile signatures are DEPRECATED in favor of the new ones with the interpolation kwarg.
- func: quantile.scalar_out(Tensor self, float q, int? dim=None, bool keepdim=False, *, Tensor(a!) out) -> Tensor(a!)

- func: quantile.scalar(Tensor self, float q, int? dim=None, bool keepdim=False) -> Tensor
  variants: method, function

- func: quantile.out(Tensor self, Tensor q, int? dim=None, bool keepdim=False, *, Tensor(a!) out) -> Tensor(a!)

- func: quantile(Tensor self, Tensor q, int? dim=None, bool keepdim=False) -> Tensor
  variants: method, function

- func: nanquantile.scalar_out(Tensor self, float q, int? dim=None, bool keepdim=False, *, Tensor(a!) out) -> Tensor(a!)

- func: nanquantile.scalar(Tensor self, float q, int? dim=None, bool keepdim=False) -> Tensor
  variants: method, function

- func: nanquantile.out(Tensor self, Tensor q, int? dim=None, bool keepdim=False, *, Tensor(a!) out) -> Tensor(a!)

- func: nanquantile(Tensor self, Tensor q, int? dim=None, bool keepdim=False) -> Tensor
  variants: method, function

# To keep backward and forward compatibility, and to avoid ambiguity with the original signatures, dim, keepdim and interpolation
# parameters are required for now. Once the deprecated signatures are removed they will be made optional.
- func: quantile.new_scalar_out(Tensor self, float q, int? dim, bool keepdim, *, str interpolation, Tensor(a!) out) -> Tensor(a!)

- func: quantile.new_scalar(Tensor self, float q, int? dim, bool keepdim, *, str interpolation) -> Tensor
  variants: method, function

- func: quantile.new_out(Tensor self, Tensor q, int? dim, bool keepdim, *, str interpolation, Tensor(a!) out) -> Tensor(a!)

- func: quantile.new(Tensor self, Tensor q, int? dim, bool keepdim, *, str interpolation) -> Tensor
  variants: method, function

- func: nanquantile.new_scalar_out(Tensor self, float q, int? dim, bool keepdim, *, str interpolation, Tensor(a!) out) -> Tensor(a!)

- func: nanquantile.new_scalar(Tensor self, float q, int? dim, bool keepdim, *, str interpolation) -> Tensor
  variants: method, function

- func: nanquantile.new_out(Tensor self, Tensor q, int? dim, bool keepdim, *, str interpolation, Tensor(a!) out) -> Tensor(a!)

- func: nanquantile.new(Tensor self, Tensor q, int? dim, bool keepdim, *, str interpolation) -> Tensor
  variants: method, function

- func: sort.values(Tensor self, int dim=-1, bool descending=False, *, Tensor(a!) values, Tensor(b!) indices) -> (Tensor(a!) values, Tensor(b!) indices)
  device_check: NoCheck   # TensorIterator
  dispatch:
    CPU: sort_out_cpu
    CUDA: sort_out_cuda

- func: sort.values_stable(Tensor self, *, bool? stable, int dim=-1, bool descending=False, Tensor(a!) values, Tensor(b!) indices) -> (Tensor(a!) values, Tensor(b!) indices)
  dispatch:
    CPU: sort_out_cpu_stable
    CUDA: sort_out_stable_cuda

- func: sort(Tensor self, int dim=-1, bool descending=False) -> (Tensor values, Tensor indices)
  device_check: NoCheck   # TensorIterator
  variants: method, function
  dispatch:
    CPU: sort_cpu
    CUDA: sort_cuda
    QuantizedCPU: sort_quantized_cpu

- func: sort.stable(Tensor self, *, bool? stable, int dim=-1, bool descending=False) -> (Tensor values, Tensor indices)
  variants: method, function
  dispatch:
    CPU: sort_cpu_stable
    CUDA: sort_stable_cuda
    QuantizedCPU: sort_quantized_cpu_stable

- func: sort.dimname_values(Tensor self, Dimname dim, bool descending=False, *, Tensor(a!) values, Tensor(b!) indices) -> (Tensor(a!) values, Tensor(b!) indices)

- func: sort.dimname_values_stable(Tensor self, *, bool? stable, Dimname dim, bool descending=False, Tensor(a!) values, Tensor(b!) indices) -> (Tensor(a!) values, Tensor(b!) indices)

- func: sort.dimname(Tensor self, Dimname dim, bool descending=False) -> (Tensor values, Tensor indices)
  variants: method, function

- func: sort.dimname_stable(Tensor self, *, bool? stable, Dimname dim, bool descending=False) -> (Tensor values, Tensor indices)
  variants: method, function

- func: msort.out(Tensor self, *, Tensor(a!) out) -> Tensor(a!)

- func: msort(Tensor self) -> Tensor
  variants: method, function

- func: argsort(Tensor self, int dim=-1, bool descending=False) -> Tensor
  device_check: NoCheck   # TensorIterator
  variants: method, function

- func: argsort.dimname(Tensor self, Dimname dim, bool descending=False) -> Tensor
  variants: method, function

- func: topk.values(Tensor self, int k, int dim=-1, bool largest=True, bool sorted=True, *, Tensor(a!) values, Tensor(b!) indices) -> (Tensor(a!) values, Tensor(b!) indices)
  structured: True
  dispatch:
    CPU: topk_out_cpu
    CUDA: topk_out_cuda

- func: topk(Tensor self, int k, int dim=-1, bool largest=True, bool sorted=True) -> (Tensor values, Tensor indices)
  variants: method, function
  structured_delegate: topk.values
  dispatch:
    QuantizedCPU: topk_quantized_cpu

- func: all(Tensor self) -> Tensor
  device_check: NoCheck   # TensorIterator
  structured_delegate: all.all_out
  variants: method, function

- func: all.all_out(Tensor self, *, Tensor(a!) out) -> Tensor(a!)
  device_check: NoCheck
  structured: True
  dispatch:
    CPU, CUDA: all_all_out

- func: any(Tensor self) -> Tensor
  device_check: NoCheck   # TensorIterator
  structured_delegate: any.all_out
  variants: method, function
  dispatch:
    SparseCPU, SparseCUDA: any_sparse

- func: any.all_out(Tensor self, *, Tensor(a!) out) -> Tensor(a!)
  device_check: NoCheck
  structured: True
  dispatch:
    CPU, CUDA: any_all_out

- func: renorm.out(Tensor self, Scalar p, int dim, Scalar maxnorm, *, Tensor(a!) out) -> Tensor(a!)
  device_check: NoCheck   # TensorIterator
  structured: True
  dispatch:
    CPU, CUDA: renorm_out

- func: renorm(Tensor self, Scalar p, int dim, Scalar maxnorm) -> Tensor
  device_check: NoCheck   # TensorIterator
  variants: method, function
  structured_delegate: renorm.out

- func: renorm_(Tensor(a!) self, Scalar p, int dim, Scalar maxnorm) -> Tensor(a!)
  device_check: NoCheck   # TensorIterator
  variants: method
  structured_delegate: renorm.out

- func: unfold(Tensor(a) self, int dimension, int size, int step) -> Tensor(a)
  variants: method
  device_check: NoCheck
  device_guard: False
  dispatch:
    CPU, CUDA: unfold
    QuantizedCPU, QuantizedCUDA: unfold

- func: unfold_backward(Tensor grad_in, int[] input_sizes, int dim, int size, int step) -> Tensor
  variants: function
  dispatch:
    CPU, CUDA: unfold_backward

- func: equal(Tensor self, Tensor other) -> bool
  variants: method, function
  dispatch:
    CPU: cpu_equal
    CUDA: cuda_equal
    QuantizedCPU: equal_quantized_cpu

- func: pow.Tensor_Tensor_out(Tensor self, Tensor exponent, *, Tensor(a!) out) -> Tensor(a!)
  device_check: NoCheck   # TensorIterator
  structured: True
  structured_inherits: TensorIteratorBase
  dispatch:
    CPU, CUDA: pow_Tensor_Tensor_out

- func: pow.Tensor_Tensor(Tensor self, Tensor exponent) -> Tensor
  device_check: NoCheck   # TensorIterator
  structured_delegate: pow.Tensor_Tensor_out
  variants: method, function

- func: pow.Scalar_out(Scalar self, Tensor exponent, *, Tensor(a!) out) -> Tensor(a!)
  device_check: NoCheck   # TensorIterator
  structured: True
  dispatch:
    CPU, CUDA: pow_Scalar_out

- func: pow.Scalar(Scalar self, Tensor exponent) -> Tensor
  device_check: NoCheck   # TensorIterator
  structured_delegate: pow.Scalar_out

- func: pow.Tensor_Scalar_out(Tensor self, Scalar exponent, *, Tensor(a!) out) -> Tensor(a!)
  device_check: NoCheck   # TensorIterator
  structured: True
  structured_inherits: TensorIteratorBase
  dispatch:
    CPU, CUDA: pow_Tensor_Scalar_out
    SparseCPU, SparseCUDA: pow_out_sparse_scalar

- func: pow.Tensor_Scalar(Tensor self, Scalar exponent) -> Tensor
  device_check: NoCheck   # TensorIterator
  structured_delegate: pow.Tensor_Scalar_out
  variants: function, method
  dispatch:
    SparseCPU, SparseCUDA: pow_sparse_scalar

- func: pow_.Scalar(Tensor(a!) self, Scalar exponent) -> Tensor(a!)
  device_check: NoCheck   # TensorIterator
  structured_delegate: pow.Tensor_Scalar_out
  variants: method

- func: pow_.Tensor(Tensor(a!) self, Tensor exponent) -> Tensor(a!)
  device_check: NoCheck   # TensorIterator
  structured_delegate: pow.Tensor_Tensor_out
  variants: method

- func: float_power.Tensor_Tensor_out(Tensor self, Tensor exponent, *, Tensor(a!) out) -> Tensor(a!)

- func: float_power.Tensor_Tensor(Tensor self, Tensor exponent) -> Tensor
  variants: function, method

- func: float_power.Scalar_out(Scalar self, Tensor exponent, *, Tensor(a!) out) -> Tensor(a!)

- func: float_power.Scalar(Scalar self, Tensor exponent) -> Tensor

- func: float_power.Tensor_Scalar_out(Tensor self, Scalar exponent, *, Tensor(a!) out) -> Tensor(a!)

- func: float_power.Tensor_Scalar(Tensor self, Scalar exponent) -> Tensor
  variants: function, method

- func: float_power_.Scalar(Tensor(a!) self, Scalar exponent) -> Tensor(a!)
  variants: method

- func: float_power_.Tensor(Tensor(a!) self, Tensor exponent) -> Tensor(a!)
  variants: method

- func: normal_(Tensor(a!) self, float mean=0, float std=1, *, Generator? generator=None) -> Tensor(a!)
  device_check: NoCheck   # TensorIterator
  variants: method
  dispatch:
    CPU, CUDA: normal_
    Meta: normal_meta_

- func: normal.Tensor_float_out(Tensor mean, float std=1, *, Generator? generator=None, Tensor(a!) out) -> Tensor(a!)
  dispatch:
    CPU, CUDA: normal_out

- func: normal.Tensor_float(Tensor mean, float std=1, *, Generator? generator=None) -> Tensor
  dispatch:
    CPU, CUDA: normal

- func: normal.float_Tensor_out(float mean, Tensor std, *, Generator? generator=None, Tensor(a!) out) -> Tensor(a!)
  dispatch:
    CPU, CUDA: normal_out

- func: normal.float_Tensor(float mean, Tensor std, *, Generator? generator=None) -> Tensor
  dispatch:
    CPU, CUDA: normal

- func: normal.Tensor_Tensor_out(Tensor mean, Tensor std, *, Generator? generator=None, Tensor(a!) out) -> Tensor(a!)
  dispatch:
    CPU, CUDA: normal_out

- func: normal.Tensor_Tensor(Tensor mean, Tensor std, *, Generator? generator=None) -> Tensor
  dispatch:
    CPU, CUDA: normal

- func: normal.float_float(float mean, float std, int[] size, *, Generator? generator=None, ScalarType? dtype=None, Layout? layout=None, Device? device=None, bool? pin_memory=None) -> Tensor

- func: normal.float_float_out(float mean, float std, int[] size, *, Generator? generator=None, Tensor(a!) out) -> Tensor(a!)

- func: alias(Tensor(a) self) -> Tensor(a)
  variants: method, function
  dispatch:
    CompositeExplicitAutograd: alias

- func: _index_copy_(Tensor(a!) self, int dim, Tensor index, Tensor source) -> Tensor(a!)
  dispatch:
    CPU: _index_copy_impl_
    CUDA: _index_copy_impl_

- func: _amp_foreach_non_finite_check_and_unscale_(Tensor(a!)[] self, Tensor(b!) found_inf, Tensor inv_scale) -> ()
  variants: function
  dispatch:
    CUDA: _amp_foreach_non_finite_check_and_unscale_cuda_

- func: _amp_update_scale_(Tensor(a!) self, Tensor(b!) growth_tracker, Tensor found_inf, float scale_growth_factor, float scale_backoff_factor, int growth_interval) -> Tensor(a!)
  variants: function
  dispatch:
    CUDA: _amp_update_scale_cuda_

- func: _cat(Tensor[] tensors, int dim=0) -> Tensor
  dispatch:
    CPU: _cat_cpu
    CUDA: cat_cuda
    QuantizedCPU: cat_quantized_cpu

- func: _cat.out(Tensor[] tensors, int dim=0, *, Tensor(a!) out) -> Tensor(a!)
  dispatch:
    CPU: _cat_out_cpu
    CUDA: cat_out_cuda
    QuantizedCPU: cat_out_quantized_cpu

- func: _foreach_add.Scalar(Tensor[] tensors, Scalar scalar) -> Tensor[]
  device_check: NoCheck   # foreach kernels fall back to slow path when tensor are on different devices
  variants: function
  dispatch:
    CPU: foreach_tensor_add_scalar_kernel_slow
    CUDA: foreach_tensor_add_scalar_kernel_cuda

- func: _foreach_add_.Scalar(Tensor(a!)[] self, Scalar scalar) -> ()
  device_check: NoCheck   # foreach kernels fall back to slow path when tensor are on different devices
  variants: function
  dispatch:
    CPU: foreach_tensor_add_scalar_kernel_slow_
    CUDA: foreach_tensor_add_scalar_kernel_cuda_

- func: _foreach_sub.Scalar(Tensor[] tensors, Scalar scalar) -> Tensor[]
  device_check: NoCheck   # foreach kernels fall back to slow path when tensor are on different devices
  variants: function
  dispatch:
    CPU: foreach_tensor_sub_scalar_kernel_slow
    CUDA: foreach_tensor_sub_scalar_kernel_cuda

- func: _foreach_sub_.Scalar(Tensor(a!)[] self, Scalar scalar) -> ()
  device_check: NoCheck   # foreach kernels fall back to slow path when tensor are on different devices
  variants: function
  dispatch:
    CPU: foreach_tensor_sub_scalar_kernel_slow_
    CUDA: foreach_tensor_sub_scalar_kernel_cuda_

- func: _foreach_mul.Scalar(Tensor[] tensors, Scalar scalar) -> Tensor[]
  device_check: NoCheck   # foreach kernels fall back to slow path when tensor are on different devices
  variants: function
  dispatch:
    CPU: foreach_tensor_mul_scalar_kernel_slow
    CUDA: foreach_tensor_mul_scalar_kernel_cuda

- func: _foreach_mul_.Scalar(Tensor(a!)[] self, Scalar scalar) -> ()
  device_check: NoCheck   # foreach kernels fall back to slow path when tensor are on different devices
  variants: function
  dispatch:
    CPU: foreach_tensor_mul_scalar_kernel_slow_
    CUDA: foreach_tensor_mul_scalar_kernel_cuda_

- func: _foreach_div.Scalar(Tensor[] tensors, Scalar scalar) -> Tensor[]
  device_check: NoCheck   # foreach kernels fall back to slow path when tensor are on different devices
  variants: function
  dispatch:
    CPU: foreach_tensor_div_scalar_kernel_slow
    CUDA: foreach_tensor_div_scalar_kernel_cuda

- func: _foreach_div_.Scalar(Tensor(a!)[] self, Scalar scalar) -> ()
  device_check: NoCheck   # foreach kernels fall back to slow path when tensor are on different devices
  variants: function
  dispatch:
    CPU: foreach_tensor_div_scalar_kernel_slow_
    CUDA: foreach_tensor_div_scalar_kernel_cuda_

- func: _foreach_add.List(Tensor[] tensors1, Tensor[] tensors2, *, Scalar alpha=1) -> Tensor[]
  device_check: NoCheck   # foreach kernels fall back to slow path when tensor are on different devices
  variants: function
  dispatch:
    CPU: foreach_tensor_add_list_kernel_slow
    CUDA: foreach_tensor_add_list_kernel_cuda

- func: _foreach_add_.List(Tensor(a!)[] self, Tensor[] other, *, Scalar alpha=1) -> ()
  device_check: NoCheck   # foreach kernels fall back to slow path when tensor are on different devices
  variants: function
  dispatch:
    CPU: foreach_tensor_add_list_kernel_slow_
    CUDA: foreach_tensor_add_list_kernel_cuda_

- func: _foreach_sub.List(Tensor[] tensors1, Tensor[] tensors2, *, Scalar alpha=1) -> Tensor[]
  device_check: NoCheck   # foreach kernels fall back to slow path when tensor are on different devices
  variants: function
  dispatch:
    CPU: foreach_tensor_sub_list_kernel_slow
    CUDA: foreach_tensor_sub_list_kernel_cuda

- func: _foreach_sub_.List(Tensor(a!)[] self, Tensor[] other, *, Scalar alpha=1) -> ()
  device_check: NoCheck   # foreach kernels fall back to slow path when tensor are on different devices
  variants: function
  dispatch:
    CPU: foreach_tensor_sub_list_kernel_slow_
    CUDA: foreach_tensor_sub_list_kernel_cuda_

- func: _foreach_mul.List(Tensor[] tensors1, Tensor[] tensors2) -> Tensor[]
  device_check: NoCheck   # foreach kernels fall back to slow path when tensor are on different devices
  variants: function
  dispatch:
    CPU: foreach_tensor_mul_list_kernel_slow
    CUDA: foreach_tensor_mul_list_kernel_cuda

- func: _foreach_mul_.List(Tensor(a!)[] self, Tensor[] other) -> ()
  device_check: NoCheck   # foreach kernels fall back to slow path when tensor are on different devices
  variants: function
  dispatch:
    CPU: foreach_tensor_mul_list_kernel_slow_
    CUDA: foreach_tensor_mul_list_kernel_cuda_

- func: _foreach_div.List(Tensor[] tensors1, Tensor[] tensors2) -> Tensor[]
  device_check: NoCheck   # foreach kernels fall back to slow path when tensor are on different devices
  variants: function
  dispatch:
    CPU: foreach_tensor_div_list_kernel_slow
    CUDA: foreach_tensor_div_list_kernel_cuda

- func: _foreach_div_.List(Tensor(a!)[] self, Tensor[] other) -> ()
  device_check: NoCheck   # foreach kernels fall back to slow path when tensor are on different devices
  variants: function
  dispatch:
    CPU: foreach_tensor_div_list_kernel_slow_
    CUDA: foreach_tensor_div_list_kernel_cuda_

- func: _foreach_add.ScalarList(Tensor[] tensors, Scalar[] scalars) -> Tensor[]
  device_check: NoCheck   # foreach kernels fall back to slow path when tensor are on different devices
  variants: function
  dispatch:
    CPU: foreach_tensor_add_scalarlist_kernel_slow
    CUDA: foreach_tensor_add_scalarlist_kernel_cuda

- func: _foreach_add_.ScalarList(Tensor(a!)[] self, Scalar[] scalars) -> ()
  device_check: NoCheck   # foreach kernels fall back to slow path when tensor are on different devices
  variants: function
  dispatch:
    CPU: foreach_tensor_add_scalarlist_kernel_slow_
    CUDA: foreach_tensor_add_scalarlist_kernel_cuda_

- func: _foreach_sub.ScalarList(Tensor[] tensors, Scalar[] scalars) -> Tensor[]
  device_check: NoCheck   # foreach kernels fall back to slow path when tensor are on different devices
  variants: function
  dispatch:
    CPU: foreach_tensor_sub_scalarlist_kernel_slow
    CUDA: foreach_tensor_sub_scalarlist_kernel_cuda

- func: _foreach_sub_.ScalarList(Tensor(a!)[] self, Scalar[] scalars) -> ()
  device_check: NoCheck   # foreach kernels fall back to slow path when tensor are on different devices
  variants: function
  dispatch:
    CPU: foreach_tensor_sub_scalarlist_kernel_slow_
    CUDA: foreach_tensor_sub_scalarlist_kernel_cuda_

- func: _foreach_div.ScalarList(Tensor[] tensors, Scalar[] scalars) -> Tensor[]
  device_check: NoCheck   # foreach kernels fall back to slow path when tensor are on different devices
  variants: function
  dispatch:
    CPU: foreach_tensor_div_scalarlist_kernel_slow
    CUDA: foreach_tensor_div_scalarlist_kernel_cuda

- func: _foreach_div_.ScalarList(Tensor(a!)[] self, Scalar[] scalars) -> ()
  device_check: NoCheck   # foreach kernels fall back to slow path when tensor are on different devices
  variants: function
  dispatch:
    CPU: foreach_tensor_div_scalarlist_kernel_slow_
    CUDA: foreach_tensor_div_scalarlist_kernel_cuda_

- func: _foreach_mul.ScalarList(Tensor[] tensors, Scalar[] scalars) -> Tensor[]
  device_check: NoCheck   # foreach kernels fall back to slow path when tensor are on different devices
  variants: function
  dispatch:
    CPU: foreach_tensor_mul_scalarlist_kernel_slow
    CUDA: foreach_tensor_mul_scalarlist_kernel_cuda

- func: _foreach_mul_.ScalarList(Tensor(a!)[] self, Scalar[] scalars) -> ()
  device_check: NoCheck   # foreach kernels fall back to slow path when tensor are on different devices
  variants: function
  dispatch:
    CPU: foreach_tensor_mul_scalarlist_kernel_slow_
    CUDA: foreach_tensor_mul_scalarlist_kernel_cuda_

- func: _foreach_exp(Tensor[] tensors) -> Tensor[]
  device_check: NoCheck   # foreach kernels fall back to slow path when tensor are on different devices
  variants: function
  dispatch:
    CPU: foreach_tensor_exp_slow
    CUDA: foreach_tensor_exp_cuda

- func: _foreach_zero_(Tensor(a!)[] self) -> ()
  device_check: NoCheck   # foreach kernels fall back to slow path when tensor are on different devices
  variants: function
  dispatch:
    CPU: foreach_tensor_zero_slow_
    CUDA: foreach_tensor_zero_cuda_

- func: _foreach_exp_(Tensor(a!)[] self) -> ()
  device_check: NoCheck   # foreach kernels fall back to slow path when tensor are on different devices
  variants: function
  dispatch:
    CPU: foreach_tensor_exp_slow_
    CUDA: foreach_tensor_exp_cuda_

- func: _foreach_sqrt(Tensor[] tensors) -> Tensor[]
  device_check: NoCheck   # foreach kernels fall back to slow path when tensor are on different devices
  variants: function
  dispatch:
    CPU: foreach_tensor_sqrt_slow
    CUDA: foreach_tensor_sqrt_cuda

- func: _foreach_sqrt_(Tensor(a!)[] self) -> ()
  device_check: NoCheck   # foreach kernels fall back to slow path when tensor are on different devices
  variants: function
  dispatch:
    CPU: foreach_tensor_sqrt_slow_
    CUDA: foreach_tensor_sqrt_cuda_

- func: _foreach_abs(Tensor[] tensors) -> Tensor[]
  device_check: NoCheck   # foreach kernels fall back to slow path when tensor are on different devices
  variants: function
  dispatch:
    CPU: foreach_tensor_abs_slow
    CUDA: foreach_tensor_abs_cuda

- func: _foreach_abs_(Tensor(a!)[] self) -> ()
  device_check: NoCheck   # foreach kernels fall back to slow path when tensor are on different devices
  variants: function
  dispatch:
    CPU: foreach_tensor_abs_slow_
    CUDA: foreach_tensor_abs_cuda_

- func: _foreach_acos(Tensor[] tensors) -> Tensor[]
  device_check: NoCheck   # foreach kernels fall back to slow path when tensor are on different devices
  variants: function
  dispatch:
    CPU: foreach_tensor_acos_slow
    CUDA: foreach_tensor_acos_cuda

- func: _foreach_acos_(Tensor(a!)[] self) -> ()
  device_check: NoCheck   # foreach kernels fall back to slow path when tensor are on different devices
  variants: function
  dispatch:
    CPU: foreach_tensor_acos_slow_
    CUDA: foreach_tensor_acos_cuda_

- func: _foreach_asin(Tensor[] tensors) -> Tensor[]
  device_check: NoCheck   # foreach kernels fall back to slow path when tensor are on different devices
  variants: function
  dispatch:
    CPU: foreach_tensor_asin_slow
    CUDA: foreach_tensor_asin_cuda

- func: _foreach_asin_(Tensor(a!)[] self) -> ()
  device_check: NoCheck   # foreach kernels fall back to slow path when tensor are on different devices
  variants: function
  dispatch:
    CPU: foreach_tensor_asin_slow_
    CUDA: foreach_tensor_asin_cuda_

- func: _foreach_atan(Tensor[] tensors) -> Tensor[]
  device_check: NoCheck   # foreach kernels fall back to slow path when tensor are on different devices
  variants: function
  dispatch:
    CPU: foreach_tensor_atan_slow
    CUDA: foreach_tensor_atan_cuda

- func: _foreach_atan_(Tensor(a!)[] self) -> ()
  device_check: NoCheck   # foreach kernels fall back to slow path when tensor are on different devices
  variants: function
  dispatch:
    CPU: foreach_tensor_atan_slow_
    CUDA: foreach_tensor_atan_cuda_

- func: _foreach_ceil(Tensor[] tensors) -> Tensor[]
  device_check: NoCheck   # foreach kernels fall back to slow path when tensor are on different devices
  variants: function
  dispatch:
    CPU: foreach_tensor_ceil_slow
    CUDA: foreach_tensor_ceil_cuda

- func: _foreach_ceil_(Tensor(a!)[] self) -> ()
  device_check: NoCheck   # foreach kernels fall back to slow path when tensor are on different devices
  variants: function
  dispatch:
    CPU: foreach_tensor_ceil_slow_
    CUDA: foreach_tensor_ceil_cuda_

- func: _foreach_cos(Tensor[] tensors) -> Tensor[]
  device_check: NoCheck   # foreach kernels fall back to slow path when tensor are on different devices
  variants: function
  dispatch:
    CPU: foreach_tensor_cos_slow
    CUDA: foreach_tensor_cos_cuda

- func: _foreach_cos_(Tensor(a!)[] self) -> ()
  device_check: NoCheck   # foreach kernels fall back to slow path when tensor are on different devices
  variants: function
  dispatch:
    CPU: foreach_tensor_cos_slow_
    CUDA: foreach_tensor_cos_cuda_

- func: _foreach_cosh(Tensor[] tensors) -> Tensor[]
  device_check: NoCheck   # foreach kernels fall back to slow path when tensor are on different devices
  variants: function
  dispatch:
    CPU: foreach_tensor_cosh_slow
    CUDA: foreach_tensor_cosh_cuda

- func: _foreach_cosh_(Tensor(a!)[] self) -> ()
  device_check: NoCheck   # foreach kernels fall back to slow path when tensor are on different devices
  variants: function
  dispatch:
    CPU: foreach_tensor_cosh_slow_
    CUDA: foreach_tensor_cosh_cuda_

- func: _foreach_erf(Tensor[] tensors) -> Tensor[]
  device_check: NoCheck   # foreach kernels fall back to slow path when tensor are on different devices
  variants: function
  dispatch:
    CPU: foreach_tensor_erf_slow
    CUDA: foreach_tensor_erf_cuda

- func: _foreach_erf_(Tensor(a!)[] self) -> ()
  device_check: NoCheck   # foreach kernels fall back to slow path when tensor are on different devices
  variants: function
  dispatch:
    CPU: foreach_tensor_erf_slow_
    CUDA: foreach_tensor_erf_cuda_

- func: _foreach_erfc(Tensor[] tensors) -> Tensor[]
  device_check: NoCheck   # foreach kernels fall back to slow path when tensor are on different devices
  variants: function
  dispatch:
    CPU: foreach_tensor_erfc_slow
    CUDA: foreach_tensor_erfc_cuda

- func: _foreach_erfc_(Tensor(a!)[] self) -> ()
  device_check: NoCheck   # foreach kernels fall back to slow path when tensor are on different devices
  variants: function
  dispatch:
    CPU: foreach_tensor_erfc_slow_
    CUDA: foreach_tensor_erfc_cuda_

- func: _foreach_expm1(Tensor[] tensors) -> Tensor[]
  device_check: NoCheck   # foreach kernels fall back to slow path when tensor are on different devices
  variants: function
  dispatch:
    CPU: foreach_tensor_expm1_slow
    CUDA: foreach_tensor_expm1_cuda

- func: _foreach_expm1_(Tensor(a!)[] self) -> ()
  device_check: NoCheck   # foreach kernels fall back to slow path when tensor are on different devices
  variants: function
  dispatch:
    CPU: foreach_tensor_expm1_slow_
    CUDA: foreach_tensor_expm1_cuda_

- func: _foreach_floor(Tensor[] tensors) -> Tensor[]
  device_check: NoCheck   # foreach kernels fall back to slow path when tensor are on different devices
  variants: function
  dispatch:
    CPU: foreach_tensor_floor_slow
    CUDA: foreach_tensor_floor_cuda

- func: _foreach_floor_(Tensor(a!)[] self) -> ()
  device_check: NoCheck   # foreach kernels fall back to slow path when tensor are on different devices
  variants: function
  dispatch:
    CPU: foreach_tensor_floor_slow_
    CUDA: foreach_tensor_floor_cuda_

- func: _foreach_log(Tensor[] tensors) -> Tensor[]
  device_check: NoCheck   # foreach kernels fall back to slow path when tensor are on different devices
  variants: function
  dispatch:
    CPU: foreach_tensor_log_slow
    CUDA: foreach_tensor_log_cuda

- func: _foreach_log_(Tensor(a!)[] self) -> ()
  device_check: NoCheck   # foreach kernels fall back to slow path when tensor are on different devices
  variants: function
  dispatch:
    CPU: foreach_tensor_log_slow_
    CUDA: foreach_tensor_log_cuda_

- func: _foreach_log10(Tensor[] tensors) -> Tensor[]
  device_check: NoCheck   # foreach kernels fall back to slow path when tensor are on different devices
  variants: function
  dispatch:
    CPU: foreach_tensor_log10_slow
    CUDA: foreach_tensor_log10_cuda

- func: _foreach_log10_(Tensor(a!)[] self) -> ()
  device_check: NoCheck   # foreach kernels fall back to slow path when tensor are on different devices
  variants: function
  dispatch:
    CPU: foreach_tensor_log10_slow_
    CUDA: foreach_tensor_log10_cuda_

- func: _foreach_log1p(Tensor[] tensors) -> Tensor[]
  device_check: NoCheck   # foreach kernels fall back to slow path when tensor are on different devices
  variants: function
  dispatch:
    CPU: foreach_tensor_log1p_slow
    CUDA: foreach_tensor_log1p_cuda

- func: _foreach_log1p_(Tensor(a!)[] self) -> ()
  device_check: NoCheck   # foreach kernels fall back to slow path when tensor are on different devices
  variants: function
  dispatch:
    CPU: foreach_tensor_log1p_slow_
    CUDA: foreach_tensor_log1p_cuda_

- func: _foreach_log2(Tensor[] tensors) -> Tensor[]
  device_check: NoCheck   # foreach kernels fall back to slow path when tensor are on different devices
  variants: function
  dispatch:
    CPU: foreach_tensor_log2_slow
    CUDA: foreach_tensor_log2_cuda

- func: _foreach_log2_(Tensor(a!)[] self) -> ()
  device_check: NoCheck   # foreach kernels fall back to slow path when tensor are on different devices
  variants: function
  dispatch:
    CPU: foreach_tensor_log2_slow_
    CUDA: foreach_tensor_log2_cuda_

- func: _foreach_neg(Tensor[] tensors) -> Tensor[]
  device_check: NoCheck   # foreach kernels fall back to slow path when tensor are on different devices
  variants: function
  dispatch:
    CPU: foreach_tensor_neg_slow
    CUDA: foreach_tensor_neg_cuda

- func: _foreach_neg_(Tensor(a!)[] self) -> ()
  device_check: NoCheck   # foreach kernels fall back to slow path when tensor are on different devices
  variants: function
  dispatch:
    CPU: foreach_tensor_neg_slow_
    CUDA: foreach_tensor_neg_cuda_

- func: _foreach_tan(Tensor[] tensors) -> Tensor[]
  device_check: NoCheck   # foreach kernels fall back to slow path when tensor are on different devices
  variants: function
  dispatch:
    CPU: foreach_tensor_tan_slow
    CUDA: foreach_tensor_tan_cuda

- func: _foreach_tan_(Tensor(a!)[] self) -> ()
  device_check: NoCheck   # foreach kernels fall back to slow path when tensor are on different devices
  variants: function
  dispatch:
    CPU: foreach_tensor_tan_slow_
    CUDA: foreach_tensor_tan_cuda_

- func: _foreach_tanh(Tensor[] tensors) -> Tensor[]
  device_check: NoCheck   # foreach kernels fall back to slow path when tensor are on different devices
  variants: function
  dispatch:
    CPU: foreach_tensor_tanh_slow
    CUDA: foreach_tensor_tanh_cuda

- func: _foreach_tanh_(Tensor(a!)[] self) -> ()
  device_check: NoCheck   # foreach kernels fall back to slow path when tensor are on different devices
  variants: function
  dispatch:
    CPU: foreach_tensor_tanh_slow_
    CUDA: foreach_tensor_tanh_cuda_

- func: _foreach_sin(Tensor[] tensors) -> Tensor[]
  device_check: NoCheck   # foreach kernels fall back to slow path when tensor are on different devices
  variants: function
  dispatch:
    CPU: foreach_tensor_sin_slow
    CUDA: foreach_tensor_sin_cuda

- func: _foreach_sin_(Tensor(a!)[] self) -> ()
  device_check: NoCheck   # foreach kernels fall back to slow path when tensor are on different devices
  variants: function
  dispatch:
    CPU: foreach_tensor_sin_slow_
    CUDA: foreach_tensor_sin_cuda_

- func: _foreach_sinh(Tensor[] tensors) -> Tensor[]
  device_check: NoCheck   # foreach kernels fall back to slow path when tensor are on different devices
  variants: function
  dispatch:
    CPU: foreach_tensor_sinh_slow
    CUDA: foreach_tensor_sinh_cuda

- func: _foreach_sinh_(Tensor(a!)[] self) -> ()
  device_check: NoCheck   # foreach kernels fall back to slow path when tensor are on different devices
  variants: function
  dispatch:
    CPU: foreach_tensor_sinh_slow_
    CUDA: foreach_tensor_sinh_cuda_

- func: _foreach_round(Tensor[] tensors) -> Tensor[]
  device_check: NoCheck   # foreach kernels fall back to slow path when tensor are on different devices
  variants: function
  dispatch:
    CPU: foreach_tensor_round_slow
    CUDA: foreach_tensor_round_cuda

- func: _foreach_round_(Tensor(a!)[] self) -> ()
  device_check: NoCheck   # foreach kernels fall back to slow path when tensor are on different devices
  variants: function
  dispatch:
    CPU: foreach_tensor_round_slow_
    CUDA: foreach_tensor_round_cuda_

- func: _foreach_lgamma(Tensor[] tensors) -> Tensor[]
  device_check: NoCheck   # foreach kernels fall back to slow path when tensor are on different devices
  variants: function
  dispatch:
    CPU: foreach_tensor_lgamma_slow
    CUDA: foreach_tensor_lgamma_cuda

- func: _foreach_lgamma_(Tensor(a!)[] self) -> ()
  device_check: NoCheck   # foreach kernels fall back to slow path when tensor are on different devices
  variants: function
  dispatch:
    CPU: foreach_tensor_lgamma_slow_
    CUDA: foreach_tensor_lgamma_cuda_

- func: _foreach_frac(Tensor[] tensors) -> Tensor[]
  device_check: NoCheck   # foreach kernels fall back to slow path when tensor are on different devices
  variants: function
  dispatch:
    CPU: foreach_tensor_frac_slow
    CUDA: foreach_tensor_frac_cuda

- func: _foreach_frac_(Tensor(a!)[] self) -> ()
  device_check: NoCheck   # foreach kernels fall back to slow path when tensor are on different devices
  variants: function
  dispatch:
    CPU: foreach_tensor_frac_slow_
    CUDA: foreach_tensor_frac_cuda_

- func: _foreach_reciprocal(Tensor[] tensors) -> Tensor[]
  device_check: NoCheck   # foreach kernels fall back to slow path when tensor are on different devices
  variants: function
  dispatch:
    CPU: foreach_tensor_reciprocal_slow
    CUDA: foreach_tensor_reciprocal_cuda

- func: _foreach_reciprocal_(Tensor(a!)[] self) -> ()
  device_check: NoCheck   # foreach kernels fall back to slow path when tensor are on different devices
  variants: function
  dispatch:
    CPU: foreach_tensor_reciprocal_slow_
    CUDA: foreach_tensor_reciprocal_cuda_

- func: _foreach_sigmoid(Tensor[] tensors) -> Tensor[]
  device_check: NoCheck   # foreach kernels fall back to slow path when tensor are on different devices
  variants: function
  dispatch:
    CPU: foreach_tensor_sigmoid_slow
    CUDA: foreach_tensor_sigmoid_cuda

- func: _foreach_sigmoid_(Tensor(a!)[] self) -> ()
  device_check: NoCheck   # foreach kernels fall back to slow path when tensor are on different devices
  variants: function
  dispatch:
    CPU: foreach_tensor_sigmoid_slow_
    CUDA: foreach_tensor_sigmoid_cuda_

- func: _foreach_trunc(Tensor[] tensors) -> Tensor[]
  device_check: NoCheck   # foreach kernels fall back to slow path when tensor are on different devices
  variants: function
  dispatch:
    CPU: foreach_tensor_trunc_slow
    CUDA: foreach_tensor_trunc_cuda

- func: _foreach_trunc_(Tensor(a!)[] self) -> ()
  device_check: NoCheck   # foreach kernels fall back to slow path when tensor are on different devices
  variants: function
  dispatch:
    CPU: foreach_tensor_trunc_slow_
    CUDA: foreach_tensor_trunc_cuda_

- func: _foreach_addcdiv_.Scalar(Tensor(a!)[] self, Tensor[] tensor1, Tensor[] tensor2, Scalar value=1) -> ()
  device_check: NoCheck   # foreach kernels fall back to slow path when tensor are on different devices
  variants: function
  dispatch:
    CPU: foreach_tensor_addcdiv_scalar_slow_
    CUDA: foreach_tensor_addcdiv_scalar_cuda_

- func: _foreach_addcmul_.Scalar(Tensor(a!)[] self, Tensor[] tensor1, Tensor[] tensor2, Scalar value=1) -> ()
  device_check: NoCheck   # foreach kernels fall back to slow path when tensor are on different devices
  variants: function
  dispatch:
    CPU: foreach_tensor_addcmul_scalar_slow_
    CUDA: foreach_tensor_addcmul_scalar_cuda_

- func: _foreach_addcdiv_.ScalarList(Tensor(a!)[] self, Tensor[] tensor1, Tensor[] tensor2, Scalar[] scalars) -> ()
  device_check: NoCheck   # foreach kernels fall back to slow path when tensor are on different devices
  variants: function
  dispatch:
    CPU: foreach_tensor_addcdiv_scalarlist_slow_
    CUDA: foreach_tensor_addcdiv_scalarlist_cuda_

- func: _foreach_addcmul_.ScalarList(Tensor(a!)[] self, Tensor[] tensor1, Tensor[] tensor2, Scalar[] scalars) -> ()
  device_check: NoCheck   # foreach kernels fall back to slow path when tensor are on different devices
  variants: function
  dispatch:
    CPU: foreach_tensor_addcmul_scalarlist_slow_
    CUDA: foreach_tensor_addcmul_scalarlist_cuda_

- func: _foreach_addcdiv.Scalar(Tensor[] input, Tensor[] tensor1, Tensor[] tensor2, Scalar value=1) -> Tensor[]
  device_check: NoCheck   # foreach kernels fall back to slow path when tensor are on different devices
  variants: function
  dispatch:
    CPU: foreach_tensor_addcdiv_scalar_slow
    CUDA: foreach_tensor_addcdiv_scalar_cuda

- func: _foreach_addcmul.Scalar(Tensor[] input, Tensor[] tensor1, Tensor[] tensor2, Scalar value=1) -> Tensor[]
  device_check: NoCheck   # foreach kernels fall back to slow path when tensor are on different devices
  variants: function
  dispatch:
    CPU: foreach_tensor_addcmul_scalar_slow
    CUDA: foreach_tensor_addcmul_scalar_cuda

- func: _foreach_addcdiv.ScalarList(Tensor[] input, Tensor[] tensor1, Tensor[] tensor2, Scalar[] scalars) -> Tensor[]
  device_check: NoCheck   # foreach kernels fall back to slow path when tensor are on different devices
  variants: function
  dispatch:
    CPU: foreach_tensor_addcdiv_scalarlist_slow
    CUDA: foreach_tensor_addcdiv_scalarlist_cuda

- func: _foreach_addcmul.ScalarList(Tensor[] input, Tensor[] tensor1, Tensor[] tensor2, Scalar[] scalars) -> Tensor[]
  device_check: NoCheck   # foreach kernels fall back to slow path when tensor are on different devices
  variants: function
  dispatch:
    CPU: foreach_tensor_addcmul_scalarlist_slow
    CUDA: foreach_tensor_addcmul_scalarlist_cuda

- func: _foreach_maximum.List(Tensor[] tensors1, Tensor[] tensors2) -> Tensor[]
  device_check: NoCheck   # foreach kernels fall back to slow path when tensor are on different devices
  variants: function
  dispatch:
    CPU: foreach_tensor_maximum_slow
    CUDA: foreach_tensor_maximum_cuda

- func: _foreach_minimum.List(Tensor[] tensors1, Tensor[] tensors2) -> Tensor[]
  device_check: NoCheck   # foreach kernels fall back to slow path when tensor are on different devices
  variants: function
  dispatch:
    CPU: foreach_tensor_minimum_slow
    CUDA: foreach_tensor_minimum_cuda

- func: bucketize.Tensor(Tensor self, Tensor boundaries, *, bool out_int32=False, bool right=False) -> Tensor
  dispatch:
    CPU: bucketize_cpu
    CUDA: bucketize_cuda

- func: bucketize.Tensor_out(Tensor self, Tensor boundaries, *, bool out_int32=False, bool right=False, Tensor(a!) out) -> Tensor(a!)
  dispatch:
    CPU: bucketize_out_cpu
    CUDA: bucketize_out_cuda

- func: bucketize.Scalar(Scalar self, Tensor boundaries, *, bool out_int32=False, bool right=False) -> Tensor
  dispatch:
    CPU: bucketize_cpu
    CUDA: bucketize_cuda

- func: searchsorted.Tensor(Tensor sorted_sequence, Tensor self, *, bool out_int32=False, bool right=False) -> Tensor
  dispatch:
    CPU: searchsorted_cpu
    CUDA: searchsorted_cuda

- func: searchsorted.Tensor_out(Tensor sorted_sequence, Tensor self, *, bool out_int32=False, bool right=False, Tensor(a!) out) -> Tensor(a!)
  dispatch:
    CPU: searchsorted_out_cpu
    CUDA: searchsorted_out_cuda

- func: searchsorted.Scalar(Tensor sorted_sequence, Scalar self, *, bool out_int32=False, bool right=False) -> Tensor
  dispatch:
    CPU: searchsorted_cpu
    CUDA: searchsorted_cuda

- func: _convert_indices_from_coo_to_csr(Tensor self, int size, *, bool out_int32=False) -> Tensor
  structured_delegate: _convert_indices_from_coo_to_csr.out

- func: _convert_indices_from_coo_to_csr.out(Tensor self, int size, *, bool out_int32=False, Tensor(a!) out) -> Tensor(a!)
  structured: True
  dispatch:
    CPU: _convert_indices_from_coo_to_csr_structured_cpu
    CUDA: _convert_indices_from_coo_to_csr_structured_cuda

## NN wrappers

- func: mse_loss.out(Tensor self, Tensor target, int reduction=Mean, *, Tensor(a!) out) -> Tensor(a!)
  device_check: NoCheck   # TensorIterator
  python_module: nn
  dispatch:
    CPU, CUDA: mse_loss_out

- func: mse_loss(Tensor self, Tensor target, int reduction=Mean) -> Tensor
  device_check: NoCheck   # TensorIterator
  python_module: nn
  dispatch:
    CPU, CUDA: mse_loss

- func: mse_loss_backward.grad_input(Tensor grad_output, Tensor self, Tensor target, int reduction, *, Tensor(a!) grad_input) -> Tensor(a!)
  python_module: nn
  dispatch:
    CPU, CUDA: mse_loss_backward_out

- func: mse_loss_backward(Tensor grad_output, Tensor self, Tensor target, int reduction) -> Tensor
  python_module: nn
  dispatch:
    CPU, CUDA: mse_loss_backward

- func: l1_loss.out(Tensor self, Tensor target, int reduction=Mean, *, Tensor(a!) out) -> Tensor(a!)
  python_module: nn
  dispatch:
    CompositeExplicitAutograd: l1_loss_out

- func: l1_loss(Tensor self, Tensor target, int reduction=Mean) -> Tensor
  python_module: nn
  dispatch:
    CompositeExplicitAutograd: l1_loss

- func: l1_loss_backward.grad_input(Tensor grad_output, Tensor self, Tensor target, int reduction, *, Tensor(a!) grad_input) -> Tensor(a!)
  python_module: nn
  dispatch:
    CPU, CUDA: l1_loss_backward_out

- func: l1_loss_backward(Tensor grad_output, Tensor self, Tensor target, int reduction) -> Tensor
  python_module: nn
  dispatch:
    CompositeExplicitAutograd: l1_loss_backward

- func: multi_margin_loss.out(Tensor self, Tensor target, Scalar p=1, Scalar margin=1, Tensor? weight=None, int reduction=Mean, *, Tensor(a!) out) -> Tensor(a!)
  python_module: nn
  dispatch:
    CPU: multi_margin_loss_cpu_out
    CUDA: multi_margin_loss_cuda_out

- func: multi_margin_loss(Tensor self, Tensor target, Scalar p=1, Scalar margin=1, Tensor? weight=None, int reduction=Mean) -> Tensor
  python_module: nn
  dispatch:
    CPU: multi_margin_loss_cpu
    CUDA: multi_margin_loss_cuda

- func: multi_margin_loss_backward.grad_input(Tensor grad_output, Tensor self, Tensor target, Scalar p, Scalar margin, Tensor? weight=None, int reduction=Mean, *, Tensor(a!) grad_input) -> Tensor(a!)
  python_module: nn
  dispatch:
    CPU: multi_margin_loss_cpu_backward_out
    CUDA: multi_margin_loss_cuda_backward_out

- func: multi_margin_loss_backward(Tensor grad_output, Tensor self, Tensor target, Scalar p, Scalar margin, Tensor? weight=None, int reduction=Mean) -> Tensor
  python_module: nn
  dispatch:
    CPU: multi_margin_loss_cpu_backward
    CUDA: multi_margin_loss_cuda_backward

- func: multilabel_margin_loss.out(Tensor self, Tensor target, int reduction=Mean, *, Tensor(a!) out) -> Tensor(a!)
  python_module: nn

- func: multilabel_margin_loss(Tensor self, Tensor target, int reduction=Mean) -> Tensor
  python_module: nn

- func: multilabel_margin_loss_forward.output(Tensor self, Tensor target, int reduction, *, Tensor(a!) output, Tensor(b!) is_target) -> (Tensor(a!), Tensor(b!))
  python_module: nn
  dispatch:
    CPU: multilabel_margin_loss_forward_out_cpu
    CUDA: multilabel_margin_loss_forward_out_cuda

- func: multilabel_margin_loss_forward(Tensor self, Tensor target, int reduction) -> (Tensor output, Tensor is_target)
  python_module: nn
  dispatch:
    CPU: multilabel_margin_loss_forward_cpu
    CUDA: multilabel_margin_loss_forward_cuda

- func: multilabel_margin_loss_backward.grad_input(Tensor grad_output, Tensor self, Tensor target, int reduction, Tensor is_target, *, Tensor(a!) grad_input) -> Tensor(a!)
  python_module: nn
  dispatch:
    CPU: multilabel_margin_loss_backward_cpu_out
    CUDA: multilabel_margin_loss_backward_cuda_out

- func: multilabel_margin_loss_backward(Tensor grad_output, Tensor self, Tensor target, int reduction, Tensor is_target) -> Tensor
  python_module: nn
  dispatch:
    CPU: multilabel_margin_loss_backward_cpu
    CUDA: multilabel_margin_loss_backward_cuda

- func: nll_loss.out(Tensor self, Tensor target, Tensor? weight=None, int reduction=Mean, int ignore_index=-100, *, Tensor(a!) out) -> Tensor(a!)
  python_module: nn

- func: nll_loss_nd(Tensor self, Tensor target, Tensor? weight=None, int reduction=Mean, int ignore_index=-100) -> Tensor
  python_module: nn

- func: nll_loss(Tensor self, Tensor target, Tensor? weight=None, int reduction=Mean, int ignore_index=-100) -> Tensor
  python_module: nn

- func: nll_loss_forward.output(Tensor self, Tensor target, Tensor? weight, int reduction, int ignore_index, *, Tensor(a!) output, Tensor(b!) total_weight) -> (Tensor(a!), Tensor(b!))
  python_module: nn
  structured: True
  dispatch:
    CPU: nll_loss_forward_out_cpu
    CUDA: nll_loss_forward_out_cuda

- func: nll_loss_forward(Tensor self, Tensor target, Tensor? weight, int reduction, int ignore_index) -> (Tensor output, Tensor total_weight)
  python_module: nn
  structured_delegate: nll_loss_forward.output

- func: nll_loss_backward.grad_input(Tensor grad_output, Tensor self, Tensor target, Tensor? weight, int reduction, int ignore_index, Tensor total_weight, *, Tensor(a!) grad_input) -> Tensor(a!)
  python_module: nn
  structured: True
  dispatch:
    CPU: nll_loss_backward_out_cpu
    CUDA: nll_loss_backward_out_cuda

- func: nll_loss_backward(Tensor grad_output, Tensor self, Tensor target, Tensor? weight, int reduction, int ignore_index, Tensor total_weight) -> Tensor
  python_module: nn
  structured_delegate: nll_loss_backward.grad_input

- func: nll_loss2d.out(Tensor self, Tensor target, Tensor? weight=None, int reduction=Mean, int ignore_index=-100, *, Tensor(a!) out) -> Tensor(a!)
  python_module: nn

- func: nll_loss2d(Tensor self, Tensor target, Tensor? weight=None, int reduction=Mean, int ignore_index=-100) -> Tensor
  python_module: nn

- func: nll_loss2d_forward.output(Tensor self, Tensor target, Tensor? weight, int reduction, int ignore_index, *, Tensor(a!) output, Tensor(b!) total_weight) -> (Tensor(a!), Tensor(b!))
  python_module: nn
  dispatch:
    CPU: nll_loss2d_forward_out_cpu
    CUDA: nll_loss2d_forward_out_cuda

- func: nll_loss2d_forward(Tensor self, Tensor target, Tensor? weight, int reduction, int ignore_index) -> (Tensor output, Tensor total_weight)
  python_module: nn
  dispatch:
    CPU: nll_loss2d_forward_cpu
    CUDA: nll_loss2d_forward_cuda

- func: nll_loss2d_backward.grad_input(Tensor grad_output, Tensor self, Tensor target, Tensor? weight, int reduction, int ignore_index, Tensor total_weight, *, Tensor(a!) grad_input) -> Tensor(a!)
  python_module: nn
  dispatch:
    CPU: nll_loss2d_backward_out_cpu
    CUDA: nll_loss2d_backward_out_cuda

- func: nll_loss2d_backward(Tensor grad_output, Tensor self, Tensor target, Tensor? weight, int reduction, int ignore_index, Tensor total_weight) -> Tensor
  python_module: nn
  dispatch:
    CPU: nll_loss2d_backward_cpu
    CUDA: nll_loss2d_backward_cuda

- func: smooth_l1_loss.out(Tensor self, Tensor target, int reduction=Mean, float beta=1.0, *, Tensor(a!) out) -> Tensor(a!)
  device_check: NoCheck   # TensorIterator
  python_module: nn
  dispatch:
    CPU: smooth_l1_loss_out
    CUDA: smooth_l1_loss_out

- func: smooth_l1_loss(Tensor self, Tensor target, int reduction=Mean, float beta=1.0) -> Tensor
  device_check: NoCheck   # TensorIterator
  python_module: nn
  dispatch:
    CPU, CUDA: smooth_l1_loss

- func: smooth_l1_loss_backward.grad_input(Tensor grad_output, Tensor self, Tensor target, int reduction, float beta, *, Tensor(a!) grad_input) -> Tensor(a!)
  python_module: nn
  dispatch:
    CPU: smooth_l1_loss_backward_out
    CUDA: smooth_l1_loss_backward_out

- func: smooth_l1_loss_backward(Tensor grad_output, Tensor self, Tensor target, int reduction, float beta) -> Tensor
  python_module: nn
  dispatch:
    CompositeExplicitAutograd: smooth_l1_loss_backward

- func: huber_loss.out(Tensor self, Tensor target, int reduction=Mean, float delta=1.0, *, Tensor(a!) out) -> Tensor(a!)
  python_module: nn
  dispatch:
    CPU, CUDA: huber_loss_out

- func: huber_loss(Tensor self, Tensor target, int reduction=Mean, float delta=1.0) -> Tensor
  python_module: nn
  dispatch:
    CPU, CUDA: huber_loss

- func: huber_loss_backward.out(Tensor grad_output, Tensor self, Tensor target, int reduction, float delta, *, Tensor(a!) grad_input) -> Tensor(a!)
  python_module: nn
  dispatch:
    CPU, CUDA: huber_loss_backward_out

- func: huber_loss_backward(Tensor grad_output, Tensor self, Tensor target, int reduction, float delta) -> Tensor
  python_module: nn
  dispatch:
    CompositeExplicitAutograd: huber_loss_backward

- func: soft_margin_loss.out(Tensor self, Tensor target, int reduction=Mean, *, Tensor(a!) out) -> Tensor(a!)
  python_module: nn
  dispatch:
    CompositeExplicitAutograd: soft_margin_loss_out

- func: soft_margin_loss(Tensor self, Tensor target, int reduction=Mean) -> Tensor
  python_module: nn
  dispatch:
    CompositeExplicitAutograd: soft_margin_loss

- func: soft_margin_loss_backward.grad_input(Tensor grad_output, Tensor self, Tensor target, int reduction, *, Tensor(a!) grad_input) -> Tensor(a!)
  python_module: nn
  dispatch:
    CompositeExplicitAutograd: soft_margin_loss_backward_out

- func: soft_margin_loss_backward(Tensor grad_output, Tensor self, Tensor target, int reduction) -> Tensor
  python_module: nn
  dispatch:
    CompositeExplicitAutograd: soft_margin_loss_backward

- func: elu.out(Tensor self, Scalar alpha=1, Scalar scale=1, Scalar input_scale=1, *, Tensor(a!) out) -> Tensor(a!)
  structured: True
  structured_inherits: TensorIteratorBase
  device_check: NoCheck   # TensorIterator
  python_module: nn
  dispatch:
    CPU, CUDA: elu_out

- func: elu(Tensor self, Scalar alpha=1, Scalar scale=1, Scalar input_scale=1) -> Tensor
  structured_delegate: elu.out
  device_check: NoCheck   # TensorIterator
  python_module: nn

- func: elu_backward.grad_input(Tensor grad_output, Scalar alpha, Scalar scale, Scalar input_scale, bool is_result, Tensor self_or_result, *, Tensor(a!) grad_input) -> Tensor(a!)
  structured: True
  structured_inherits: TensorIteratorBase
  python_module: nn
  dispatch:
    CPU, CUDA: elu_backward_out

- func: elu_backward(Tensor grad_output, Scalar alpha, Scalar scale, Scalar input_scale, bool is_result, Tensor self_or_result) -> Tensor
  structured_delegate: elu_backward.grad_input
  python_module: nn

- func: elu_(Tensor(a!) self, Scalar alpha=1, Scalar scale=1, Scalar input_scale=1) -> Tensor(a!)
  structured_delegate: elu.out
  device_check: NoCheck   # TensorIterator
  python_module: nn
  dispatch:
    CompositeExplicitAutograd: elu_

- func: glu.out(Tensor self, int dim=-1, *, Tensor(a!) out) -> Tensor(a!)
  structured: True
  structured_inherits: TensorIteratorBase
  python_module: nn
  dispatch:
    CPU, CUDA: glu_out

- func: glu(Tensor self, int dim=-1) -> Tensor
  structured_delegate: glu.out
  device_check: NoCheck   # TensorIterator
  python_module: nn

- func: glu_backward.grad_input(Tensor grad_output, Tensor self, int dim, *, Tensor(a!) grad_input) -> Tensor(a!)
  python_module: nn
  dispatch:
    CPU: glu_backward_cpu_out
    CUDA: glu_backward_cuda_out

- func: glu_backward(Tensor grad_output, Tensor self, int dim) -> Tensor
  python_module: nn
  dispatch:
    CPU: glu_backward_cpu
    CUDA: glu_backward_cuda

- func: hardsigmoid.out(Tensor self, *, Tensor(a!) out) -> Tensor(a!)
  structured: True
  structured_inherits: TensorIteratorBase
  device_check: NoCheck   # TensorIterator
  python_module: nn
  dispatch:
    CPU, CUDA: hardsigmoid_out

- func: hardsigmoid(Tensor self) -> Tensor
  structured_delegate: hardsigmoid.out
  device_check: NoCheck   # TensorIterator
  python_module: nn
  dispatch:
    QuantizedCPU: hardsigmoid_quantized_cpu

- func: hardsigmoid_(Tensor(a!) self) -> Tensor(a!)
  structured_delegate: hardsigmoid.out
  device_check: NoCheck   # TensorIterator
  python_module: nn

- func: hardsigmoid_backward.grad_input(Tensor grad_output, Tensor self, *, Tensor(a!) grad_input) -> Tensor(a!)
  structured: True
  structured_inherits: TensorIteratorBase
  python_module: nn
  dispatch:
    CPU, CUDA: hardsigmoid_backward_out

- func: hardsigmoid_backward(Tensor grad_output, Tensor self) -> Tensor
  structured_delegate: hardsigmoid_backward.grad_input
  python_module: nn

- func: hardtanh.out(Tensor self, Scalar min_val=-1, Scalar max_val=1, *, Tensor(a!) out) -> Tensor(a!)
  device_check: NoCheck   # TensorIterator
  python_module: nn
  dispatch:
    CPU, CUDA: hardtanh_out
    QuantizedCPU: hardtanh_out_quantized_cpu

- func: hardtanh(Tensor self, Scalar min_val=-1, Scalar max_val=1) -> Tensor
  device_check: NoCheck   # TensorIterator
  python_module: nn
  dispatch:
    CPU, CUDA: hardtanh
    QuantizedCPU: hardtanh_quantized_cpu

- func: hardtanh_backward.grad_input(Tensor grad_output, Tensor self, Scalar min_val, Scalar max_val, *, Tensor(a!) grad_input) -> Tensor(a!)
  python_module: nn
  dispatch:
    CPU, CUDA: hardtanh_backward_out

- func: hardtanh_backward(Tensor grad_output, Tensor self, Scalar min_val, Scalar max_val) -> Tensor
  python_module: nn
  dispatch:
    CPU, CUDA: hardtanh_backward

- func: hardtanh_(Tensor(a!) self, Scalar min_val=-1, Scalar max_val=1) -> Tensor(a!)
  device_check: NoCheck   # TensorIterator
  python_module: nn
  dispatch:
    CPU, CUDA: hardtanh_
    QuantizedCPU: hardtanh_quantized_cpu_

- func: hardswish.out(Tensor self, *, Tensor(a!) out) -> Tensor(a!)
  device_check: NoCheck   # TensorIterator
  python_module: nn
  dispatch:
    CPU, CUDA: hardswish_out

- func: hardswish(Tensor self) -> Tensor
  device_check: NoCheck   # TensorIterator
  python_module: nn
  dispatch:
    CPU, CUDA: hardswish

- func: hardswish_(Tensor(a!) self) -> Tensor(a!)
  device_check: NoCheck   # TensorIterator
  python_module: nn
  dispatch:
    CPU, CUDA: hardswish_

- func: hardswish_backward(Tensor grad_output, Tensor self) -> Tensor
  python_module: nn
  dispatch:
    CPU, CUDA: hardswish_backward

- func: leaky_relu.out(Tensor self, Scalar negative_slope=0.01, *, Tensor(a!) out) -> Tensor(a!)
  structured: True
  structured_inherits: TensorIteratorBase
  device_check: NoCheck   # TensorIterator
  python_module: nn
  dispatch:
    CPU, CUDA: leaky_relu_out
    QuantizedCPU: leaky_relu_out_quantized_cpu

- func: leaky_relu(Tensor self, Scalar negative_slope=0.01) -> Tensor
  structured_delegate: leaky_relu.out
  device_check: NoCheck   # TensorIterator
  python_module: nn
  dispatch:
    QuantizedCPU: leaky_relu_quantized_cpu

- func: leaky_relu_backward.grad_input(Tensor grad_output, Tensor self, Scalar negative_slope, bool self_is_result, *, Tensor(a!) grad_input) -> Tensor(a!)
  structured: True
  structured_inherits: TensorIteratorBase
  python_module: nn
  dispatch:
    CPU, CUDA: leaky_relu_backward_out

- func: leaky_relu_backward(Tensor grad_output, Tensor self, Scalar negative_slope, bool self_is_result) -> Tensor
  structured_delegate: leaky_relu_backward.grad_input
  python_module: nn

- func: leaky_relu_(Tensor(a!) self, Scalar negative_slope=0.01) -> Tensor(a!)
  structured_delegate: leaky_relu.out
  device_check: NoCheck   # TensorIterator
  python_module: nn
  dispatch:
    QuantizedCPU: leaky_relu_quantized_cpu_

- func: log_sigmoid.out(Tensor self, *, Tensor(a!) out) -> Tensor(a!)
  device_check: NoCheck   # TensorIterator
  python_module: nn

- func: log_sigmoid(Tensor self) -> Tensor
  device_check: NoCheck   # TensorIterator
  python_module: nn

- func: log_sigmoid_forward.output(Tensor self, *, Tensor(a!) output, Tensor(b!) buffer) -> (Tensor(a!), Tensor(b!))
  device_check: NoCheck   # TensorIterator
  python_module: nn
  dispatch:
    CPU: log_sigmoid_forward_out_cpu
    CUDA: log_sigmoid_forward_out_cuda

- func: log_sigmoid_forward(Tensor self) -> (Tensor output, Tensor buffer)
  device_check: NoCheck   # TensorIterator
  python_module: nn
  dispatch:
    CPU: log_sigmoid_forward_cpu
    CUDA: log_sigmoid_forward_cuda

- func: log_sigmoid_backward.grad_input(Tensor grad_output, Tensor self, Tensor buffer, *, Tensor(a!) grad_input) -> Tensor(a!)
  python_module: nn
  dispatch:
    CPU: log_sigmoid_backward_cpu_out
    CUDA: log_sigmoid_backward_cuda_out

- func: log_sigmoid_backward(Tensor grad_output, Tensor self, Tensor buffer) -> Tensor
  python_module: nn
  dispatch:
    CPU: log_sigmoid_backward_cpu
    CUDA: log_sigmoid_backward_cuda

- func: rrelu_with_noise.out(Tensor self, Tensor noise, Scalar lower=0.125, Scalar upper=0.3333333333333333, bool training=False, Generator? generator=None, *, Tensor(a!) out) -> Tensor(a!)
  python_module: nn
  dispatch:
    CPU: rrelu_with_noise_out_cpu
    CUDA: rrelu_with_noise_out_cuda

- func: rrelu_with_noise(Tensor self, Tensor noise, Scalar lower=0.125, Scalar upper=0.3333333333333333, bool training=False, Generator? generator=None) -> Tensor
  python_module: nn
  dispatch:
    CPU: rrelu_with_noise_cpu
    CUDA: rrelu_with_noise_cuda

- func: rrelu_with_noise_backward(Tensor grad_output, Tensor self, Tensor noise, Scalar lower, Scalar upper, bool training, bool self_is_result) -> Tensor
  python_module: nn
  dispatch:
    CompositeExplicitAutograd: rrelu_with_noise_backward

- func: rrelu_with_noise_(Tensor(a!) self, Tensor noise, Scalar lower=0.125, Scalar upper=0.3333333333333333, bool training=False, Generator? generator=None) -> Tensor(a!)
  python_module: nn
  dispatch:
    CPU: rrelu_with_noise_cpu_
    CUDA: rrelu_with_noise_cuda_

- func: softplus.out(Tensor self, Scalar beta=1, Scalar threshold=20, *, Tensor(a!) out) -> Tensor(a!)
  structured: True
  structured_inherits: TensorIteratorBase
  device_check: NoCheck   # TensorIterator
  python_module: nn
  dispatch:
    CPU, CUDA: softplus_out

- func: softplus(Tensor self, Scalar beta=1, Scalar threshold=20) -> Tensor
  structured_delegate: softplus.out
  device_check: NoCheck   # TensorIterator
  python_module: nn

- func: softplus_backward.grad_input(Tensor grad_output, Tensor self, Scalar beta, Scalar threshold, Tensor output, *, Tensor(a!) grad_input) -> Tensor(a!)
  structured: True
  structured_inherits: TensorIteratorBase
  python_module: nn
  dispatch:
    CPU, CUDA: softplus_backward_out

- func: softplus_backward(Tensor grad_output, Tensor self, Scalar beta, Scalar threshold, Tensor output) -> Tensor
  structured_delegate: softplus_backward.grad_input
  python_module: nn

- func: softshrink.out(Tensor self, Scalar lambd=0.5, *, Tensor(a!) out) -> Tensor(a!)
  structured: True
  structured_inherits: TensorIteratorBase
  device_check: NoCheck   # TensorIterator
  python_module: nn
  dispatch:
    CPU, CUDA: softshrink_out

- func: softshrink(Tensor self, Scalar lambd=0.5) -> Tensor
  structured_delegate: softshrink.out
  device_check: NoCheck   # TensorIterator
  python_module: nn

- func: softshrink_backward.grad_input(Tensor grad_output, Tensor self, Scalar lambd, *, Tensor(a!) grad_input) -> Tensor(a!)
  structured: True
  structured_inherits: TensorIteratorBase
  python_module: nn
  dispatch:
    CPU, CUDA: softshrink_backward_out

- func: softshrink_backward(Tensor grad_output, Tensor self, Scalar lambd) -> Tensor
  structured_delegate: softshrink_backward.grad_input
  python_module: nn

- func: adaptive_avg_pool2d.out(Tensor self, int[2] output_size, *, Tensor(a!) out) -> Tensor(a!)
  python_module: nn
  dispatch:
    CPU: adaptive_avg_pool2d_out_cpu
    CUDA: adaptive_avg_pool2d_out_cuda
    MkldnnCPU: mkldnn_adaptive_avg_pool2d_out

- func: adaptive_avg_pool2d(Tensor self, int[2] output_size) -> Tensor
  python_module: nn

- func: mkldnn_adaptive_avg_pool2d(Tensor self, int[2] output_size) -> Tensor
  dispatch:
    MkldnnCPU: mkldnn_adaptive_avg_pool2d

- func: mkldnn_adaptive_avg_pool2d_backward(Tensor grad_output, Tensor self) -> Tensor
  dispatch:
    MkldnnCPU: mkldnn_adaptive_avg_pool2d_backward

- func: _adaptive_avg_pool2d(Tensor self, int[2] output_size) -> Tensor
  dispatch:
    CPU: adaptive_avg_pool2d_cpu
    CUDA: adaptive_avg_pool2d_cuda
    QuantizedCPU: adaptive_avg_pool2d_quantized_cpu

- func: _adaptive_avg_pool2d_backward(Tensor grad_output, Tensor self) -> Tensor
  python_module: nn
  dispatch:
    CPU: adaptive_avg_pool2d_backward_cpu
    CUDA: adaptive_avg_pool2d_backward_cuda

- func: adaptive_avg_pool3d.out(Tensor self, int[3] output_size, *, Tensor(a!) out) -> Tensor(a!)
  python_module: nn
  dispatch:
    CPU: adaptive_avg_pool3d_out_cpu
    CUDA: adaptive_avg_pool3d_out_cuda
    QuantizedCPU: adaptive_avg_pool3d_out_quantized_cpu

- func: adaptive_avg_pool3d(Tensor self, int[3] output_size) -> Tensor
  python_module: nn

- func: _adaptive_avg_pool3d(Tensor self, int[3] output_size) -> Tensor
  dispatch:
    CPU: adaptive_avg_pool3d_cpu
    CUDA: adaptive_avg_pool3d_cuda
    QuantizedCPU: adaptive_avg_pool3d_quantized_cpu

- func: adaptive_avg_pool3d_backward.grad_input(Tensor grad_output, Tensor self, *, Tensor(a!) grad_input) -> Tensor(a!)
  python_module: nn
  dispatch:
    CPU: adaptive_avg_pool3d_backward_out_cpu
    CUDA: adaptive_avg_pool3d_backward_out_cuda

- func: _adaptive_avg_pool3d_backward(Tensor grad_output, Tensor self) -> Tensor
  python_module: nn
  dispatch:
    CPU: adaptive_avg_pool3d_backward_cpu
    CUDA: adaptive_avg_pool3d_backward_cuda

# Return: (Tensor output, Tensor indices)
- func: adaptive_max_pool2d.out(Tensor self, int[2] output_size, *, Tensor(a!) out, Tensor(b!) indices) -> (Tensor(a!), Tensor(b!))
  python_module: nn
  structured: True
  dispatch:
    CPU: adaptive_max_pool2d_out_cpu
    CUDA: adaptive_max_pool2d_out_cuda

# Return: (Tensor output, Tensor indices)
- func: adaptive_max_pool2d(Tensor self, int[2] output_size) -> (Tensor, Tensor)
  python_module: nn
  structured_delegate: adaptive_max_pool2d.out

- func: adaptive_max_pool2d_backward.grad_input(Tensor grad_output, Tensor self, Tensor indices, *, Tensor(a!) grad_input) -> Tensor(a!)
  python_module: nn
  structured: True
  dispatch:
    CPU: adaptive_max_pool2d_backward_out_cpu
    CUDA: adaptive_max_pool2d_backward_out_cuda

- func: adaptive_max_pool2d_backward(Tensor grad_output, Tensor self, Tensor indices) -> Tensor
  python_module: nn
  structured_delegate: adaptive_max_pool2d_backward.grad_input

# Return: (Tensor output, Tensor indices)
- func: adaptive_max_pool3d.out(Tensor self, int[3] output_size, *, Tensor(a!) out, Tensor(b!) indices) -> (Tensor(a!), Tensor(b!))
  python_module: nn
  structured: True
  dispatch:
    CPU: adaptive_max_pool3d_out_cpu
    CUDA: adaptive_max_pool3d_out_cuda

# Return: (Tensor output, Tensor indices)
- func: adaptive_max_pool3d(Tensor self, int[3] output_size) -> (Tensor, Tensor)
  python_module: nn
  structured_delegate: adaptive_max_pool3d.out

- func: adaptive_max_pool3d_backward.grad_input(Tensor grad_output, Tensor self, Tensor indices, *, Tensor(a!) grad_input) -> Tensor(a!)
  python_module: nn
  structured: True
  dispatch:
    CPU: adaptive_max_pool3d_backward_out_cpu
    CUDA: adaptive_max_pool3d_backward_out_cuda

- func: adaptive_max_pool3d_backward(Tensor grad_output, Tensor self, Tensor indices) -> Tensor
  python_module: nn
  structured_delegate: adaptive_max_pool3d_backward.grad_input

- func: avg_pool2d.out(Tensor self, int[2] kernel_size, int[2] stride=[], int[2] padding=0, bool ceil_mode=False, bool count_include_pad=True, int? divisor_override=None, *, Tensor(a!) out) -> Tensor(a!)
  python_module: nn
  structured: True
  precomputed:
  - kernel_size -> int kH, int kW
  - stride -> int dH, int dW
  - padding -> int padH, int padW
  dispatch:
    CPU: avg_pool2d_out_cpu
    CUDA: avg_pool2d_out_cuda
    MkldnnCPU: mkldnn_avg_pool2d_out

- func: avg_pool2d(Tensor self, int[2] kernel_size, int[2] stride=[], int[2] padding=0, bool ceil_mode=False, bool count_include_pad=True, int? divisor_override=None) -> Tensor
  python_module: nn
  structured_delegate: avg_pool2d.out
  dispatch:
    MkldnnCPU: mkldnn_avg_pool2d
    QuantizedCPU: avg_pool2d_quantized_cpu

- func: avg_pool2d_backward.grad_input(Tensor grad_output, Tensor self, int[2] kernel_size, int[2] stride, int[2] padding, bool ceil_mode, bool count_include_pad, int? divisor_override, *, Tensor(a!) grad_input) -> Tensor(a!)
  python_module: nn
  structured: True
  dispatch:
    CPU: avg_pool2d_backward_out_cpu
    CUDA: avg_pool2d_backward_out_cuda
    MkldnnCPU: mkldnn_avg_pool2d_backward_out

- func: avg_pool2d_backward(Tensor grad_output, Tensor self, int[2] kernel_size, int[2] stride, int[2] padding, bool ceil_mode, bool count_include_pad, int? divisor_override) -> Tensor
  python_module: nn
  structured_delegate: avg_pool2d_backward.grad_input
  dispatch:
    MkldnnCPU: mkldnn_avg_pool2d_backward

- func: avg_pool3d.out(Tensor self, int[3] kernel_size, int[3] stride=[], int[3] padding=0, bool ceil_mode=False, bool count_include_pad=True, int? divisor_override=None, *, Tensor(a!) out) -> Tensor(a!)
  python_module: nn
  structured: True
  dispatch:
    CPU: avg_pool3d_out_cpu
    CUDA: avg_pool3d_out_cuda
    MkldnnCPU: mkldnn_avg_pool3d_out

- func: avg_pool3d(Tensor self, int[3] kernel_size, int[3] stride=[], int[3] padding=0, bool ceil_mode=False, bool count_include_pad=True, int? divisor_override=None) -> Tensor
  python_module: nn
  structured_delegate: avg_pool3d.out
  dispatch:
    MkldnnCPU: mkldnn_avg_pool3d
    QuantizedCPU: avg_pool3d_quantized_cpu

- func: avg_pool3d_backward.grad_input(Tensor grad_output, Tensor self, int[3] kernel_size, int[3] stride, int[3] padding, bool ceil_mode, bool count_include_pad, int? divisor_override, *, Tensor(a!) grad_input) -> Tensor(a!)
  python_module: nn
  structured: True
  dispatch:
    CPU: avg_pool3d_backward_out_cpu
    CUDA: avg_pool3d_backward_out_cuda
    MkldnnCPU: mkldnn_avg_pool3d_backward_out

- func: avg_pool3d_backward(Tensor grad_output, Tensor self, int[3] kernel_size, int[3] stride, int[3] padding, bool ceil_mode, bool count_include_pad, int? divisor_override) -> Tensor
  python_module: nn
  structured_delegate: avg_pool3d_backward.grad_input
  dispatch:
    MkldnnCPU: mkldnn_avg_pool3d_backward

# Return: (Tensor output, Tensor indices)
- func: fractional_max_pool2d.output(Tensor self, int[2] kernel_size, int[2] output_size, Tensor random_samples, *, Tensor(a!) output, Tensor(b!) indices) -> (Tensor(a!), Tensor(b!))
  python_module: nn
  structured: True
  dispatch:
    CPU: fractional_max_pool2d_out_cpu
    CUDA: fractional_max_pool2d_out_cuda

# Return: (Tensor output, Tensor indices)
- func: fractional_max_pool2d(Tensor self, int[2] kernel_size, int[2] output_size, Tensor random_samples) -> (Tensor, Tensor)
  python_module: nn
  structured_delegate: fractional_max_pool2d.output

- func: fractional_max_pool2d_backward.grad_input(Tensor grad_output, Tensor self, int[2] kernel_size, int[2] output_size, Tensor indices, *, Tensor(a!) grad_input) -> Tensor(a!)
  python_module: nn
  dispatch:
    CPU: fractional_max_pool2d_backward_out_cpu
    CUDA: fractional_max_pool2d_backward_out_cuda

- func: fractional_max_pool2d_backward(Tensor grad_output, Tensor self, int[2] kernel_size, int[2] output_size, Tensor indices) -> Tensor
  python_module: nn
  dispatch:
    CPU: fractional_max_pool2d_backward_cpu
    CUDA: fractional_max_pool2d_backward_cuda

# Return: (Tensor output, Tensor indices)
- func: fractional_max_pool3d.output(Tensor self, int[3] kernel_size, int[3] output_size, Tensor random_samples, *, Tensor(a!) output, Tensor(b!) indices) -> (Tensor(a!), Tensor(b!))
  python_module: nn
  dispatch:
    CPU: fractional_max_pool3d_out_cpu
    CUDA: fractional_max_pool3d_out_cuda

# Return: (Tensor output, Tensor indices)
- func: fractional_max_pool3d(Tensor self, int[3] kernel_size, int[3] output_size, Tensor random_samples) -> (Tensor, Tensor)
  python_module: nn
  dispatch:
    CPU: fractional_max_pool3d_cpu
    CUDA: fractional_max_pool3d_cuda

- func: fractional_max_pool3d_backward.grad_input(Tensor grad_output, Tensor self, int[3] kernel_size, int[3] output_size, Tensor indices, *, Tensor(a!) grad_input) -> Tensor(a!)
  python_module: nn
  dispatch:
    CPU: fractional_max_pool3d_backward_out_cpu
    CUDA: fractional_max_pool3d_backward_out_cuda

- func: fractional_max_pool3d_backward(Tensor grad_output, Tensor self, int[3] kernel_size, int[3] output_size, Tensor indices) -> Tensor
  python_module: nn
  dispatch:
    CPU: fractional_max_pool3d_backward_cpu
    CUDA: fractional_max_pool3d_backward_cuda

# Return: (Tensor output, Tensor indices)
- func: max_pool2d_with_indices.out(Tensor self, int[2] kernel_size, int[2] stride=[], int[2] padding=0, int[2] dilation=1, bool ceil_mode=False, *, Tensor(a!) out, Tensor(b!) indices) -> (Tensor(a!), Tensor(b!))
  python_module: nn
  structured: True
  dispatch:
    CPU: max_pool2d_with_indices_out_cpu
    CUDA: max_pool2d_with_indices_out_cuda

# Return: (Tensor output, Tensor indices)
- func: max_pool2d_with_indices(Tensor self, int[2] kernel_size, int[2] stride=[], int[2] padding=0, int[2] dilation=1, bool ceil_mode=False) -> (Tensor, Tensor)
  python_module: nn
  structured_delegate: max_pool2d_with_indices.out

- func: max_pool2d_with_indices_backward.grad_input(Tensor grad_output, Tensor self, int[2] kernel_size, int[2] stride, int[2] padding, int[2] dilation, bool ceil_mode, Tensor indices, *, Tensor(a!) grad_input) -> Tensor(a!)
  python_module: nn
  structured: True
  dispatch:
    CPU: max_pool2d_with_indices_backward_out_cpu
    CUDA: max_pool2d_with_indices_backward_out_cuda

- func: max_pool2d_with_indices_backward(Tensor grad_output, Tensor self, int[2] kernel_size, int[2] stride, int[2] padding, int[2] dilation, bool ceil_mode, Tensor indices) -> Tensor
  python_module: nn
  structured_delegate: max_pool2d_with_indices_backward.grad_input

# Return: (Tensor output, Tensor indices)
- func: max_pool3d_with_indices.out(Tensor self, int[3] kernel_size, int[3] stride=[], int[3] padding=0, int[3] dilation=1, bool ceil_mode=False, *, Tensor(a!) out, Tensor(b!) indices) -> (Tensor(a!), Tensor(b!))
  python_module: nn
  dispatch:
    CPU: max_pool3d_with_indices_out_cpu
    CUDA: max_pool3d_with_indices_out_cuda

# Return: (Tensor output, Tensor indices)
- func: max_pool3d_with_indices(Tensor self, int[3] kernel_size, int[3] stride=[], int[3] padding=0, int[3] dilation=1, bool ceil_mode=False) -> (Tensor, Tensor)
  python_module: nn
  dispatch:
    CPU: max_pool3d_with_indices_cpu
    CUDA: max_pool3d_with_indices_cuda

- func: max_pool3d_with_indices_backward.grad_input(Tensor grad_output, Tensor self, int[3] kernel_size, int[3] stride, int[3] padding, int[3] dilation, bool ceil_mode, Tensor indices, *, Tensor(a!) grad_input) -> Tensor(a!)
  python_module: nn
  dispatch:
    CPU: max_pool3d_with_indices_backward_out_cpu
    CUDA: max_pool3d_with_indices_backward_out_cuda

- func: max_pool3d_with_indices_backward(Tensor grad_output, Tensor self, int[3] kernel_size, int[3] stride, int[3] padding, int[3] dilation, bool ceil_mode, Tensor indices) -> Tensor
  python_module: nn
  dispatch:
    CPU: max_pool3d_with_indices_backward_cpu
    CUDA: max_pool3d_with_indices_backward_cuda

- func: max_unpool2d.out(Tensor self, Tensor indices, int[2] output_size, *, Tensor(a!) out) -> Tensor(a!)
  python_module: nn
  dispatch:
    CPU: max_unpooling2d_forward_out_cpu
    CUDA: max_unpooling2d_forward_out_cuda

- func: max_unpool2d(Tensor self, Tensor indices, int[2] output_size) -> Tensor
  python_module: nn
  dispatch:
    CPU: max_unpooling2d_forward_cpu
    CUDA: max_unpooling2d_forward_cuda

- func: max_unpool2d_backward.grad_input(Tensor grad_output, Tensor self, Tensor indices, int[2] output_size, *, Tensor(a!) grad_input) -> Tensor(a!)
  python_module: nn
  dispatch:
    CPU: max_unpooling2d_backward_out_cpu
    CUDA: max_unpooling2d_backward_out_cuda

- func: max_unpool2d_backward(Tensor grad_output, Tensor self, Tensor indices, int[2] output_size) -> Tensor
  python_module: nn
  dispatch:
    CPU: max_unpooling2d_backward_cpu
    CUDA: max_unpooling2d_backward_cuda

- func: max_unpool3d.out(Tensor self, Tensor indices, int[3] output_size, int[3] stride, int[3] padding, *, Tensor(a!) out) -> Tensor(a!)
  python_module: nn
  dispatch:
    CPU: max_unpooling3d_forward_out_cpu
    CUDA: max_unpooling3d_forward_out_cuda

- func: max_unpool3d(Tensor self, Tensor indices, int[3] output_size, int[3] stride, int[3] padding) -> Tensor
  python_module: nn
  dispatch:
    CPU: max_unpooling3d_forward_cpu
    CUDA: max_unpooling3d_forward_cuda

- func: max_unpool3d_backward.grad_input(Tensor grad_output, Tensor self, Tensor indices, int[3] output_size, int[3] stride, int[3] padding, *, Tensor(a!) grad_input) -> Tensor(a!)
  python_module: nn
  dispatch:
    CPU: max_unpooling3d_backward_out_cpu
    CUDA: max_unpooling3d_backward_out_cuda

- func: max_unpool3d_backward(Tensor grad_output, Tensor self, Tensor indices, int[3] output_size, int[3] stride, int[3] padding) -> Tensor
  python_module: nn
  dispatch:
    CPU: max_unpooling3d_backward_cpu
    CUDA: max_unpooling3d_backward_cuda

- func: reflection_pad1d.out(Tensor self, int[2] padding, *, Tensor(a!) out) -> Tensor(a!)
  python_module: nn
  structured: True
  dispatch:
    CPU, QuantizedCPU: reflection_pad1d_out_cpu
    CUDA: reflection_pad1d_out_cuda

- func: reflection_pad1d(Tensor self, int[2] padding) -> Tensor
  python_module: nn
  structured_delegate: reflection_pad1d.out
  dispatch:
    QuantizedCPU: reflection_pad1d_cpu

- func: reflection_pad1d_backward.grad_input(Tensor grad_output, Tensor self, int[2] padding, *, Tensor(a!) grad_input) -> Tensor(a!)
  python_module: nn
  structured: True
  dispatch:
    CPU: reflection_pad1d_backward_out_cpu
    CUDA: reflection_pad1d_backward_out_cuda

- func: reflection_pad1d_backward(Tensor grad_output, Tensor self, int[2] padding) -> Tensor
  python_module: nn
  structured_delegate: reflection_pad1d_backward.grad_input

- func: reflection_pad2d.out(Tensor self, int[4] padding, *, Tensor(a!) out) -> Tensor(a!)
  python_module: nn
  dispatch:
    CPU, QuantizedCPU: reflection_pad2d_out_cpu
    CUDA: reflection_pad2d_out_cuda

- func: reflection_pad2d(Tensor self, int[4] padding) -> Tensor
  python_module: nn
  dispatch:
    CPU, QuantizedCPU: reflection_pad2d_cpu
    CUDA: reflection_pad2d_cuda

- func: reflection_pad2d_backward.grad_input(Tensor grad_output, Tensor self, int[4] padding, *, Tensor(a!) grad_input) -> Tensor(a!)
  python_module: nn
  dispatch:
    CPU: reflection_pad2d_backward_out_cpu
    CUDA: reflection_pad2d_backward_out_cuda

- func: reflection_pad2d_backward(Tensor grad_output, Tensor self, int[4] padding) -> Tensor
  python_module: nn
  dispatch:
    CPU: reflection_pad2d_backward_cpu
    CUDA: reflection_pad2d_backward_cuda

- func: reflection_pad3d.out(Tensor self, int[6] padding, *, Tensor(a!) out) -> Tensor(a!)
  python_module: nn
  structured: True
  dispatch:
    CPU: reflection_pad3d_out_cpu
    CUDA: reflection_pad3d_out_cuda

- func: reflection_pad3d(Tensor self, int[6] padding) -> Tensor
  python_module: nn
  structured_delegate: reflection_pad3d.out

- func: reflection_pad3d_backward.grad_input(Tensor grad_output, Tensor self, int[6] padding, *, Tensor(a!) grad_input) -> Tensor(a!)
  python_module: nn
  structured: True
  dispatch:
    CPU: reflection_pad3d_backward_out_cpu
    CUDA: reflection_pad3d_backward_out_cuda

- func: reflection_pad3d_backward(Tensor grad_output, Tensor self, int[6] padding) -> Tensor
  python_module: nn
  structured_delegate: reflection_pad3d_backward.grad_input

- func: replication_pad1d.out(Tensor self, int[2] padding, *, Tensor(a!) out) -> Tensor(a!)
  python_module: nn
  structured: True
  dispatch:
    CPU: replication_pad1d_out_cpu
    CUDA: replication_pad1d_out_cuda

- func: replication_pad1d(Tensor self, int[2] padding) -> Tensor
  python_module: nn
  structured_delegate: replication_pad1d.out

- func: replication_pad1d_backward.grad_input(Tensor grad_output, Tensor self, int[2] padding, *, Tensor(a!) grad_input) -> Tensor(a!)
  python_module: nn
  structured: True
  dispatch:
    CPU: replication_pad1d_backward_out_cpu
    CUDA: replication_pad1d_backward_out_cuda

- func: replication_pad1d_backward(Tensor grad_output, Tensor self, int[2] padding) -> Tensor
  python_module: nn
  structured_delegate: replication_pad1d_backward.grad_input

- func: replication_pad2d.out(Tensor self, int[4] padding, *, Tensor(a!) out) -> Tensor(a!)
  python_module: nn
  structured: True
  dispatch:
    CPU: replication_pad2d_out_cpu
    CUDA: replication_pad2d_out_cuda

- func: replication_pad2d(Tensor self, int[4] padding) -> Tensor
  python_module: nn
  structured_delegate: replication_pad2d.out

- func: replication_pad2d_backward.grad_input(Tensor grad_output, Tensor self, int[4] padding, *, Tensor(a!) grad_input) -> Tensor(a!)
  python_module: nn
  dispatch:
    CPU: replication_pad2d_backward_out_cpu
    CUDA: replication_pad2d_backward_out_cuda

- func: replication_pad2d_backward(Tensor grad_output, Tensor self, int[4] padding) -> Tensor
  python_module: nn
  dispatch:
    CPU: replication_pad2d_backward_cpu
    CUDA: replication_pad2d_backward_cuda

- func: replication_pad3d.out(Tensor self, int[6] padding, *, Tensor(a!) out) -> Tensor(a!)
  python_module: nn
  structured: True
  dispatch:
    CPU: replication_pad3d_out_cpu
    CUDA: replication_pad3d_out_cuda

- func: replication_pad3d(Tensor self, int[6] padding) -> Tensor
  python_module: nn
  structured_delegate: replication_pad3d.out

- func: replication_pad3d_backward.grad_input(Tensor grad_output, Tensor self, int[6] padding, *, Tensor(a!) grad_input) -> Tensor(a!)
  python_module: nn
  dispatch:
    CPU: replication_pad3d_backward_out_cpu
    CUDA: replication_pad3d_backward_out_cuda

- func: replication_pad3d_backward(Tensor grad_output, Tensor self, int[6] padding) -> Tensor
  python_module: nn
  dispatch:
    CPU: replication_pad3d_backward_cpu
    CUDA: replication_pad3d_backward_cuda

- func: upsample_linear1d.vec(Tensor input, int[]? output_size, bool align_corners, float[]? scale_factors) -> Tensor
  python_module: nn
  dispatch:
    CompositeExplicitAutograd: upsample_linear1d

- func: upsample_linear1d_backward.vec(Tensor grad_output, int[]? output_size, int[] input_size, bool align_corners, float[]? scale_factors) -> Tensor
  python_module: nn
  dispatch:
    CompositeExplicitAutograd: upsample_linear1d_backward

- func: upsample_bilinear2d.vec(Tensor input, int[]? output_size, bool align_corners, float[]? scale_factors) -> Tensor
  python_module: nn
  dispatch:
    CompositeExplicitAutograd: upsample_bilinear2d

- func: upsample_bilinear2d_backward.vec(Tensor grad_output, int[]? output_size, int[] input_size, bool align_corners, float[]? scale_factors) -> Tensor
  python_module: nn
  dispatch:
    CompositeExplicitAutograd: upsample_bilinear2d_backward

- func: upsample_trilinear3d.vec(Tensor input, int[]? output_size, bool align_corners, float[]? scale_factors) -> Tensor
  python_module: nn
  dispatch:
    CompositeExplicitAutograd: upsample_trilinear3d

- func: upsample_trilinear3d_backward.vec(Tensor grad_output, int[]? output_size, int[] input_size, bool align_corners, float[]? scale_factors) -> Tensor
  python_module: nn
  dispatch:
    CompositeExplicitAutograd: upsample_trilinear3d_backward

- func: upsample_bicubic2d.vec(Tensor input, int[]? output_size, bool align_corners, float[]? scale_factors) -> Tensor
  python_module: nn
  dispatch:
    CompositeExplicitAutograd: upsample_bicubic2d

- func: upsample_bicubic2d_backward.vec(Tensor grad_output, int[]? output_size, int[] input_size, bool align_corners, float[]? scale_factors) -> Tensor
  python_module: nn
  dispatch:
    CompositeExplicitAutograd: upsample_bicubic2d_backward

- func: upsample_nearest1d.vec(Tensor input, int[]? output_size, float[]? scale_factors) -> Tensor
  python_module: nn
  dispatch:
    CompositeExplicitAutograd: upsample_nearest1d

- func: upsample_nearest1d_backward.vec(Tensor grad_output, int[]? output_size, int[] input_size, float[]? scale_factors) -> Tensor
  python_module: nn
  dispatch:
    CompositeExplicitAutograd: upsample_nearest1d_backward

- func: upsample_nearest2d.vec(Tensor input, int[]? output_size, float[]? scale_factors) -> Tensor
  python_module: nn
  dispatch:
    CompositeExplicitAutograd: upsample_nearest2d

- func: upsample_nearest2d_backward.vec(Tensor grad_output, int[]? output_size, int[] input_size, float[]? scale_factors) -> Tensor
  python_module: nn
  dispatch:
    CompositeExplicitAutograd: upsample_nearest2d_backward

- func: upsample_nearest3d.vec(Tensor input, int[]? output_size, float[]? scale_factors) -> Tensor
  python_module: nn
  dispatch:
    CPU: upsample_nearest3d_cpu
    CUDA: upsample_nearest3d_cuda
    QuantizedCPU: upsample_nearest3d_quantized_cpu

- func: upsample_nearest3d_backward.vec(Tensor grad_output, int[]? output_size, int[] input_size, float[]? scale_factors) -> Tensor
  python_module: nn
  dispatch:
    CPU: upsample_nearest3d_backward_cpu
    CUDA: upsample_nearest3d_backward_cuda

# NOTE: all of the non-"vec" upsample overloads are only kept for backward compatibility.
- func: upsample_linear1d.out(Tensor self, int[1] output_size, bool align_corners, float? scales=None, *, Tensor(a!) out) -> Tensor(a!)
  python_module: nn
  structured: True
  dispatch:
    CPU: upsample_linear1d_out_cpu
    CUDA: upsample_linear1d_out_cuda

- func: upsample_linear1d(Tensor self, int[1] output_size, bool align_corners, float? scales=None) -> Tensor
  python_module: nn
  structured_delegate: upsample_linear1d.out

- func: upsample_linear1d_backward.grad_input(Tensor grad_output, int[1] output_size, int[3] input_size, bool align_corners, float? scales=None, *, Tensor(a!) grad_input) -> Tensor(a!)
  python_module: nn
  structured: True
  dispatch:
    CPU: upsample_linear1d_backward_out_cpu
    CUDA: upsample_linear1d_backward_out_cuda

- func: upsample_linear1d_backward(Tensor grad_output, int[1] output_size, int[3] input_size, bool align_corners, float? scales=None) -> Tensor
  python_module: nn
  structured_delegate: upsample_linear1d_backward.grad_input

- func: upsample_bilinear2d.out(Tensor self, int[2] output_size, bool align_corners, float? scales_h=None, float? scales_w=None, *, Tensor(a!) out) -> Tensor(a!)
  python_module: nn
  structured: True
  dispatch:
    CPU: upsample_bilinear2d_out_cpu
    CUDA: upsample_bilinear2d_out_cuda

- func: upsample_bilinear2d(Tensor self, int[2] output_size, bool align_corners, float? scales_h=None, float? scales_w=None) -> Tensor
  python_module: nn
  structured_delegate: upsample_bilinear2d.out
  dispatch:
    QuantizedCPU: upsample_bilinear2d_quantized_cpu

- func: upsample_bilinear2d_backward.grad_input(Tensor grad_output, int[2] output_size, int[4] input_size, bool align_corners, float? scales_h=None, float? scales_w=None, *, Tensor(a!) grad_input) -> Tensor(a!)
  python_module: nn
  structured: True
  dispatch:
    CPU: upsample_bilinear2d_backward_out_cpu
    CUDA: upsample_bilinear2d_backward_out_cuda

- func: upsample_bilinear2d_backward(Tensor grad_output, int[2] output_size, int[4] input_size, bool align_corners, float? scales_h=None, float? scales_w=None) -> Tensor
  python_module: nn
  structured_delegate: upsample_bilinear2d_backward.grad_input

- func: upsample_bicubic2d.out(Tensor self, int[2] output_size, bool align_corners, float? scales_h=None, float? scales_w=None, *, Tensor(a!) out) -> Tensor(a!)
  python_module: nn
  structured: True
  dispatch:
    CPU: upsample_bicubic2d_out_cpu
    CUDA: upsample_bicubic2d_out_cuda

- func: upsample_bicubic2d(Tensor self, int[2] output_size, bool align_corners, float? scales_h=None, float? scales_w=None) -> Tensor
  python_module: nn
  structured_delegate: upsample_bicubic2d.out

- func: upsample_bicubic2d_backward.grad_input(Tensor grad_output, int[2] output_size, int[4] input_size, bool align_corners, float? scales_h=None, float? scales_w=None, *, Tensor(a!) grad_input) -> Tensor(a!)
  python_module: nn
  structured: True
  dispatch:
    CPU: upsample_bicubic2d_backward_out_cpu
    CUDA: upsample_bicubic2d_backward_out_cuda

- func: upsample_bicubic2d_backward(Tensor grad_output, int[2] output_size, int[4] input_size, bool align_corners, float? scales_h=None, float? scales_w=None) -> Tensor
  python_module: nn
  structured_delegate: upsample_bicubic2d_backward.grad_input

- func: upsample_trilinear3d.out(Tensor self, int[3] output_size, bool align_corners, float? scales_d=None, float? scales_h=None, float? scales_w=None, *, Tensor(a!) out) -> Tensor(a!)
  python_module: nn
  structured: True
  dispatch:
    CPU: upsample_trilinear3d_out_cpu
    CUDA: upsample_trilinear3d_out_cuda

- func: upsample_trilinear3d(Tensor self, int[3] output_size, bool align_corners, float? scales_d=None, float? scales_h=None, float? scales_w=None) -> Tensor
  python_module: nn
  structured_delegate: upsample_trilinear3d.out

- func: upsample_trilinear3d_backward.grad_input(Tensor grad_output, int[3] output_size, int[5] input_size, bool align_corners, float? scales_d=None, float? scales_h=None, float? scales_w=None, *, Tensor(a!) grad_input) -> Tensor(a!)
  python_module: nn
  structured: True
  dispatch:
    CPU: upsample_trilinear3d_backward_out_cpu
    CUDA: upsample_trilinear3d_backward_out_cuda

- func: upsample_trilinear3d_backward(Tensor grad_output, int[3] output_size, int[5] input_size, bool align_corners, float? scales_d=None, float? scales_h=None, float? scales_w=None) -> Tensor
  python_module: nn
  structured_delegate: upsample_trilinear3d_backward.grad_input

- func: upsample_nearest1d.out(Tensor self, int[1] output_size, float? scales=None, *, Tensor(a!) out) -> Tensor(a!)
  python_module: nn
  structured: True
  dispatch:
    CPU: upsample_nearest1d_out_cpu
    CUDA: upsample_nearest1d_out_cuda

- func: upsample_nearest1d(Tensor self, int[1] output_size, float? scales=None) -> Tensor
  python_module: nn
  structured_delegate: upsample_nearest1d.out

- func: upsample_nearest1d_backward.grad_input(Tensor grad_output, int[1] output_size, int[3] input_size, float? scales=None, *, Tensor(a!) grad_input) -> Tensor(a!)
  python_module: nn
  structured: True
  dispatch:
    CPU: upsample_nearest1d_backward_out_cpu
    CUDA: upsample_nearest1d_backward_out_cuda

- func: upsample_nearest1d_backward(Tensor grad_output, int[1] output_size, int[3] input_size, float? scales=None) -> Tensor
  python_module: nn
  structured_delegate: upsample_nearest1d_backward.grad_input

- func: upsample_nearest2d.out(Tensor self, int[2] output_size, float? scales_h=None, float? scales_w=None, *, Tensor(a!) out) -> Tensor(a!)
  python_module: nn
  structured: True
  dispatch:
    CPU: upsample_nearest2d_out_cpu
    CUDA: upsample_nearest2d_out_cuda

- func: upsample_nearest2d(Tensor self, int[2] output_size, float? scales_h=None, float? scales_w=None) -> Tensor
  python_module: nn
  structured_delegate: upsample_nearest2d.out
  dispatch:
    QuantizedCPU: upsample_nearest2d_quantized_cpu

- func: upsample_nearest2d_backward.grad_input(Tensor grad_output, int[2] output_size, int[4] input_size, float? scales_h=None, float? scales_w=None, *, Tensor(a!) grad_input) -> Tensor(a!)
  python_module: nn
  structured: True
  dispatch:
    CPU: upsample_nearest2d_backward_out_cpu
    CUDA: upsample_nearest2d_backward_out_cuda

- func: upsample_nearest2d_backward(Tensor grad_output, int[2] output_size, int[4] input_size, float? scales_h=None, float? scales_w=None) -> Tensor
  python_module: nn
  structured_delegate: upsample_nearest2d_backward.grad_input

- func: upsample_nearest3d.out(Tensor self, int[3] output_size, float? scales_d=None, float? scales_h=None, float? scales_w=None, *, Tensor(a!) out) -> Tensor(a!)
  python_module: nn
  structured: True
  dispatch:
    CPU: upsample_nearest3d_out_cpu
    CUDA: upsample_nearest3d_out_cuda

- func: upsample_nearest3d(Tensor self, int[3] output_size, float? scales_d=None, float? scales_h=None, float? scales_w=None) -> Tensor
  python_module: nn
  structured_delegate: upsample_nearest3d.out
  dispatch:
    QuantizedCPU: upsample_nearest3d_quantized_cpu

- func: upsample_nearest3d_backward.grad_input(Tensor grad_output, int[3] output_size, int[5] input_size, float? scales_d=None, float? scales_h=None, float? scales_w=None, *, Tensor(a!) grad_input) -> Tensor(a!)
  python_module: nn
  structured: True
  dispatch:
    CPU: upsample_nearest3d_backward_out_cpu
    CUDA: upsample_nearest3d_backward_out_cuda

- func: upsample_nearest3d_backward(Tensor grad_output, int[3] output_size, int[5] input_size, float? scales_d=None, float? scales_h=None, float? scales_w=None) -> Tensor
  python_module: nn
  structured_delegate: upsample_nearest3d_backward.grad_input

- func: sigmoid_backward.grad_input(Tensor grad_output, Tensor output, *, Tensor(a!) grad_input) -> Tensor(a!)
  python_module: nn
  structured: True
  structured_inherits: TensorIteratorBase
  dispatch:
    CPU, CUDA: sigmoid_backward_out

- func: sigmoid_backward(Tensor grad_output, Tensor output) -> Tensor
  python_module: nn
  structured_delegate: sigmoid_backward.grad_input

- func: logit_backward.grad_input(Tensor grad_output, Tensor self, float? eps=None, *, Tensor(a!) grad_input) -> Tensor(a!)
  python_module: nn
  structured: True
  structured_inherits: TensorIteratorBase
  dispatch:
    CPU, CUDA: logit_backward_out

- func: logit_backward(Tensor grad_output, Tensor self, float? eps=None) -> Tensor
  python_module: nn
  structured_delegate: logit_backward.grad_input

- func: tanh_backward.grad_input(Tensor grad_output, Tensor output, *, Tensor(a!) grad_input) -> Tensor(a!)
  python_module: nn
  structured: True
  structured_inherits: TensorIteratorBase
  dispatch:
    CPU, CUDA: tanh_backward_out

- func: tanh_backward(Tensor grad_output, Tensor output) -> Tensor
  python_module: nn
  structured_delegate: tanh_backward.grad_input

# What's a thnn_conv_ versus a slow_conv_?
#
# Historically, we have inefficient implementations of convolutions
# coming from the THNN/THCUNN library.  These convolutions typically
# operated by computing the Toeplitz matrix and then doing a matrix
# multiply with the input; this is very memory inefficient!  However,
# occasionally, we really don't have anything better, so it's helpful
# to have these fallbacks when there is no more optimized implementation
# in cudnn or mkldnn, etc.  Both thnn_ and slow_ convolutions fall
# into this bucket.
#
# The difference between these two designations, is that thnn_ refers
# to a convolution that is still written in the "legacy" style; that is,
# C code in the THNN/ or THCUNN/ directory.  A slow_ convolution is
# one that is written in the native style: modern C++.  Algorithmically,
# these are the same thing, but we give them different prefixes to
# make the operational distinction clear.

- func: slow_conv_transpose2d.out(Tensor self, Tensor weight, int[2] kernel_size, Tensor? bias=None, int[2] stride=1, int[2] padding=0, int[2] output_padding=0, int[2] dilation=1, *, Tensor(a!) out) -> Tensor(a!)
  python_module: nn
  structured: True
  dispatch:
    CPU: slow_conv_transpose2d_structured_cpu
    CUDA: slow_conv_transpose2d_structured_cuda

- func: slow_conv_transpose2d(Tensor self, Tensor weight, int[2] kernel_size, Tensor? bias=None, int[2] stride=1, int[2] padding=0, int[2] output_padding=0, int[2] dilation=1) -> Tensor
  python_module: nn
  structured_delegate: slow_conv_transpose2d.out

- func: slow_conv_transpose2d_backward.grad_output(Tensor grad_output, Tensor self, Tensor weight, int[2] kernel_size, int[2] stride, int[2] padding, int[2] output_padding, int[2] dilation, Tensor columns, Tensor ones, *, Tensor(a!) grad_input, Tensor(b!) grad_weight, Tensor(c!) grad_bias) -> (Tensor(a!), Tensor(b!), Tensor(c!))
  python_module: nn
  dispatch:
    CPU: slow_conv_transpose2d_backward_out_cpu
    CUDA: slow_conv_transpose2d_backward_out_cuda

- func: slow_conv_transpose2d_backward.output_mask(Tensor grad_output, Tensor self, Tensor weight, int[2] kernel_size, int[2] stride, int[2] padding, int[2] output_padding, int[2] dilation, Tensor columns, Tensor ones, bool[3] output_mask) -> (Tensor grad_input, Tensor grad_weight, Tensor grad_bias)
  python_module: nn
  dispatch:
    CPU: slow_conv_transpose2d_backward_cpu
    CUDA: slow_conv_transpose2d_backward_cuda

- func: slow_conv_transpose3d.out(Tensor self, Tensor weight, int[3] kernel_size, Tensor? bias=None, int[3] stride=1, int[3] padding=0, int[3] output_padding=0, int[3] dilation=1, *, Tensor(a!) out) -> Tensor(a!)
  python_module: nn
  dispatch:
    CPU: slow_conv_transpose3d_out_cpu
    CUDA: slow_conv_transpose3d_out_cuda

- func: slow_conv_transpose3d(Tensor self, Tensor weight, int[3] kernel_size, Tensor? bias=None, int[3] stride=1, int[3] padding=0, int[3] output_padding=0, int[3] dilation=1) -> Tensor
  python_module: nn
  dispatch:
    CPU: slow_conv_transpose3d_cpu
    CUDA: slow_conv_transpose3d_cuda

- func: slow_conv_transpose3d_backward.grad_output(Tensor grad_output, Tensor self, Tensor weight, int[3] kernel_size, int[3] stride, int[3] padding, int[3] output_padding, int[3] dilation, Tensor finput, Tensor fgrad_input, *, Tensor(a!) grad_input, Tensor(b!) grad_weight, Tensor(c!) grad_bias) -> (Tensor(a!), Tensor(b!), Tensor(c!))
  python_module: nn
  dispatch:
    CPU: slow_conv_transpose3d_backward_out_cpu
    CUDA: slow_conv_transpose3d_backward_out_cuda

- func: slow_conv_transpose3d_backward.output_mask(Tensor grad_output, Tensor self, Tensor weight, int[3] kernel_size, int[3] stride, int[3] padding, int[3] output_padding, int[3] dilation, Tensor finput, Tensor fgrad_input, bool[3] output_mask) -> (Tensor grad_input, Tensor grad_weight, Tensor grad_bias)
  python_module: nn
  dispatch:
    CPU: slow_conv_transpose3d_backward_cpu
    CUDA: slow_conv_transpose3d_backward_cuda

- func: thnn_conv2d.out(Tensor self, Tensor weight, int[2] kernel_size, Tensor? bias=None, int[2] stride=1, int[2] padding=0, *, Tensor(a!) out) -> Tensor(a!)
  python_module: nn

- func: thnn_conv2d(Tensor self, Tensor weight, int[2] kernel_size, Tensor? bias=None, int[2] stride=1, int[2] padding=0) -> Tensor
  python_module: nn

- func: _slow_conv2d_forward.output(Tensor self, Tensor weight, int[2] kernel_size, Tensor? bias, int[2] stride, int[2] padding, *, Tensor(a!) output, Tensor(b!) finput) -> (Tensor(a!), Tensor(b!))
  python_module: nn
  dispatch:
    CPU: slow_conv2d_forward_out_cpu
    CUDA: slow_conv2d_forward_out_cuda

- func: _slow_conv2d_forward(Tensor self, Tensor weight, int[2] kernel_size, Tensor? bias, int[2] stride, int[2] padding) -> (Tensor output, Tensor finput)
  python_module: nn
  dispatch:
    CPU: slow_conv2d_forward_cpu
    CUDA: slow_conv2d_forward_cuda

- func: _slow_conv2d_backward.grad_input(Tensor grad_output, Tensor self, Tensor weight, int[2] kernel_size, int[2] stride, int[2] padding, Tensor finput, *, Tensor(a!) grad_input, Tensor(b!) grad_weight, Tensor(c!) grad_bias) -> (Tensor(a!), Tensor(b!), Tensor(c!))
  python_module: nn
  dispatch:
    CPU: slow_conv2d_backward_out_cpu
    CUDA: slow_conv2d_backward_out_cuda

- func: _slow_conv2d_backward.output_mask(Tensor grad_output, Tensor self, Tensor weight, int[2] kernel_size, int[2] stride, int[2] padding, Tensor finput, bool[3] output_mask) -> (Tensor grad_input, Tensor grad_weight, Tensor grad_bias)
  python_module: nn
  dispatch:
    CPU: slow_conv2d_backward_cpu
    CUDA: slow_conv2d_backward_cuda

- func: _conv_depthwise2d.out(Tensor self, Tensor weight, int[2] kernel_size, Tensor? bias, int[2] stride, int[2] padding, int[2] dilation, *, Tensor(a!) out) -> Tensor(a!)
  use_const_ref_for_mutable_tensors: True
  python_module: nn
  dispatch:
    CUDA: conv_depthwise2d_cuda_out

- func: _conv_depthwise2d(Tensor self, Tensor weight, int[2] kernel_size, Tensor? bias, int[2] stride, int[2] padding, int[2] dilation) -> Tensor
  python_module: nn
  dispatch:
    CUDA: conv_depthwise2d_cuda

- func: _conv_depthwise2d_backward.grad_input(Tensor grad_output, Tensor self, Tensor weight, int[2] kernel_size, int[2] stride, int[2] padding, int[2] dilation, *, Tensor(a!) grad_input, Tensor(b!) grad_weight) -> (Tensor(a!), Tensor(b!))
  python_module: nn
  dispatch:
    CUDA: conv_depthwise2d_backward_cuda_out

- func: _conv_depthwise2d_backward.output_mask(Tensor grad_output, Tensor self, Tensor weight, int[2] kernel_size, int[2] stride, int[2] padding, int[2] dilation, bool[2] output_mask) -> (Tensor grad_input, Tensor grad_weight)
  python_module: nn
  dispatch:
    CUDA: conv_depthwise2d_backward_cuda

- func: conv_depthwise3d(Tensor self, Tensor weight, int[3] kernel_size, Tensor? bias, int[3] stride, int[3] padding, int[3] dilation) -> Tensor
  python_module: nn
  dispatch:
    CUDA: conv_depthwise3d_cuda

- func: conv_depthwise3d_backward.grad_input(Tensor grad_output, Tensor self, Tensor weight, int[3] kernel_size, int[3] stride, int[3] padding, int[3] dilation, *, Tensor(a!) grad_input, Tensor(b!) grad_weight, Tensor(c!) grad_bias) -> (Tensor(a!), Tensor(b!), Tensor(c!))
  python_module: nn
  dispatch:
    CUDA: conv_depthwise3d_backward_cuda_out

- func: conv_depthwise3d_backward.output_mask(Tensor grad_output, Tensor self, Tensor weight, int[3] kernel_size, int[3] stride, int[3] padding, int[3] dilation, bool[3] output_mask) -> (Tensor grad_input, Tensor grad_weight, Tensor grad_bias)
  python_module: nn
  dispatch:
    CUDA: conv_depthwise3d_backward_cuda

- func: slow_conv3d.out(Tensor self, Tensor weight, int[3] kernel_size, Tensor? bias=None, int[3] stride=1, int[3] padding=0, *, Tensor(a!) out) -> Tensor(a!)
  python_module: nn

- func: slow_conv3d(Tensor self, Tensor weight, int[3] kernel_size, Tensor? bias=None, int[3] stride=1, int[3] padding=0) -> Tensor
  python_module: nn

- func: slow_conv3d_forward.output(Tensor self, Tensor weight, int[3] kernel_size, Tensor? bias, int[3] stride, int[3] padding, *, Tensor(a!) output, Tensor(b!) finput, Tensor(c!) fgrad_input) -> (Tensor(a!), Tensor(b!), Tensor(c!))
  python_module: nn
  dispatch:
    CPU: slow_conv3d_forward_out_cpu

- func: slow_conv3d_forward(Tensor self, Tensor weight, int[3] kernel_size, Tensor? bias, int[3] stride, int[3] padding) -> (Tensor output, Tensor finput, Tensor fgrad_input)
  python_module: nn
  dispatch:
    CPU: slow_conv3d_forward_cpu

- func: slow_conv3d_backward.grad_input(Tensor grad_output, Tensor self, Tensor weight, int[3] kernel_size, int[3] stride, int[3] padding, Tensor finput, Tensor fgrad_input, *, Tensor(a!) grad_input, Tensor(b!) grad_weight, Tensor(c!) grad_bias) -> (Tensor(a!), Tensor(b!), Tensor(c!))
  python_module: nn
  dispatch:
    CPU: slow_conv3d_backward_out_cpu

- func: slow_conv3d_backward.output_mask(Tensor grad_output, Tensor self, Tensor weight, int[3] kernel_size, int[3] stride, int[3] padding, Tensor finput, Tensor fgrad_input, bool[3] output_mask) -> (Tensor grad_input, Tensor grad_weight, Tensor grad_bias)
  python_module: nn
  dispatch:
    CPU: slow_conv3d_backward_cpu

- func: slow_conv_dilated2d(Tensor self, Tensor weight, int[2] kernel_size, Tensor? bias=None, int[2] stride=1, int[2] padding=0, int[2] dilation=1) -> Tensor
  python_module: nn
  dispatch:
    CPU: slow_conv_dilated2d_cpu
    CUDA: slow_conv_dilated2d_cuda

- func: slow_conv_dilated2d_backward(Tensor grad_output, Tensor self, Tensor weight, int[2] kernel_size, int[2] stride, int[2] padding, int[2] dilation, bool[3] output_mask) -> (Tensor grad_input, Tensor grad_weight, Tensor grad_bias)
  python_module: nn
  dispatch:
    CPU: slow_conv_dilated2d_backward_cpu
    CUDA: slow_conv_dilated2d_backward_cuda

- func: slow_conv_dilated3d(Tensor self, Tensor weight, int[3] kernel_size, Tensor? bias=None, int[3] stride=1, int[3] padding=0, int[3] dilation=1) -> Tensor
  python_module: nn
  dispatch:
    CPU: slow_conv_dilated3d_cpu
    CUDA: slow_conv_dilated3d_cuda

- func: slow_conv_dilated3d_backward(Tensor grad_output, Tensor self, Tensor weight, int[3] kernel_size, int[3] stride, int[3] padding, int[3] dilation, bool[3] output_mask) -> (Tensor grad_input, Tensor grad_weight, Tensor grad_bias)
  python_module: nn
  dispatch:
    CPU: slow_conv_dilated3d_backward_cpu
    CUDA: slow_conv_dilated3d_backward_cuda

- func: col2im.out(Tensor self, int[2] output_size, int[2] kernel_size, int[2] dilation, int[2] padding, int[2] stride, *, Tensor(a!) out) -> Tensor(a!)
  python_module: nn
  dispatch:
    CPU: col2im_out_cpu
    CUDA: col2im_out_cuda

- func: col2im(Tensor self, int[2] output_size, int[2] kernel_size, int[2] dilation, int[2] padding, int[2] stride) -> Tensor
  python_module: nn
  dispatch:
    CPU: col2im_cpu
    CUDA: col2im_cuda

- func: col2im_backward.grad_input(Tensor grad_output, int[2] kernel_size, int[2] dilation, int[2] padding, int[2] stride, *, Tensor(a!) grad_input) -> Tensor(a!)
  python_module: nn
  dispatch:
    CPU: col2im_backward_out_cpu
    CUDA: col2im_backward_out_cuda

- func: col2im_backward(Tensor grad_output, int[2] kernel_size, int[2] dilation, int[2] padding, int[2] stride) -> Tensor
  python_module: nn
  dispatch:
    CPU: col2im_backward_cpu
    CUDA: col2im_backward_cuda

- func: column_stack(Tensor[] tensors) -> Tensor

- func: column_stack.out(Tensor[] tensors, *, Tensor(a!) out) -> Tensor(a!)

- func: im2col.out(Tensor self, int[2] kernel_size, int[2] dilation, int[2] padding, int[2] stride, *, Tensor(a!) out) -> Tensor(a!)
  python_module: nn
  dispatch:
    CPU: im2col_out_cpu
    CUDA: im2col_out_cuda

- func: im2col(Tensor self, int[2] kernel_size, int[2] dilation, int[2] padding, int[2] stride) -> Tensor
  python_module: nn
  dispatch:
    CPU: im2col_cpu
    CUDA: im2col_cuda

- func: im2col_backward.grad_input(Tensor grad_output, int[2] input_size, int[2] kernel_size, int[2] dilation, int[2] padding, int[2] stride, *, Tensor(a!) grad_input) -> Tensor(a!)
  python_module: nn
  dispatch:
    CPU: im2col_backward_out_cpu
    CUDA: im2col_backward_out_cuda

- func: im2col_backward(Tensor grad_output, int[2] input_size, int[2] kernel_size, int[2] dilation, int[2] padding, int[2] stride) -> Tensor
  python_module: nn
  dispatch:
    CPU: im2col_backward_cpu
    CUDA: im2col_backward_cuda

- func: isfinite(Tensor self) -> Tensor
  variants: function, method
  device_check: NoCheck
  device_guard: False

- func: isinf(Tensor self) -> Tensor
  variants: function, method
  device_check: NoCheck
  device_guard: False

- func: record_stream(Tensor(a!) self, Stream s) -> ()
  variants: method
  dispatch:
    CUDA: record_stream_cuda

- func: isposinf(Tensor self) -> Tensor
  variants: function, method
  structured_delegate: isposinf.out

- func: isposinf.out(Tensor self, *, Tensor(a!) out) -> Tensor(a!)
  structured: True
  structured_inherits: TensorIteratorBase
  dispatch:
    CPU, CUDA: isposinf_out

- func: isneginf(Tensor self) -> Tensor
  variants: function, method
  structured_delegate: isneginf.out

- func: isneginf.out(Tensor self, *, Tensor(a!) out) -> Tensor(a!)
  structured: True
  structured_inherits: TensorIteratorBase
  dispatch:
    CPU, CUDA: isneginf_out

# NOTE [_add_batch_dim and _remove_batch_dim]
# _add_batch_dim and _remove_batch_dim are meant to be used in the implementation
# of the vmap frontend API (see torch/_vmap_internals.py). They are not
# user-facing, hence the leading underscore. Please don't use them them anywhere else.
- func: _add_batch_dim(Tensor self, int batch_dim, int level) -> Tensor
  variants: function

# See NOTE [_add_batch_dim and _remove_batch_dim]
- func: _remove_batch_dim(Tensor self, int level, int batch_size, int out_dim) -> Tensor
  variants: function

## Functions related to the `torch.special` namespace
# Note [special namespace binding]
# Functions in the special python module should have their names start with
#   "special_" underscore and be bound to the desired Python name in
#   torch/special/__init__.py, and the desired C++ name in torch/csrc/api/include/torch/special.h.
#   The "special_" names should be hidden from the user and not documented.

- func: special_entr(Tensor self) -> Tensor
  structured_delegate: special_entr.out
  python_module: special
  variants: function

- func: special_entr.out(Tensor self, *, Tensor(a!) out) -> Tensor(a!)
  structured: True
  structured_inherits: TensorIteratorBase
  python_module: special
  variants: function
  dispatch:
    CPU, CUDA: special_entr_out

- func: special_ndtri(Tensor self) -> Tensor
  structured_delegate: special_ndtri.out
  python_module: special
  variants: function

- func: special_ndtri.out(Tensor self, *, Tensor(a!) out) -> Tensor(a!)
  structured: True
  structured_inherits: TensorIteratorBase
  python_module: special
  variants: function
  dispatch:
    CPU, CUDA: special_ndtri_out

- func: special_expm1(Tensor self) -> Tensor
  python_module: special
  variants: function

- func: special_expm1.out(Tensor self, *, Tensor(a!) out) -> Tensor(a!)
  python_module: special
  variants: function

- func: special_exp2(Tensor self) -> Tensor
  python_module: special
  variants: function

- func: special_exp2.out(Tensor self, *, Tensor(a!) out) -> Tensor(a!)
  python_module: special
  variants: function

- func: special_psi(Tensor self) -> Tensor
  python_module: special
  variants: function

- func: special_psi.out(Tensor self, *, Tensor(a!) out) -> Tensor(a!)
  python_module: special
  variants: function

- func: special_digamma(Tensor self) -> Tensor
  python_module: special
  variants: function

- func: special_digamma.out(Tensor self, *, Tensor(a!) out) -> Tensor(a!)
  python_module: special
  variants: function

- func: special_gammaln(Tensor self) -> Tensor
  python_module: special
  variants: function

- func: special_gammaln.out(Tensor self, *, Tensor(a!) out) -> Tensor(a!)
  python_module: special
  variants: function

- func: special_erf(Tensor self) -> Tensor
  python_module: special
  variants: function

- func: special_erf.out(Tensor self, *, Tensor(a!) out) -> Tensor(a!)
  python_module: special
  variants: function

- func: special_erfc(Tensor self) -> Tensor
  python_module: special
  variants: function

- func: special_erfc.out(Tensor self, *, Tensor(a!) out) -> Tensor(a!)
  python_module: special

- func: special_erfcx(Tensor self) -> Tensor
  python_module: special
  variants: function
  structured_delegate: special_erfcx.out

- func: special_erfcx.out(Tensor self, *, Tensor(a!) out) -> Tensor(a!)
  python_module: special
  structured: True
  structured_inherits: TensorIteratorBase
  dispatch:
    CPU, CUDA: special_erfcx_out

- func: special_erfinv(Tensor self) -> Tensor
  python_module: special
  variants: function

- func: special_erfinv.out(Tensor self, *, Tensor(a!) out) -> Tensor(a!)
  python_module: special

- func: special_ndtr(Tensor self) -> Tensor
  python_module: special
  variants: function

- func: special_ndtr.out(Tensor self, *, Tensor(a!) out) -> Tensor(a!)
  python_module: special
  variants: function

- func: special_xlog1py(Tensor self, Tensor other) -> Tensor
  device_check: NoCheck   # TensorIterator
  python_module: special
  variants: function
  structured_delegate: special_xlog1py.out

- func: special_xlog1py.self_scalar(Scalar self, Tensor other) -> Tensor
  device_check: NoCheck   # TensorIterator
  python_module: special
  variants: function
  dispatch:
    CompositeExplicitAutograd: special_xlog1py

- func: special_xlog1py.other_scalar(Tensor self, Scalar other) -> Tensor
  device_check: NoCheck   # TensorIterator
  python_module: special
  variants: function
  dispatch:
    CompositeExplicitAutograd: special_xlog1py

- func: special_xlog1py.out(Tensor self, Tensor other, *, Tensor(a!) out) -> Tensor(a!)
  device_check: NoCheck   # TensorIterator
  structured: True
  structured_inherits: TensorIteratorBase
  python_module: special
  variants: function
  dispatch:
    CPU, CUDA: special_xlog1py_out

- func: special_xlog1py.self_scalar_out(Scalar self, Tensor other, *, Tensor(a!) out) -> Tensor(a!)
  device_check: NoCheck   # TensorIterator
  python_module: special
  variants: function
  dispatch:
    CompositeExplicitAutograd: special_xlog1py_out

- func: special_xlog1py.other_scalar_out(Tensor self, Scalar other, *, Tensor(a!) out) -> Tensor(a!)
  device_check: NoCheck   # TensorIterator
  python_module: special
  variants: function
  dispatch:
    CompositeExplicitAutograd: special_xlog1py_out

- func: special_xlogy(Tensor self, Tensor other) -> Tensor
  device_check: NoCheck   # TensorIterator
  python_module: special
  variants: function

- func: special_xlogy.self_scalar(Scalar self, Tensor other) -> Tensor
  device_check: NoCheck   # TensorIterator
  python_module: special
  variants: function

- func: special_xlogy.other_scalar(Tensor self, Scalar other) -> Tensor
  device_check: NoCheck   # TensorIterator
  python_module: special
  variants: function

- func: special_xlogy.out(Tensor self, Tensor other, *, Tensor(a!) out) -> Tensor(a!)
  device_check: NoCheck   # TensorIterator
  python_module: special
  variants: function

- func: special_xlogy.self_scalar_out(Scalar self, Tensor other, *, Tensor(a!) out) -> Tensor(a!)
  device_check: NoCheck   # TensorIterator
  python_module: special
  variants: function

- func: special_xlogy.other_scalar_out(Tensor self, Scalar other, *, Tensor(a!) out) -> Tensor(a!)
  device_check: NoCheck   # TensorIterator
  python_module: special
  variants: function

- func: special_zeta(Tensor self, Tensor other) -> Tensor
  device_check: NoCheck   # TensorIterator
  python_module: special
  variants: function
  structured_delegate: special_zeta.out
  dispatch:
    CompositeExplicitAutograd: special_zeta

- func: special_zeta.self_scalar(Scalar self, Tensor other) -> Tensor
  device_check: NoCheck   # TensorIterator
  python_module: special
  variants: function
  dispatch:
    CompositeExplicitAutograd: special_zeta

- func: special_zeta.other_scalar(Tensor self, Scalar other) -> Tensor
  device_check: NoCheck   # TensorIterator
  python_module: special
  variants: function
  dispatch:
    CompositeExplicitAutograd: special_zeta

- func: special_zeta.out(Tensor self, Tensor other, *, Tensor(a!) out) -> Tensor(a!)
  device_check: NoCheck   # TensorIterator
  structured: True
  structured_inherits: TensorIteratorBase
  python_module: special
  variants: function
  dispatch:
    CPU, CUDA: special_zeta_out

- func: special_zeta.self_scalar_out(Scalar self, Tensor other, *, Tensor(a!) out) -> Tensor(a!)
  device_check: NoCheck   # TensorIterator
  python_module: special
  variants: function
  dispatch:
    CompositeExplicitAutograd: special_zeta_out

- func: special_zeta.other_scalar_out(Tensor self, Scalar other, *, Tensor(a!) out) -> Tensor(a!)
  device_check: NoCheck   # TensorIterator
  python_module: special
  variants: function
  dispatch:
    CompositeExplicitAutograd: special_zeta_out

- func: special_i0(Tensor self) -> Tensor
  python_module: special
  variants: function

- func: special_i0.out(Tensor self, *, Tensor(a!) out) -> Tensor(a!)
  python_module: special
  variants: function

- func: special_i0e(Tensor self) -> Tensor
  python_module: special
  variants: function
  structured_delegate: special_i0e.out

- func: special_i0e.out(Tensor self, *, Tensor(a!) out) -> Tensor(a!)
  python_module: special
  structured: True
  structured_inherits: TensorIteratorBase
  dispatch:
    CPU, CUDA: special_i0e_out

- func: special_i1(Tensor self) -> Tensor
  python_module: special
  variants: function
  structured_delegate: special_i1.out

- func: special_i1.out(Tensor self, *, Tensor(a!) out) -> Tensor(a!)
  python_module: special
  structured: True
  structured_inherits: TensorIteratorBase
  dispatch:
    CPU, CUDA: special_i1_out

- func: special_i1e(Tensor self) -> Tensor
  python_module: special
  variants: function
  structured_delegate: special_i1e.out

- func: special_i1e.out(Tensor self, *, Tensor(a!) out) -> Tensor(a!)
  python_module: special
  structured: True
  structured_inherits: TensorIteratorBase
  dispatch:
    CPU, CUDA: special_i1e_out

- func: special_logit(Tensor self, float? eps=None) -> Tensor
  python_module: special
  variants: function

- func: special_logit.out(Tensor self, float? eps=None, *, Tensor(a!) out) -> Tensor(a!)
  python_module: special

- func: special_polygamma(int n, Tensor self) -> Tensor
  python_module: special
  variants: function, method

- func: special_polygamma.out(int n, Tensor self, *, Tensor(a!) out) -> Tensor(a!)
  python_module: special

- func: special_logsumexp(Tensor self, int[1] dim, bool keepdim=False) -> Tensor
  python_module: special
  variants: function

- func: special_logsumexp.out(Tensor self, int[1] dim, bool keepdim=False, *, Tensor(a!) out) -> Tensor(a!)
  python_module: special

- func: special_expit(Tensor self) -> Tensor
  python_module: special
  variants: function

- func: special_expit.out(Tensor self, *, Tensor(a!) out) -> Tensor(a!)
  python_module: special
  variants: function

- func: special_sinc(Tensor self) -> Tensor
  python_module: special
  variants: function

- func: special_sinc.out(Tensor self, *, Tensor(a!) out) -> Tensor(a!)
  python_module: special
  variants: function

- func: special_round(Tensor self) -> Tensor
  python_module: special
  variants: function

- func: special_round.out(Tensor self, *, Tensor(a!) out) -> Tensor(a!)
  python_module: special
  variants: function

- func: special_log1p(Tensor self) -> Tensor
  python_module: special
  variants: function

- func: special_log1p.out(Tensor self, *, Tensor(a!) out) -> Tensor(a!)
  python_module: special
  variants: function

- func: special_log_softmax(Tensor self, int dim, *, ScalarType? dtype=None) -> Tensor
  python_module: special
  variants: function

- func: special_gammainc.out(Tensor self, Tensor other, *, Tensor(a!) out) -> Tensor(a!)
  python_module: special
  variants: function

- func: special_gammainc(Tensor self, Tensor other) -> Tensor
  python_module: special
  variants: function

- func: special_gammaincc.out(Tensor self, Tensor other, *, Tensor(a!) out) -> Tensor(a!)
  python_module: special
  variants: function

- func: special_gammaincc(Tensor self, Tensor other) -> Tensor
  python_module: special
  variants: function

- func: special_multigammaln(Tensor self, int p) -> Tensor
  python_module: special
  variants: function

- func: special_multigammaln.out(Tensor self, int p, *, Tensor(a!) out) -> Tensor(a!)
  python_module: special
  variants: function

- func: special_softmax(Tensor self, int dim, ScalarType? dtype=None) -> Tensor
  python_module: special
  variants: function

## Functions related to the fast Fourier transform and the torch.fft namespace
# Note [FFT namespace binding]
# Functions in the fft python module should have their names start with
#   "fft_" underscore and be bound to the desired Python name in
#   torch/fft/__init__.py, and the desired C++ name in torch/csrc/api/include/torch/fft.h.
#   The "fft_" names should be hidden from the user and not documented.
#
# See fft_fft as an example.

# torch.fft.fft
# NOTE: NOT an alias for torch.fft, which has different semantics
- func: fft_fft(Tensor self, int? n=None, int dim=-1, str? norm=None) -> Tensor
  python_module: fft
  variants: function

- func: fft_fft.out(Tensor self, int? n=None, int dim=-1, str? norm=None, *, Tensor(a!) out) -> Tensor(a!)
  python_module: fft
  variants: function

- func: fft_ifft(Tensor self, int? n=None, int dim=-1, str? norm=None) -> Tensor
  python_module: fft
  variants: function

- func: fft_ifft.out(Tensor self, int? n=None, int dim=-1, str? norm=None, *, Tensor(a!) out) -> Tensor(a!)
  python_module: fft
  variants: function

- func: fft_rfft(Tensor self, int? n=None, int dim=-1, str? norm=None) -> Tensor
  python_module: fft
  variants: function

- func: fft_rfft.out(Tensor self, int? n=None, int dim=-1, str? norm=None, *, Tensor(a!) out) -> Tensor(a!)
  python_module: fft
  variants: function

- func: fft_irfft(Tensor self, int? n=None, int dim=-1, str? norm=None) -> Tensor
  python_module: fft
  variants: function

- func: fft_irfft.out(Tensor self, int? n=None, int dim=-1, str? norm=None, *, Tensor(a!) out) -> Tensor(a!)
  python_module: fft
  variants: function

- func: fft_hfft(Tensor self, int? n=None, int dim=-1, str? norm=None) -> Tensor
  python_module: fft
  variants: function

- func: fft_hfft.out(Tensor self, int? n=None, int dim=-1, str? norm=None, *, Tensor(a!) out) -> Tensor(a!)
  python_module: fft
  variants: function

- func: fft_ihfft(Tensor self, int? n=None, int dim=-1, str? norm=None) -> Tensor
  python_module: fft
  variants: function

- func: fft_ihfft.out(Tensor self, int? n=None, int dim=-1, str? norm=None, *, Tensor(a!) out) -> Tensor(a!)
  python_module: fft
  variants: function

- func: fft_fft2(Tensor self, int[1]? s=None, int[1] dim=[-2,-1], str? norm=None) -> Tensor
  python_module: fft
  variants: function

- func: fft_fft2.out(Tensor self, int[1]? s=None, int[1] dim=[-2,-1], str? norm=None, *, Tensor(a!) out) -> Tensor(a!)
  python_module: fft
  variants: function

- func: fft_ifft2(Tensor self, int[1]? s=None, int[1] dim=[-2,-1], str? norm=None) -> Tensor
  python_module: fft
  variants: function

- func: fft_ifft2.out(Tensor self, int[1]? s=None, int[1] dim=[-2,-1], str? norm=None, *, Tensor(a!) out) -> Tensor(a!)
  python_module: fft
  variants: function

- func: fft_rfft2(Tensor self, int[1]? s=None, int[1] dim=[-2,-1], str? norm=None) -> Tensor
  python_module: fft
  variants: function

- func: fft_rfft2.out(Tensor self, int[1]? s=None, int[1] dim=[-2,-1], str? norm=None, *, Tensor(a!) out) -> Tensor(a!)
  python_module: fft
  variants: function

- func: fft_irfft2(Tensor self, int[1]? s=None, int[1] dim=[-2,-1], str? norm=None) -> Tensor
  python_module: fft
  variants: function

- func: fft_irfft2.out(Tensor self, int[1]? s=None, int[1] dim=[-2,-1], str? norm=None, *, Tensor(a!) out) -> Tensor(a!)
  python_module: fft
  variants: function

- func: fft_hfft2(Tensor self, int[1]? s=None, int[1] dim=[-2,-1], str? norm=None) -> Tensor
  use_const_ref_for_mutable_tensors: True
  python_module: fft
  variants: function

- func: fft_hfft2.out(Tensor self, int[1]? s=None, int[1] dim=[-2,-1], str? norm=None, *, Tensor(a!) out) -> Tensor(a!)
  use_const_ref_for_mutable_tensors: True
  python_module: fft
  variants: function

- func: fft_ihfft2(Tensor self, int[1]? s=None, int[1] dim=[-2,-1], str? norm=None) -> Tensor
  use_const_ref_for_mutable_tensors: True
  python_module: fft
  variants: function

- func: fft_ihfft2.out(Tensor self, int[1]? s=None, int[1] dim=[-2,-1], str? norm=None, *, Tensor(a!) out) -> Tensor(a!)
  use_const_ref_for_mutable_tensors: True
  python_module: fft
  variants: function

- func: fft_fftn(Tensor self, int[1]? s=None, int[1]? dim=None, str? norm=None) -> Tensor
  python_module: fft
  variants: function

- func: fft_fftn.out(Tensor self, int[1]? s=None, int[1]? dim=None, str? norm=None, *, Tensor(a!) out) -> Tensor(a!)
  python_module: fft
  variants: function

- func: fft_ifftn(Tensor self, int[1]? s=None, int[1]? dim=None, str? norm=None) -> Tensor
  python_module: fft
  variants: function

- func: fft_ifftn.out(Tensor self, int[1]? s=None, int[1]? dim=None, str? norm=None, *, Tensor(a!) out) -> Tensor(a!)
  python_module: fft
  variants: function

- func: fft_rfftn(Tensor self, int[1]? s=None, int[1]? dim=None, str? norm=None) -> Tensor
  python_module: fft
  variants: function

- func: fft_rfftn.out(Tensor self, int[1]? s=None, int[1]? dim=None, str? norm=None, *, Tensor(a!) out) -> Tensor(a!)
  python_module: fft
  variants: function

- func: fft_irfftn(Tensor self, int[1]? s=None, int[1]? dim=None, str? norm=None) -> Tensor
  python_module: fft
  variants: function

- func: fft_irfftn.out(Tensor self, int[1]? s=None, int[1]? dim=None, str? norm=None, *, Tensor(a!) out) -> Tensor(a!)
  python_module: fft
  variants: function

- func: fft_hfftn(Tensor self, int[1]? s=None, int[1]? dim=None, str? norm=None) -> Tensor
  use_const_ref_for_mutable_tensors: True
  python_module: fft
  variants: function

- func: fft_hfftn.out(Tensor self, int[1]? s=None, int[1]? dim=None, str? norm=None, *, Tensor(a!) out) -> Tensor(a!)
  use_const_ref_for_mutable_tensors: True
  python_module: fft
  variants: function

- func: fft_ihfftn(Tensor self, int[1]? s=None, int[1]? dim=None, str? norm=None) -> Tensor
  use_const_ref_for_mutable_tensors: True
  python_module: fft
  variants: function

- func: fft_ihfftn.out(Tensor self, int[1]? s=None, int[1]? dim=None, str? norm=None, *, Tensor(a!) out) -> Tensor(a!)
  use_const_ref_for_mutable_tensors: True
  python_module: fft
  variants: function

- func: fft_fftfreq(int n, float d=1.0, *, ScalarType? dtype=None, Layout? layout=None, Device? device=None, bool? pin_memory=None) -> Tensor
  python_module: fft
  variants: function

- func: fft_fftfreq.out(int n, float d=1.0, *, Tensor(a!) out) -> Tensor(a!)
  python_module: fft
  variants: function

- func: fft_rfftfreq(int n, float d=1.0, *, ScalarType? dtype=None, Layout? layout=None, Device? device=None, bool? pin_memory=None) -> Tensor
  python_module: fft
  variants: function

- func: fft_rfftfreq.out(int n, float d=1.0, *, Tensor(a!) out) -> Tensor(a!)
  python_module: fft
  variants: function

- func: fft_fftshift(Tensor self, int[1]? dim=None) -> Tensor
  python_module: fft
  variants: function

- func: fft_ifftshift(Tensor self, int[1]? dim=None) -> Tensor
  python_module: fft
  variants: function

## Functions for linear algebra and the torch.linalg namespace
# Note [linalg namespace binding]
# Functions in the linalg python module should have their names start with
#   "linalg_" and be bound to the desired Python name in
#   torch/linalg/__init__.py, and the desired C++ name in torch/csrc/api/include/torch/linalg.h.
#   The "linalg_" names should be hidden from the user and not documented.
#
# See linalg_det as an example.

# "_ex" stands for experimental
- func: linalg_cholesky_ex(Tensor self, *, bool upper=False, bool check_errors=False) -> (Tensor L, Tensor info)
  python_module: linalg
  variants: function
  dispatch:
    CPU, CUDA: linalg_cholesky_ex

- func: linalg_cholesky_ex.L(Tensor self, *, bool upper=False, bool check_errors=False, Tensor(a!) L, Tensor(b!) info) -> (Tensor(a!) L, Tensor(b!) info)
  python_module: linalg
  variants: function
  dispatch:
    CPU, CUDA: linalg_cholesky_ex_out

- func: linalg_cholesky(Tensor self, *, bool upper=False) -> Tensor
  python_module: linalg
  variants: function

- func: linalg_cholesky.out(Tensor self, *, bool upper=False, Tensor(a!) out) -> Tensor(a!)
  python_module: linalg
  variants: function

- func: linalg_det(Tensor self) -> Tensor
  python_module: linalg
  variants: function

- func: linalg_det.out(Tensor self, *, Tensor(a!) out) -> Tensor(a!)
  python_module: linalg

# torch.det, alias for torch.linalg.det
- func: det(Tensor self) -> Tensor
  variants: function, method

- func: _det_lu_based_helper(Tensor self) -> (Tensor det, Tensor lu, Tensor pivs)
  variants: function
  dispatch:
    CPU, CUDA: _det_lu_based_helper

- func: _det_lu_based_helper_backward_helper(Tensor det_grad, Tensor det, Tensor self, Tensor lu, Tensor pivs) -> Tensor
  variants: function
  dispatch:
    CPU, CUDA: _det_lu_based_helper_backward_helper

- func: linalg_lstsq(Tensor self, Tensor b, float? rcond=None, *, str? driver=None) -> (Tensor solution, Tensor residuals, Tensor rank, Tensor singular_values)
  python_module: linalg
  variants: function
  dispatch:
    CompositeExplicitAutograd: linalg_lstsq

- func: linalg_lstsq.out(Tensor self, Tensor b, float? rcond=None, *, str? driver=None, Tensor(a!) solution, Tensor(b!) residuals, Tensor(c!) rank, Tensor(d!) singular_values) -> (Tensor(a!) solution, Tensor(b!) residuals, Tensor(c!) rank, Tensor(d!) singular_values)
  python_module: linalg
  variants: function
  dispatch:
    CPU, CUDA: linalg_lstsq_out

# torch.linalg.matmul, alias for torch.matmul
- func: linalg_matmul(Tensor self, Tensor other) -> Tensor
  python_module: linalg
  variants: function

- func: linalg_matmul.out(Tensor self, Tensor other, *, Tensor(a!) out) -> Tensor(a!)
  python_module: linalg

- func: linalg_slogdet(Tensor self) -> (Tensor sign, Tensor logabsdet)
  python_module: linalg
  variants: function
  dispatch:
    CPU, CUDA: linalg_slogdet

- func: linalg_slogdet.out(Tensor self, *, Tensor(a!) sign, Tensor(b!) logabsdet) -> (Tensor(a!) sign, Tensor(b!) logabsdet)
  python_module: linalg
  dispatch:
    CPU, CUDA: linalg_slogdet_out

- func: linalg_eig(Tensor self) -> (Tensor eigenvalues, Tensor eigenvectors)
  python_module: linalg
  variants: function
  dispatch:
    CPU, CUDA: linalg_eig

- func: linalg_eig.out(Tensor self, *, Tensor(a!) eigenvalues, Tensor(b!) eigenvectors) -> (Tensor(a!) eigenvalues, Tensor(b!) eigenvectors)
  python_module: linalg
  dispatch:
    CPU, CUDA: linalg_eig_out

- func: linalg_eigvals(Tensor self) -> Tensor
  python_module: linalg

- func: linalg_eigvals.out(Tensor self, *, Tensor(a!) out) -> Tensor(a!)
  python_module: linalg

- func: linalg_eigh(Tensor self, str UPLO="L") -> (Tensor eigenvalues, Tensor eigenvectors)
  python_module: linalg
  variants: function
  dispatch:
    CPU, CUDA: linalg_eigh

- func: linalg_eigh.eigvals(Tensor self, str UPLO="L", *, Tensor(a!) eigvals, Tensor(b!) eigvecs) -> (Tensor(a!) eigenvalues, Tensor(b!) eigenvectors)
  python_module: linalg
  dispatch:
    CPU, CUDA: linalg_eigh_out

- func: linalg_eigvalsh(Tensor self, str UPLO="L") -> Tensor
  python_module: linalg
  variants: function

- func: linalg_eigvalsh.out(Tensor self, str UPLO='L', *, Tensor(a!) out) -> Tensor(a!)
  python_module: linalg
  dispatch:
    CPU, CUDA: linalg_eigvalsh_out

- func: linalg_householder_product(Tensor input, Tensor tau) -> Tensor
  python_module: linalg
  variants: function
  dispatch:
    CPU, CUDA: linalg_householder_product

- func: linalg_householder_product.out(Tensor input, Tensor tau, *, Tensor(a!) out) -> Tensor(a!)
  python_module: linalg
  dispatch:
    CPU, CUDA: linalg_householder_product_out

- func: _linalg_inv_out_helper_(Tensor(a!) self, Tensor(b!) infos_lu, Tensor(c!) infos_getri) -> Tensor(a!)
  variants: function
  dispatch:
    CPU: _linalg_inv_out_helper_cpu
    CUDA: _linalg_inv_out_helper_cuda

- func: linalg_inv_ex(Tensor self, *, bool check_errors=False) -> (Tensor inverse, Tensor info)
  python_module: linalg
  variants: function
  dispatch:
    CompositeExplicitAutograd: linalg_inv_ex

- func: linalg_inv_ex.inverse(Tensor self, *, bool check_errors=False, Tensor(a!) inverse, Tensor(b!) info) -> (Tensor(a!) inverse, Tensor(b!) info)
  python_module: linalg
  variants: function
  dispatch:
    CompositeExplicitAutograd: linalg_inv_ex_out

- func: linalg_inv(Tensor self) -> Tensor
  python_module: linalg
  variants: function

- func: linalg_inv.out(Tensor self, *, Tensor(a!) out) -> Tensor(a!)
  python_module: linalg
  variants: function

- func: inner(Tensor self, Tensor other) -> Tensor
  variants: function, method

- func: inner.out(Tensor self, Tensor other, *, Tensor(a!) out) -> Tensor(a!)

- func: outer(Tensor self, Tensor vec2) -> Tensor
  variants: function, method

- func: outer.out(Tensor self, Tensor vec2, *, Tensor(a!) out) -> Tensor(a!)

# torch.ger, alias for torch.outer
- func: ger(Tensor self, Tensor vec2) -> Tensor
  variants: function, method

- func: ger.out(Tensor self, Tensor vec2, *, Tensor(a!) out) -> Tensor(a!)

- func: linalg_norm(Tensor self, Scalar? ord=None, int[1]? dim=None, bool keepdim=False, *, ScalarType? dtype=None) -> Tensor
  python_module: linalg
  variants: function

- func: linalg_norm.ord_str(Tensor self, str ord, int[1]? dim=None, bool keepdim=False, *, ScalarType? dtype=None) -> Tensor
  python_module: linalg
  variants: function

- func: linalg_norm.out(Tensor self, Scalar? ord=None, int[1]? dim=None, bool keepdim=False, *, ScalarType? dtype=None, Tensor(a!) out) -> Tensor(a!)
  python_module: linalg
  variants: function

- func: linalg_norm.ord_str_out(Tensor self, str ord, int[1]? dim=None, bool keepdim=False, *, ScalarType? dtype=None, Tensor(a!) out) -> Tensor(a!)
  python_module: linalg
  variants: function

- func: linalg_vector_norm(Tensor self, Scalar ord=2, int[1]? dim=None, bool keepdim=False, *, ScalarType? dtype=None) -> Tensor
  python_module: linalg
  variants: function
  dispatch:
    CPU, CUDA: linalg_vector_norm

- func: linalg_vector_norm.out(Tensor self, Scalar ord=2, int[1]? dim=None, bool keepdim=False, *, ScalarType? dtype=None, Tensor(a!) out) -> Tensor(a!)
  python_module: linalg
  dispatch:
    CPU, CUDA: linalg_vector_norm_out

- func: linalg_matrix_norm(Tensor self, Scalar ord, int[] dim=[-2,-1], bool keepdim=False, *, ScalarType? dtype=None) -> Tensor
  python_module: linalg

- func: linalg_matrix_norm.out(Tensor self, Scalar ord, int[] dim=[-2,-1], bool keepdim=False, *, ScalarType? dtype=None, Tensor(a!) out) -> Tensor(a!)
  python_module: linalg

- func: linalg_matrix_norm.str_ord(Tensor self, str ord='fro', int[] dim=[-2,-1], bool keepdim=False, *, ScalarType? dtype=None) -> Tensor
  python_module: linalg

- func: linalg_matrix_norm.str_ord_out(Tensor self, str ord='fro', int[] dim=[-2,-1], bool keepdim=False, *, ScalarType? dtype=None, Tensor(a!) out) -> Tensor(a!)
  python_module: linalg

- func: linalg_svd.U(Tensor self, bool full_matrices=True, *, Tensor(a!) U, Tensor(b!) S, Tensor(c!) Vh) -> (Tensor(a!) U, Tensor(b!) S, Tensor(c!) Vh)
  python_module: linalg

- func: linalg_svd(Tensor self, bool full_matrices=True) -> (Tensor U, Tensor S, Tensor Vh)
  python_module: linalg
  variants: function

- func: linalg_svdvals(Tensor input) -> Tensor
  python_module: linalg
  variants: function

- func: linalg_svdvals.out(Tensor input, *, Tensor(a!) out) -> Tensor(a!)
  python_module: linalg
  variants: function

- func: linalg_cond(Tensor self, Scalar? p=None) -> Tensor
  python_module: linalg
  variants: function

- func: linalg_cond.out(Tensor self, Scalar? p=None, *, Tensor(a!) out) -> Tensor(a!)
  python_module: linalg
  variants: function

- func: linalg_cond.p_str(Tensor self, str p) -> Tensor
  python_module: linalg
  variants: function

- func: linalg_cond.p_str_out(Tensor self, str p, *, Tensor(a!) out) -> Tensor(a!)
  python_module: linalg
  variants: function

- func: linalg_pinv(Tensor self, float rcond=1e-15, bool hermitian=False) -> Tensor
  python_module: linalg
  variants: function
  dispatch:
    CompositeExplicitAutograd: linalg_pinv

- func: linalg_pinv.rcond_tensor(Tensor self, Tensor rcond, bool hermitian=False) -> Tensor
  python_module: linalg
  variants: function
  dispatch:
    CompositeExplicitAutograd: linalg_pinv

- func: linalg_pinv.out(Tensor self, float rcond=1e-15, bool hermitian=False, *, Tensor(a!) out) -> Tensor(a!)
  python_module: linalg
  variants: function
  dispatch:
    CompositeExplicitAutograd: linalg_pinv_out

- func: linalg_pinv.out_rcond_tensor(Tensor self, Tensor rcond, bool hermitian=False, *, Tensor(a!) out) -> Tensor(a!)
  python_module: linalg
  variants: function
  dispatch:
    CompositeExplicitAutograd: linalg_pinv_out

- func: linalg_solve(Tensor input, Tensor other) -> Tensor
  python_module: linalg
  variants: function
  dispatch:
    CPU, CUDA: linalg_solve

- func: linalg_solve.out(Tensor input, Tensor other, *, Tensor(a!) out) -> Tensor(a!)
  python_module: linalg
  dispatch:
    CPU, CUDA: linalg_solve_out

- func: linalg_tensorinv(Tensor self, int ind=2) -> Tensor
  python_module: linalg
  variants: function

- func: linalg_tensorinv.out(Tensor self, int ind=2, *, Tensor(a!) out) -> Tensor(a!)
  python_module: linalg
  variants: function

- func: linalg_tensorsolve(Tensor self, Tensor other, int[]? dims=None) -> Tensor
  python_module: linalg
  variants: function

- func: linalg_tensorsolve.out(Tensor self, Tensor other, int[]? dims=None, *, Tensor(a!) out) -> Tensor(a!)
  python_module: linalg
  variants: function

- func: linalg_qr(Tensor self, str mode='reduced') -> (Tensor Q, Tensor R)
  python_module: linalg
  variants: function
  dispatch:
    CompositeExplicitAutograd: linalg_qr

- func: linalg_qr.out(Tensor self, str mode='reduced', *, Tensor(a!) Q, Tensor(b!) R) -> (Tensor(a!) Q, Tensor(b!) R)
  python_module: linalg
  variants: function
  dispatch:
    CompositeExplicitAutograd: linalg_qr_out

- func: _linalg_qr_helper(Tensor self, str mode) -> (Tensor, Tensor)
  variants: function
  dispatch:
    CPU: _linalg_qr_helper_default
    CUDA: _linalg_qr_helper_cuda

- func: linalg_matrix_power(Tensor self, int n) -> Tensor
  python_module: linalg

- func: linalg_matrix_power.out(Tensor self, int n, *, Tensor(a!) out) -> Tensor(a!)
  python_module: linalg

- func: linalg_matrix_rank(Tensor self, float? tol=None, bool hermitian=False) -> Tensor
  python_module: linalg
  variants: function

- func: linalg_matrix_rank.out(Tensor self, float? tol=None, bool hermitian=False, *, Tensor(a!) out) -> Tensor(a!)
  python_module: linalg
  variants: function

- func: linalg_matrix_rank.tol_tensor(Tensor input, Tensor tol, bool hermitian=False) -> Tensor
  python_module: linalg
  variants: function

- func: linalg_matrix_rank.out_tol_tensor(Tensor input, Tensor tol, bool hermitian=False, *, Tensor(a!) out) -> Tensor(a!)
  python_module: linalg
  variants: function

- func: linalg_multi_dot(Tensor[] tensors) -> Tensor
  python_module: linalg

- func: linalg_multi_dot.out(Tensor[] tensors, *, Tensor(a!) out) -> Tensor(a!)
  python_module: linalg

## Functions that are only for testing
# It is undocumented and should not be used outside of tests.
- func: _test_serialization_subcmul(Tensor self, Tensor other, Scalar alpha=1) -> Tensor

# Note: this function is only for testing.
- func: _test_optional_intlist(Tensor values, int[]? addends) -> Tensor
  python_module: nn
  dispatch:
    CPU: _test_optional_intlist

# Note: this function is only for testing.
- func: _test_optional_filled_intlist(Tensor values, int[2]? addends) -> Tensor
  python_module: nn
  dispatch:
    CPU: _test_optional_intlist

# Note: this function is only for testing.
- func: _test_optional_floatlist(Tensor values, float[]? addends) -> Tensor
  python_module: nn
  dispatch:
    CPU: _test_optional_floatlist

# Note: this function is only for testing.
- func: _test_string_default(Tensor dummy, str a="\"'\\", str b='"\'\\') -> Tensor
  python_module: nn

# Note: this function is only for testing.
- func: _test_ambiguous_defaults.a(Tensor dummy, int a=1, int b=1) -> Tensor
  python_module: nn

# Note: this function is only for testing.
- func: _test_ambiguous_defaults.b(Tensor dummy, int a=2, str b="2") -> Tensor
  cpp_no_default_args: ['a', 'b']
  python_module: nn

- func: segment_reduce(Tensor data, str reduce, *, Tensor? lengths=None, Tensor? indices=None, int axis=0, bool unsafe=False, Scalar? initial=None) -> Tensor
  variants: function
  dispatch:
    CPU, CUDA: segment_reduce_kernel

- func: _segment_reduce_backward(Tensor grad, Tensor output, Tensor data, str reduce, *, Tensor? lengths=None, int axis=0) -> Tensor
  variants: function
  dispatch:
    CPU, CUDA: _segment_reduce_backward_kernel

- func: pad_sequence(Tensor[] sequences, bool batch_first=False, float padding_value=0.0) -> Tensor
  python_module: nn
  variants: function

- func: flatten_dense_tensors(Tensor[] tensors) -> Tensor
  variants: function
  python_module: nn

- func: unflatten_dense_tensors(Tensor flat, Tensor[] tensors) -> Tensor[]
  variants: function
  python_module: nn<|MERGE_RESOLUTION|>--- conflicted
+++ resolved
@@ -454,10 +454,6 @@
   dispatch:
     CPU: addmv_out_cpu
     CUDA: addmv_out_cuda
-<<<<<<< HEAD
-    SparseCsrCPU: addmv_out_sparse_csr
-=======
->>>>>>> 9918fd83
     SparseCsrCUDA: addmv_out_sparse_csr_cuda
 
 - func: addr(Tensor self, Tensor vec1, Tensor vec2, *, Scalar beta=1, Scalar alpha=1) -> Tensor
@@ -3118,13 +3114,8 @@
 - func: mv(Tensor self, Tensor vec) -> Tensor
   variants: function, method
   dispatch:
-<<<<<<< HEAD
-    CPU, CUDA, SparseCsrCPU, SparseCsrCUDA: mv
-    SparseCPU, SparseCUDA: mv_sparse
-=======
     CPU, CUDA, SparseCsrCUDA: mv
     SparseCPU, SparseCUDA, SparseCsrCPU: mv_sparse
->>>>>>> 9918fd83
 
 - func: mv.out(Tensor self, Tensor vec, *, Tensor(a!) out) -> Tensor(a!)
   dispatch:
