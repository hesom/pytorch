#pragma once

#include <ATen/core/jit_type_base.h>
#include <ATen/core/TensorBody.h>
#include <ATen/core/functional.h>
#include <ATen/core/interned_strings.h>
#include <ATen/core/qualified_name.h>
#include <ATen/core/ivalue.h>
#include <c10/util/TypeList.h>
#include <c10/util/Optional.h>

#include <array>
#include <memory>
#include <ostream>
#include <sstream>
#include <type_traits>

struct ClassType;
namespace torch {
namespace jit {
struct CompilationUnit;
struct Function;
} // namespace jit
} // namespace torch

namespace c10 {

struct IValue;
struct FunctionSchema;
struct NamedType;
using OptNameList = c10::optional<std::vector<std::string>>;

void standardizeVectorForUnion(std::vector<TypePtr>& reference, std::vector<TypePtr>* to_fill);
void standardizeVectorForUnion(std::vector<TypePtr>* to_flatten);

struct AnyType;
using AnyTypePtr = std::shared_ptr<AnyType>;
// Any is the top of the type hierarchy, all other types are subtypes
// T <: Any, forall T
struct TORCH_API AnyType : public Type {
  bool operator==(const Type& rhs) const override {
    return rhs.kind() == kind();
  }
  std::string str() const override {
    return "Any";
  }
  static const TypeKind Kind = TypeKind::AnyType;
  // global singleton
  static const AnyTypePtr& get();

 private:
  AnyType() : Type(TypeKind::AnyType) {}
};

inline std::string toString(TypePtr typePtr) {
  return typePtr->str();
}

inline bool operator!=(const Type& lhs, const Type& rhs) {
  return !(lhs == rhs);
}

// common base for all types that have a single sub element
// e.g. Future[T], Optional[T], List[T]
template <TypeKind K, typename T>
struct SingleElementType : public Type {
  static const TypeKind Kind = K;

  const TypePtr& getElementType() const {
    return elem;
  }

  bool hasFreeVariables() const override {
    return getElementType()->hasFreeVariables();
  }

  at::ArrayRef<TypePtr> containedTypes() const override {
    return elem;
  }

  bool operator==(const Type& rhs) const override {
    if (auto rhs_ = rhs.cast<T>()) {
      return *getElementType() == *rhs_->getElementType();
    }
    return false;
  }

 protected:
  SingleElementType(TypePtr elem) : Type(Kind), elem(std::move(elem)) {
    if (!this->elem) {
      throw std::runtime_error(c10::str(
            "Can not create ", typeKindToString(Kind), " with None type"));
    }
  }

 private:
  TypePtr elem;
};

struct UnionType;
using UnionTypePtr = std::shared_ptr<UnionType>;
struct TORCH_API UnionType : public Type {
  friend struct Type;

  static const TypeKind Kind = TypeKind::UnionType;

  bool isSubtypeOfExt(const Type& rhs_, std::ostream* why_not) const override;

  std::string str() const override;

  static UnionTypePtr create(std::vector<TypePtr> reference);

  bool operator==(const Type& rhs) const override;

  bool isUnionType() const {
    return true;
  }

  at::ArrayRef<TypePtr> containedTypes() const override {
    return types_;
  }

  // For testing purposes only
  at::ArrayRef<TypePtr> getTypes() const {
    return types_;
  }

  TypePtr createWithContained(std::vector<TypePtr> contained_types) const override {
    return create(std::move(contained_types));
  }

  bool canHoldType(const Type& type) const;

  bool hasFreeVariables() const override {
    return has_free_variables_;
  }

  c10::optional<TypePtr> toOptional() const;

  c10::optional<TypePtr> subtractTypeSet(std::vector<TypePtr>& to_subtract) const;

 protected:
    explicit UnionType(std::vector<TypePtr> types, TypeKind kind=TypeKind::UnionType);
    std::string annotation_str_impl(TypePrinter printer = nullptr) const override;
    std::string unionStr(TypePrinter printer = nullptr, bool is_annotation_str = false) const;
    // NOLINTNEXTLINE(cppcoreguidelines-non-private-member-variables-in-classes)
    bool has_free_variables_;
    // NOLINTNEXTLINE(cppcoreguidelines-non-private-member-variables-in-classes)
    std::vector<TypePtr> types_;
    // NOLINTNEXTLINE(cppcoreguidelines-non-private-member-variables-in-classes)
    bool can_hold_none_;

};

struct OptionalType;
using OptionalTypePtr = std::shared_ptr<OptionalType>;
// This type represents an optional type. There is one `Optional` for
// each element type. `Optional[T]` can accept both `T` and
// `None`(`c10::nullopt` in C++)
// Subtype hierarchy for Optional:
//     - Optional[T] <: Optional[R] iff T <: R
//     - T <: Optional[R] if T <: R
//     - None <: Optional[T] for all T
//     - Optional[T] == Union[T, None] for all T
struct TORCH_API OptionalType : public UnionType {
  static OptionalTypePtr create(TypePtr contained) {
    return OptionalTypePtr(new OptionalType(std::move(contained)));
  }

  static const TypeKind Kind = TypeKind::OptionalType;

  friend struct Type;

  bool operator==(const Type& rhs) const override;

  const TypePtr& getElementType() const {
    return contained_;
  }

  at::ArrayRef<TypePtr> containedTypes() const override {
    return contained_;
  }

  std::string str() const override {
    std::stringstream ss;
    ss << getElementType()->str() << "?";
    return ss.str();
  }

  TypePtr createWithContained(
      std::vector<TypePtr> contained_types) const override {
    AT_ASSERT(contained_types.size() == 1);
    return create(std::move(contained_types[0]));
  }

  bool isSubtypeOfExt(const Type& rhs, std::ostream* why_not) const override;

  bool isUnionType() const {
    return true;
  }

  // common cast Optional[Tensor] for undefined tensor type
  static OptionalTypePtr ofTensor();

 private:
  explicit OptionalType(TypePtr contained);

  TypePtr contained_;

  std::string annotation_str_impl(TypePrinter printer = nullptr) const override {
    std::stringstream ss;
    ss << "Optional[" << getElementType()->annotation_str(printer) << "]";
    return ss.str();
  }
};

template <typename T>
inline c10::optional<T> merge_primitive(
    const c10::optional<T>& a,
    const c10::optional<T>& b) {
  if (a.has_value() && b.has_value() && a.value() == b.value()) {
    return a;
  }
  return c10::optional<T>{};
}

// If we see `a + b + c`  and know that a, b, and c are the same size and have
// two dimensions (WxH), then we can generate a fused kernel for them. That
// fused kernel would likely have indexing math to handling both the W and H
// dimensions. However, if we knew the WxH dimensions were contiguous, we can
// pretend like we only have a single dimension, simplifying the indexing logic.
// This can be performed even if the dimensions are transposed,
// as long as a, b, and c are transposed in the same way.
// We'd like to have the compiler be able to do this dimensionality reduction,
// but simply knowing sizes is not enough.
// We can extend profiling to also record stride information.
// Rather than recording specific strides,
// we can simply order the strides from smallest to largest with
// `stride_indices` A contiguity marker on the smallest stride (c0) indicates
// the stride is precisely 1, otherwise a contiguity marker means that $stride_n
// = size_{n-1}*stride_{n-1}$
struct TORCH_API Stride {
  Stride() {}
  Stride(
      const c10::optional<size_t>& stride_index,
      c10::optional<bool> contiguous,
      const c10::optional<size_t>& stride)
      : stride_index_(stride_index), contiguous_(contiguous), stride_(stride) {}

  bool operator==(const Stride& b) const {
    return stride_index_ == b.stride_index_ && contiguous_ == b.contiguous_ &&
        stride_ == b.stride_;
  }

  bool isComplete() const {
    return stride_index_ && contiguous_ && stride_;
  }

  c10::optional<size_t> stride_index_;
  c10::optional<bool> contiguous_;
  c10::optional<size_t> stride_;
};

template <>
inline c10::optional<Stride> merge_primitive(
    const c10::optional<Stride>& a,
    const c10::optional<Stride>& b) {
  c10::optional<Stride> left = a;
  c10::optional<Stride> right = b;
  if (!left.has_value()) {
    left = {Stride()};
  }
  if (!right.has_value()) {
    right = {Stride()};
  }

  auto merged_index =
      merge_primitive(left->stride_index_, right->stride_index_);
  auto merged_cont = merge_primitive(left->contiguous_, right->contiguous_);
  auto merged_stride = merge_primitive(left->stride_, right->stride_);
  auto r = Stride(merged_index, merged_cont, merged_stride);
  // normalize
  if (!r.stride_index_.has_value() && !r.contiguous_.has_value() &&
      !r.stride_.has_value()) {
    return c10::optional<Stride>{};
  }

  return r;
}

struct TORCH_API ShapeSymbol {
  // needed for use in `std::map`
  ShapeSymbol() : value_(-1) {}
  // is this symbol a fixed/static dimension
  bool is_static() const {
    return value_ >= 0;
  };
  bool operator==(const ShapeSymbol& b) const {
    return value_ == b.value_;
  }
  bool operator<(const ShapeSymbol& b) const {
    return value_ < b.value_;
  }

  static ShapeSymbol fromStaticSize(int64_t val) {
    return ShapeSymbol(val);
  }
  int64_t static_size() const {
    TORCH_CHECK(is_static());
    return value_;
  };

  int64_t value() const {
    return value_;
  };

  static ShapeSymbol newSymbol() {
    return fromStaticSize(-static_cast<int64_t>(++num_symbols));
  };
  friend TORCH_API std::ostream& operator<<(
      std::ostream& os,
      const ShapeSymbol& s);

 private:
  ShapeSymbol(int64_t val) : value_(val) {}
  int64_t value_;
  static std::atomic<size_t> num_symbols;
};

inline ShapeSymbol merge_primitive(
    const ShapeSymbol& a,
    const ShapeSymbol& b) {
  if (a.is_static() && b.is_static() && a == b) {
    return a;
  }
  return ShapeSymbol::newSymbol();
}

// Shape of a Tensor represented with ShapeSymbol's. Unranked, ranked unknown
// dims, partially known and fully known shapes are all supported.
struct TORCH_API SymbolicShape {
  // Unranked shape constructor.
  SymbolicShape() : dims_(c10::nullopt) {}

  // Known rank but unknown dimentions.
  SymbolicShape(c10::optional<size_t> rank) : dims_(c10::nullopt) {
    if(!rank) {
      return;
    }

    std::vector<ShapeSymbol> shape_symbols;
    shape_symbols.reserve(*rank);
    for(size_t i = 0; i < *rank; ++i) {
      shape_symbols.push_back(ShapeSymbol::newSymbol());
    }
    dims_ = shape_symbols;
  }

  // Mix of known and unknown ranks
  SymbolicShape(const std::vector<c10::optional<int64_t>>& dims) {
    std::vector<ShapeSymbol> shape_symbols;
    shape_symbols.reserve(dims.size());
    for(c10::optional<int64_t> dim: dims) {
      if(!dim) {
        shape_symbols.push_back(ShapeSymbol::newSymbol());
      } else {
        shape_symbols.push_back(ShapeSymbol::fromStaticSize(*dim));
      }
    }
    dims_ = shape_symbols;
  }

  void dump() const;

  SymbolicShape(std::vector<ShapeSymbol> dims) : dims_(std::move(dims)) {}

  SymbolicShape(c10::IntArrayRef dims) {
    std::vector<ShapeSymbol> shape_symbols;
    shape_symbols.reserve(dims.size());
    for(int64_t dim : dims) {
      shape_symbols.push_back(ShapeSymbol::fromStaticSize(dim));
    }
    dims_ = shape_symbols;
  }

  ShapeSymbol operator[](size_t i) const {
    if (!dims_) {
      throw std::runtime_error("Rank isn't fixed");
    }
    return (*dims_).at(i);
  }

  ShapeSymbol at(size_t i) const {
    if (!dims_) {
      throw std::runtime_error("Rank isn't fixed");
    }
    return (*dims_).at(i);
  }

  // Returns rank or nullopt in case of unranked shape.
  c10::optional<size_t> rank() const {
    if(!dims_) {
      return c10::nullopt;
    }
    return dims_->size();
  }

  c10::optional<std::vector<ShapeSymbol>> sizes() const {
    return dims_;
  }

  // Checks whether the shape is fully defined/complete, ie. rank and sizes
  // of every dimension are known.
  bool isComplete() const {
    if(!dims_) {
      return false;
    }
    for(auto d : *dims_) {
      if(!d.is_static()) {
        return false;
      }
    }
    return true;
  }

  // Create new SymbolicShape that is result of merging self and another
  // SymbolicShape. Only dimensions that are static and equal will be
  // preserved.
  // If either of two shapes are of unknown rank or they have unmatching rank,
  // result will be unranked.
  SymbolicShape merge(const SymbolicShape& other) const;

  private:
    c10::optional<std::vector<ShapeSymbol>> dims_;
};

namespace detail {
inline bool isComplete(const Stride& s) {
  return s.isComplete();
}

template<typename T>
inline bool isComplete(const T& t) {
  return true;
}
}

template <typename T>
struct VaryingShape {
  using ListOfOptionalElements = std::vector<c10::optional<T>>;
  VaryingShape(const std::vector<T>& vec)
      : VaryingShape(ListOfOptionalElements(vec.begin(), vec.end())) {}

  VaryingShape(c10::ArrayRef<T> vec)
      : VaryingShape(ListOfOptionalElements(vec.begin(), vec.end())) {}

  VaryingShape(c10::optional<size_t> size = c10::nullopt) : dims_(c10::nullopt) {
    if (size) {
      dims_ = ListOfOptionalElements(*size);
    }
  }

  VaryingShape(ListOfOptionalElements dims) : dims_(std::move(dims)) {}

  VaryingShape(size_t size) : VaryingShape(c10::optional<size_t>(size)) {}

  bool operator==(const VaryingShape& other) const {
    return dims_ == other.dims_;
  }

  const c10::optional<T> &operator[](size_t i) const {
    if (!dims_) {
      throw std::runtime_error("Rank isn't fixed");
    }
    return (*dims_).at(i);
  }

  c10::optional<size_t> size() const {
    if (!dims_) {
      return c10::nullopt;
    }
    const auto& dims = dims_.value();
    return dims.size();
  }

  const c10::optional<ListOfOptionalElements>& sizes() const {
    return dims_;
  }

  TORCH_API VaryingShape merge(const VaryingShape& other) const;

  c10::optional<std::vector<T>> concrete_sizes() const {
    if (!dims_) {
      return c10::nullopt;
    }
    std::vector<T> sizes;
    for (auto d : *dims_) {
      if (!d) {
        return c10::nullopt;
      }
      sizes.push_back(d.value());
    }
    return sizes;
  }

  bool isComplete() const {
    if (!dims_) {
      return false;
    }
    for (auto d : *dims_) {
      if (!d || !detail::isComplete(*d)) {
        return false;
      }
    }
    return true;
  }

 private:
  c10::optional<ListOfOptionalElements> dims_;
};

struct TensorType;
using TensorTypePtr = std::shared_ptr<TensorType>;
// This type represents a single Tensor with a specific size
struct TORCH_API TensorType : public Type {
  static TensorTypePtr create(const at::Tensor& t);

  // used by TensorType::create(size_t dim) which in turn used by
  // shape_analysis.cpp
  static TensorTypePtr create(
      c10::optional<at::ScalarType> scalar_type,
      c10::optional<Device> device,
      const VaryingShape<int64_t>& sizes,
      const VaryingShape<int64_t>& strides,
      c10::optional<bool> requires_grad,
      c10::optional<bool> undefined = false,
      bool tensor_contiguity = false);

  static TensorTypePtr create(
      c10::optional<at::ScalarType> scalar_type,
      c10::optional<Device> device,
      const SymbolicShape& sizes,
      const VaryingShape<Stride>& stride_,
      c10::optional<bool> requires_grad,
      c10::optional<bool> undefined = false);

  static TensorTypePtr create(
      c10::optional<at::ScalarType> scalar_type,
      c10::optional<Device> device,
      c10::optional<size_t> dim,
      c10::optional<bool> requires_grad);

  // overloaded create variadic template argument as it could not distinguish
  // initializer list
  static TensorTypePtr createContiguous(
      at::ScalarType scalar_type,
      at::Device device,
      at::IntArrayRef sizes);

  static TypePtr fromNumberType(const Type& typ);
  static TypePtr fromBoolType();

  c10::optional<size_t> dim() const {
    return sizes().size();
  }

  VaryingShape<int64_t> sizes() const;

  VaryingShape<int64_t> strides() const;

  const VaryingShape<Stride>& stride_properties() const {
    return strides_;
  }

  c10::optional<at::Device> device() const {
    return device_;
  }
  c10::optional<at::ScalarType> scalarType() const {
    return scalar_type_;
  }
  c10::optional<bool> requiresGrad() const {
    return requires_grad_;
  }
  bool requires_grad() const override {
    return requires_grad_ ? *requires_grad_ : true;
  }

  bool operator==(const Type& rhs) const override;
  bool isSubtypeOfExt(const Type& rhs, std::ostream* why_not) const override;

  std::string str() const override;

  std::string repr_str() const override {
    if (isInferredType()) {
      return str() + " (inferred)";
    } else {
      return str();
    }
  }

  c10::optional<size_t> numel() const {
    size_t prod = 1;
    const auto& shape = sizes();

    for (size_t i = 0; i < shape.size(); i++) {
      if (!shape[i]) {
        return c10::optional<size_t>{};
      }
      prod *= shape[i].value();
    }
    return prod;
  }

  TensorTypePtr withRequiresGrad(c10::optional<bool> s) {
    auto copy = clone();
    copy->requires_grad_ = s;
    return copy;
  }

  TensorTypePtr withScalarType(c10::optional<ScalarType> st) {
    auto copy = clone();
    copy->scalar_type_ = st;
    return copy;
  }


  TensorTypePtr withDim(c10::optional<size_t> d) {
    auto copy = clone();
    // withDim is only used by the legacy executor
    // that only cares about the rank, so create dummy symbols)) :
    copy->sizes_ = SymbolicShape(d);
    copy->strides_ = VaryingShape<Stride>(d);
    return copy;
  }

  TensorTypePtr withSizesStrides(
      at::IntArrayRef sizes,
      at::IntArrayRef strides) const {
    auto cloned = clone();
    auto ssizes = SymbolicShape(sizes);
    cloned->sizes_ = ssizes;
    cloned->strides_ = computeStrideProps(sizes, strides);
    return cloned;
  }

  TensorTypePtr withSymbolicShapes(SymbolicShape ssizes) const {
    auto cloned = clone();
    cloned->sizes_ = std::move(ssizes);
    return cloned;
  }

  TensorTypePtr withSizes(at::IntArrayRef sizes) const {
    return withSizesStrides(
        sizes, contiguousStridesOf(sizes));
  }

  TensorTypePtr dimensionedOnly() const {
    auto copy = clone();
    copy->sizes_ = SymbolicShape(sizes().size());
    copy->strides_ = VaryingShape<Stride>(sizes().size());
    return copy;
  }

  TensorTypePtr contiguous() const {
    auto cloned = clone();
    TORCH_INTERNAL_ASSERT(sizes().concrete_sizes().has_value());
    auto strides = computeStrideProps(
        *sizes().concrete_sizes(),
        contiguousStridesOf(*sizes().concrete_sizes()));
    cloned->strides_ = strides;
    return cloned;
  }

  const SymbolicShape& symbolic_sizes() const;

  TensorTypePtr merge(const TensorType& other, bool merge_sizes = true) const;

  bool matchTensor(const at::Tensor& t);

  // is all information about the type specified except for autograd?
  // This replaces the notion of a 'CompleteTensorType' that used to exist
  // in the type-hierarchy. Excluding require_grad and undefined allows
  // this to match the old behavior.
  bool isComplete() const {
    return scalar_type_ && device_ && sizes_.isComplete() && strides_.isComplete();
  }

  bool isInferredType() const {
    return is_inferred_;
  }

  static TensorTypePtr getInferred() {
    static auto valueInferred = TensorType::create(
        /*scalar_type=*/{},
        /*device=*/{},
        /*sizes=*/SymbolicShape(),
        /*stride=*/VaryingShape<Stride>{},
        /*requires_grad=*/{},
        /*undefined=*/false);
    valueInferred->is_inferred_ = true;
    return valueInferred;
  }

  // this property is used by GuardElimination
  // please see `checkInputs` for more details
  bool isSummarized() const {
    return !(isComplete() && requiresGrad().has_value() &&
             undefined().has_value());
  }

  TensorTypePtr withUndefined() {
    auto r = clone();
    r->undefined_ = true;
    return r;
  }

  TensorTypePtr withPossiblyUndefined() {
    auto r = clone();
    r->undefined_ = c10::nullopt;
    return r;
  }

  c10::optional<bool> undefined() const { return undefined_; }

  static const TensorTypePtr& get();

  static const TypeKind Kind = TypeKind::TensorType;

  static std::vector<int64_t> contiguousStridesOf(at::IntArrayRef sizes) {
    std::vector<int64_t> strides(sizes.size());
    if (sizes.empty()) // zero-dim case
      return strides;
    strides.back() = 1;
    for (size_t i = strides.size() - 1; i > 0; i--) {
      strides[i - 1] = strides[i] * sizes[i];
    }
    return strides;
  }

 private:
  TensorType(
      c10::optional<at::ScalarType> scalar_type,
      c10::optional<Device> device,
      const SymbolicShape& sizes,
      const VaryingShape<Stride>& strides,
      c10::optional<bool> requires_grad,
      c10::optional<bool> undefined = false);

  TensorTypePtr clone() const {
    return TensorTypePtr(new TensorType(
        scalar_type_, device_, sizes_, strides_, requires_grad_, undefined_));
  }

  static VaryingShape<Stride> computeStrideProps(
      at::IntArrayRef sizes,
      at::IntArrayRef strides,
      bool tensor_contiguity = false);

  c10::optional<at::ScalarType> scalar_type_;
  c10::optional<at::Device> device_;
  SymbolicShape sizes_;
  VaryingShape<Stride> strides_;
  c10::optional<bool> requires_grad_;
  // we exploit the fact certain tensors must be zero in the autograd to
  // optimize gradient computation. Such zero tensors are currently implemented
  // with `UndefinedTensorImpl.` They can be handled only by special operators
  // (e.g. `AutogradAdd`) and their `Tensor::defined()` property returns false.
  // Normally, `undefined_` is set to false, unless a type was created
  // with `withUndefined`
  // This will also mean that `undefined` tensors will fail
  // `subtypeOf(TensorType::get())` check
  // undefined_ may become `c10::nullopt` if the tensor was observed to be both
  // defined and undefined. However, no tensor type starts out with
  // `undefined_` set to `c10::nullopt`
  c10::optional<bool> undefined_;
  // Represents whether or not this type was inferred.
  bool is_inferred_ = false;
};

struct ListType;
using ListTypePtr = std::shared_ptr<ListType>;
struct TORCH_API ListType
    : public SingleElementType<TypeKind::ListType, ListType> {
  // It's not exactly a singleton, but there should be exactly one instance of
  // List[T] for every T
  friend struct Type;
  template <typename... T>
  static ListTypePtr create(T&&... all) {
    return ListTypePtr(
        new ListType(std::forward<T>(all)...)); // NOLINT(modernize-make-shared)
  }

  std::string str() const override {
    std::stringstream ss;
    ss << getElementType()->str() << "[]";
    return ss.str();
  }
  TypePtr createWithContained(
      std::vector<TypePtr> contained_types) const override {
    return create(std::move(contained_types.at(0)));
  }

  bool isSubtypeOfExt(const Type& rhs, std::ostream* why_not) const override;

  // common cast List[Tensor]
  static ListTypePtr ofTensors();
  static ListTypePtr ofOptionalTensors();
  static ListTypePtr ofInts();
  static ListTypePtr ofFloats();
  static ListTypePtr ofComplexDoubles();
  static ListTypePtr ofBools();
  static ListTypePtr ofStrings();

 private:
  ListType(TypePtr elem) : SingleElementType(std::move(elem)) {}

  std::string annotation_str_impl(TypePrinter printer = nullptr) const override {
    std::stringstream ss;
    ss << "List[" << getElementType()->annotation_str(printer) << "]";
    return ss.str();
  }
};

struct DictType;
using DictTypePtr = std::shared_ptr<DictType>;
struct TORCH_API DictType : public Type {
  friend struct Type;
  static const TypeKind Kind = TypeKind::DictType;

  static DictTypePtr create(TypePtr key, TypePtr value) {
    switch (key->kind()) {
      case TypeKind::AnyType:
      case TypeKind::IntType:
      case TypeKind::BoolType:
      case TypeKind::FloatType:
      case TypeKind::ComplexType:
      case TypeKind::StringType:
      case TypeKind::TensorType:
      case TypeKind::DeviceObjType:
<<<<<<< HEAD
        return DictTypePtr(new DictType(key, value));
=======
        return DictTypePtr(new DictType(std::move(key), std::move(value)));
>>>>>>> 632719c2
      default:
        AT_ERROR(
            "Cannot create dict for key type '",
            key->str(),
            "', only int, float, complex, Tensor, device and string keys are supported");
    }
  }

  // aligned with the format in FunctionSchema
  std::string str() const override {
    std::stringstream ss;
    ss << "Dict(" << getKeyType()->str() << ", " << getValueType()->str()
       << ")";
    return ss.str();
  }

  TypePtr createWithContained(
      std::vector<TypePtr> contained_types) const override {
    if (contained_types.size() != 2) {
      throw std::runtime_error("Expected 2 contained types");
    }
    return create(std::move(contained_types.at(0)), std::move(contained_types.at(1)));
  }

  const TypePtr& getKeyType() const {
    return types.at(0);
  }

  const TypePtr& getValueType() const {
    return types.at(1);
  }

  bool hasFreeVariables() const override {
    return has_free_variables;
  }

  at::ArrayRef<TypePtr> containedTypes() const override {
    return types;
  }

  bool operator==(const Type& rhs) const override {
    if (auto* dict_rhs = rhs.castRaw<DictType>()) {
      return *getKeyType() == *(dict_rhs->getKeyType()) &&
          *getValueType() == *(dict_rhs->getValueType());
    }
    return false;
  }

 private:
  DictType(TypePtr key, TypePtr value)
      : Type(TypeKind::DictType),
        has_free_variables(
            key->hasFreeVariables() || value->hasFreeVariables()) {
    types.reserve(2);
    types.push_back(std::move(key));
    types.push_back(std::move(value));
  }

  std::string annotation_str_impl(TypePrinter printer = nullptr) const override {
    std::stringstream ss;
    ss << "Dict[" << getKeyType()->annotation_str(printer) << ", "
       << getValueType()->annotation_str(printer) << "]";
    return ss.str();
  }

  std::vector<TypePtr> types;
  bool has_free_variables;
};

struct FutureType;
using FutureTypePtr = std::shared_ptr<FutureType>;

struct TORCH_API FutureType
    : public SingleElementType<TypeKind::FutureType, FutureType> {
  friend struct Type;
  template <typename... T>
  static FutureTypePtr create(TypePtr elem) {
    return FutureTypePtr(
        new FutureType(std::move(elem))); // NOLINT(modernize-make-shared)
  }

  std::string str() const override {
    std::stringstream ss;
    ss << "Future(" << getElementType()->str() << ")";
    return ss.str();
  }
  TypePtr createWithContained(
      std::vector<TypePtr> contained_types) const override {
    return create(std::move(contained_types.at(0)));
  }

  bool isSubtypeOfExt(const Type& rhs, std::ostream* why_not) const override {
    if (Type::isSubtypeOfExt(rhs, why_not)) {
      return true;
    }
    if (auto rhs_ = rhs.castRaw<FutureType>()) {
      return getElementType()->isSubtypeOfExt(*rhs_->getElementType(), why_not);
    }
    return false;
  }

 private:
  FutureType(TypePtr elem) : SingleElementType(std::move(elem)) {}

  std::string annotation_str_impl(TypePrinter printer = nullptr) const override {
    std::stringstream ss;
    ss << "Future[" << getElementType()->annotation_str(printer) << "]";
    return ss.str();
  }
};

struct RRefType;
using RRefTypePtr = std::shared_ptr<RRefType>;

struct TORCH_API RRefType
    : public SingleElementType<TypeKind::RRefType, RRefType> {
  friend struct Type;
  template <typename... T>
  static RRefTypePtr create(TypePtr elem) {
    return RRefTypePtr(
        new RRefType(std::move(elem))); // NOLINT(modernize-make-shared)
  }

  std::string str() const override {
    std::stringstream ss;
    ss << "RRef(" << getElementType()->str() << ")";
    return ss.str();
  }
  TypePtr createWithContained(
      std::vector<TypePtr> contained_types) const override {
    return create(std::move(contained_types.at(0)));
  }

 private:
  RRefType(TypePtr elem) : SingleElementType(std::move(elem)) {}

  std::string annotation_str_impl(TypePrinter printer = nullptr) const override {
    std::stringstream ss;
    ss << "RRef[" << getElementType()->annotation_str(printer) << "]";
    return ss.str();
  }
};

struct NamedType;
using NamedTypePtr = std::shared_ptr<NamedType>;
using ConstNamedTypePtr = std::shared_ptr<const NamedType>;

struct TORCH_API NamedType : public Type {
  NamedType(TypeKind tk, c10::optional<QualifiedName> name)
      : Type(tk), name_(std::move(name)) {
    TORCH_INTERNAL_ASSERT(
        tk == TypeKind::TupleType || tk == TypeKind::FunctionType ||
        tk == TypeKind::ClassType || tk == TypeKind::InterfaceType ||
        tk == TypeKind::EnumType,
        "If you add a new kind of NamedType, ",
        "please update the cast<NamedType> specialization and this assert");
  }

  // Fully qualified name of type
  // Looks like: "foo.bar.Baz".
  const c10::optional<QualifiedName>& name() const {
    return name_;
  }
private:
  c10::optional<QualifiedName> name_;
};

// Any should never appear in a named type like a class, namedtuple or
// interface. If it does, then dynamic type information will be lost in the
// Pickler, leading to hard-to-track-down bugs that will only occur
// after saving or loading a model. This is because we rely on the
// static types in named types to reconstruct type tags of loaded
// values. Lifting this restriction requires solving the serialization
// problem first.
TORCH_API void checkNoAny(
    const Type& base,
    const char* what,
    const std::string& attrname,
    const TypePtr& attrtype);

struct TupleType;
using TupleTypePtr = std::shared_ptr<TupleType>;
using NameList = std::vector<std::string>;
// This type represents a Tuple
struct TORCH_API TupleType : public NamedType {

  static TupleTypePtr createNamed(const c10::optional<c10::QualifiedName>& name,
      const std::vector<std::string>& field_names,
      const std::vector<TypePtr>& field_types,
      std::vector<IValue>& field_defaults);

  static TupleTypePtr createNamed(const c10::optional<c10::QualifiedName>& name,
      const std::vector<std::string>& field_names,
      const std::vector<TypePtr>& field_types);

  static TupleTypePtr create(
      std::vector<TypePtr> types) {
    return TupleTypePtr(new TupleType(
        std::move(types),
        c10::nullopt,
        nullptr)); // NOLINT(modernize-make-shared)
  }
  static TupleTypePtr create() {
    return create({});
  }

  at::ArrayRef<TypePtr> elements() const {
    return elements_;
  }

  bool operator==(const Type& rhs) const override;
  bool isSubtypeOfExt(const Type& rhs_, std::ostream* why_not) const override;

  std::string str() const override;
  bool hasFreeVariables() const override {
    return has_free_variables_;
  }
  at::ArrayRef<TypePtr> containedTypes() const override {
    return elements_;
  }
  TypePtr createWithContained(
      std::vector<TypePtr> contained_types) const override {
    return std::shared_ptr<TupleType>(
        new TupleType(std::move(contained_types), name(), schema()));
  }
  const std::shared_ptr<FunctionSchema>& schema() const {
    return schema_;
  }

  static const TypeKind Kind = TypeKind::TupleType;

 private:
  TupleType(
      std::vector<TypePtr> elements_,
      c10::optional<c10::QualifiedName> name,
      std::shared_ptr<FunctionSchema> schema);

  bool compare(
      const Type& rhs,
      std::function<bool(const Type&, const Type&)> fn) const {
    if (rhs.kind() != kind()) {
      return false;
    }

    const auto& l_elements = elements();
    const auto& r_elements = rhs.castRaw<TupleType>()->elements();
    if (l_elements.size() != r_elements.size())
      return false;
    for (size_t i = 0; i < l_elements.size(); ++i) {
      if (!fn(*l_elements[i], *r_elements[i]))
        return false;
    }
    return true;
  }

  std::string annotation_str_impl(TypePrinter printer = nullptr) const override;

  std::vector<TypePtr> elements_;
  bool has_free_variables_;
  std::shared_ptr<FunctionSchema> schema_;
};

struct EnumType;
using EnumTypePtr = std::shared_ptr<EnumType>;
using EnumNameValue = std::pair<std::string, IValue>;
struct TORCH_API EnumType : public NamedType {
  friend struct Type;
  static const TypeKind Kind = TypeKind::EnumType;

  static EnumTypePtr create(
      const c10::QualifiedName& qualified_class_name,
      TypePtr value, std::vector<EnumNameValue> enum_names_values, std::weak_ptr<::torch::jit::CompilationUnit> cu) {
    switch (value->kind()) {
      case TypeKind::IntType:
      case TypeKind::FloatType:
      case TypeKind::StringType:
        return EnumTypePtr(new EnumType(qualified_class_name, std::move(value), std::move(enum_names_values), std::move(cu)));
      default:
        AT_ERROR(
            "Cannot create Enum with value type '",
            value->str(),
            "', only int, float and string are supported");
    }
  }

  std::string str() const override {
    return "Enum<" + annotation_str() + ">";
  }

  std::string repr_str() const override {
    return str();
  }

  const TypePtr& getValueType() const {
    return value_type_;
  }

  bool operator==(const Type& rhs) const override {
    if (auto* enum_rhs = rhs.castRaw<EnumType>()) {
      return name().value() == enum_rhs->name().value() &&
          *getValueType() == *(enum_rhs->getValueType()) &&
          this->compilation_unit() == enum_rhs->compilation_unit();
    }
    return false;
  }

  bool isSubtypeOfExt(const Type& rhs, std::ostream* why_not) const override;

  std::shared_ptr<const ::torch::jit::CompilationUnit> compilation_unit() const {
    auto cu = cu_.lock();
    return cu;
  }

  const QualifiedName qualifiedClassName() const {
    return name().value();
  }

  at::ArrayRef<TypePtr> containedTypes() const override {
    return value_type_;
  }

  const at::ArrayRef<EnumNameValue> enumNamesValues() const {
    return enum_names_values_;
  }

 private:
  EnumType(
      c10::QualifiedName qualified_class_name,
      TypePtr value_type,
      std::vector<EnumNameValue> enum_names_values,
      std::weak_ptr<torch::jit::CompilationUnit> cu)
      : NamedType(TypeKind::EnumType, std::move(qualified_class_name)),
        value_type_(std::move(value_type)),
        enum_names_values_(std::move(enum_names_values)),
        cu_(cu) {}

  std::string annotation_str_impl(TypePrinter printer = nullptr) const override {
    const auto& n = name().value();
    return n.qualifiedName();
  }

  TypePtr value_type_;
  std::vector<EnumNameValue> enum_names_values_;
  std::weak_ptr<::torch::jit::CompilationUnit> cu_;
};

// the common supertype of all Enums, only used in operator registraion.
// EnumType <: AnyEnumType for all Enums
struct AnyEnumType;
using AnyEnumTypePtr = std::shared_ptr<AnyEnumType>;
struct TORCH_API AnyEnumType : public Type {
  bool operator==(const Type& rhs) const override {
    return rhs.kind() == kind();
  }
  std::string str() const override {
    return "AnyEnumType";
  }
  static const TypeKind Kind = TypeKind::AnyEnumType;
  // global singleton
  static const AnyEnumTypePtr& get();
private:
  AnyEnumType()
  : Type(TypeKind::AnyEnumType) {}
};

struct NumberType;
using NumberTypePtr = std::shared_ptr<NumberType>;
// This type represents a Python number
// Subtype hierarchy for Number Types (NumberType as the base type):
// IntType <: NumberType
// FloatType <: NumberType
// ComplexType <:NumberType
struct TORCH_API NumberType : public Type {
  bool operator==(const Type& rhs) const override;

  bool isSubtypeOfExt(const Type& rhs, std::ostream* why_not) const override;

  std::string str() const override {
    return "Scalar"; // match what PythonArgParser says for clarity
  }
  static const TypeKind Kind = TypeKind::NumberType;
  // global singleton
  static const NumberTypePtr& get();

 protected:
  NumberType(TypeKind kind = TypeKind::NumberType) : Type(kind) {}

  std::string annotation_str_impl(TypePrinter printer = nullptr) const override {
    return "number"; // technically not a valid python type, but
                     // we need to use it when parsing back in annotations
                     // for implicit conversions
  }
};

struct FloatType;
using FloatTypePtr = std::shared_ptr<FloatType>;
// This type represents a Python float number
struct TORCH_API FloatType : public NumberType {
  bool operator==(const Type& rhs) const override {
    return rhs.kind() == kind();
  }
  std::string str() const override {
    return "float";
  }
  bool isSubtypeOfExt(const Type& rhs, std::ostream* why_not) const override {
    // NOLINTNEXTLINE(bugprone-parent-virtual-call)
    return rhs.kind() == TypeKind::NumberType || Type::isSubtypeOfExt(rhs, why_not);
  }
  static const TypeKind Kind = TypeKind::FloatType;
  // global singleton
  static const FloatTypePtr& get();

 private:
  FloatType() : NumberType(TypeKind::FloatType) {}
  std::string annotation_str_impl(TypePrinter printer = nullptr) const override {
    return "float";
  }
};

struct ComplexType;
using ComplexTypePtr = std::shared_ptr<ComplexType>;
// This type represents a Python float number
struct TORCH_API ComplexType : public NumberType {
  bool operator==(const Type& rhs) const override {
    return rhs.kind() == kind();
  }
  std::string str() const override {
    return "complex";
  }
  bool isSubtypeOfExt(const Type& rhs, std::ostream* why_not) const override {
    // NOLINTNEXTLINE(bugprone-parent-virtual-call)
    return rhs.kind() == TypeKind::NumberType || Type::isSubtypeOfExt(rhs, why_not);
  }
  static const TypeKind Kind = TypeKind::ComplexType;
  // global singleton
  static const ComplexTypePtr& get();

 private:
  ComplexType() : NumberType(TypeKind::ComplexType) {}
  std::string annotation_str_impl(TypePrinter printer = nullptr) const override {
    return "complex";
  }
};

struct IntType;
using IntTypePtr = std::shared_ptr<IntType>;
// This type represents a Python int number
struct TORCH_API IntType : public NumberType {
  bool operator==(const Type& rhs) const override {
    return rhs.kind() == kind();
  }
  std::string str() const override {
    return "int";
  }
  bool isSubtypeOfExt(const Type& rhs, std::ostream* why_not) const override {
    // NOLINTNEXTLINE(bugprone-parent-virtual-call)
    return rhs.kind() == TypeKind::NumberType || Type::isSubtypeOfExt(rhs, why_not);
  }
  static const TypeKind Kind = TypeKind::IntType;
  // global singleton
  static const IntTypePtr& get();

 private:
  IntType() : NumberType(TypeKind::IntType) {}
  std::string annotation_str_impl(TypePrinter printer = nullptr) const override {
    return "int";
  }
};

struct BoolType;
using BoolTypePtr = std::shared_ptr<BoolType>;
// This node represents a Python bool value
struct TORCH_API BoolType : public Type {
  bool operator==(const Type& rhs) const override {
    return rhs.kind() == kind();
  }
  std::string str() const override {
    return "bool";
  }
  static const TypeKind Kind = TypeKind::BoolType;
  // global singleton
  static const BoolTypePtr& get();

 private:
  BoolType() : Type(TypeKind::BoolType) {}
};

struct StringType;
using StringTypePtr = std::shared_ptr<StringType>;
// This type represents a Python string
struct TORCH_API StringType : public Type {
  bool operator==(const Type& rhs) const override {
    return rhs.kind() == kind();
  }
  std::string str() const override {
    // we only use "str" (not "string") in both FunctionSchema and script
    return annotation_str();
  }
  std::string annotation_str_impl(TypePrinter printer = nullptr) const override {
    return "str";
  }
  static const TypeKind Kind = TypeKind::StringType;
  // global singleton
  static const StringTypePtr& get();

 private:
  StringType() : Type(TypeKind::StringType) {}
};

struct StorageType;
using StorageTypePtr = std::shared_ptr<StorageType>;
struct TORCH_API StorageType : public Type {
  bool operator==(const Type& rhs) const override {
    return rhs.kind() == kind();
  }
  std::string str() const override {
    return annotation_str();
  }
  std::string annotation_str_impl(TypePrinter printer = nullptr) const override {
    return "Storage";
  }
  static const TypeKind Kind = TypeKind::StorageType;
  // global singleton
  static const StorageTypePtr& get();

 private:
  StorageType() : Type(TypeKind::StorageType) {}
};

struct FunctionType;
using FunctionTypePtr = std::shared_ptr<FunctionType>;
struct TORCH_API FunctionType : public NamedType {
  static FunctionTypePtr create(torch::jit::Function* function) {
    return FunctionTypePtr(
        new FunctionType(function)); // NOLINT(modernize-make-shared)
  }
  bool operator==(const Type& rhs) const override {
    if (auto func_type = rhs.cast<FunctionType>()) {
      return func_type->function_ == function_;
    }

    return false;
  }
  std::string str() const override {
    return "Function";
  }
  torch::jit::Function* function() const {
    return function_;
  }
  static const TypeKind Kind = TypeKind::FunctionType;

 private:
  FunctionType(torch::jit::Function* function);
  std::string annotation_str_impl(TypePrinter printer = nullptr) const override {
    const auto& n = name().value();
    return n.qualifiedName();
  }
  torch::jit::Function* function_;
};

struct NoneType;
using NoneTypePtr = std::shared_ptr<NoneType>;
// This type represents a Python None
struct TORCH_API NoneType : public Type {
  bool operator==(const Type& rhs) const override {
    return rhs.kind() == kind();
  }
  std::string str() const override {
    return "NoneType";
  }
  bool isSubtypeOfExt(const Type& rhs, std::ostream *why_not) const override;

  static const TypeKind Kind = TypeKind::NoneType;
  // global singleton
  static const NoneTypePtr& get();

 private:
  NoneType() : Type(TypeKind::NoneType) {}
};

struct GeneratorType;
using GeneratorTypePtr = std::shared_ptr<GeneratorType>;
// This type represents a Generator
struct TORCH_API GeneratorType : public Type {
  bool operator==(const Type& rhs) const override {
    return rhs.kind() == kind();
  }
  std::string str() const override {
    return "Generator";
  }
  static const TypeKind Kind = TypeKind::GeneratorType;
  // global singleton
  static const GeneratorTypePtr& get();

 private:
  GeneratorType() : Type(TypeKind::GeneratorType) {}
};

struct QuantizerType;
using QuantizerTypePtr = std::shared_ptr<QuantizerType>;
// This type represents a Quantizer
struct TORCH_API QuantizerType : public Type {
  bool operator==(const Type& rhs) const override {
    return rhs.kind() == kind();
  }
  std::string str() const override {
    return "Quantizer";
  }
  static const TypeKind Kind = TypeKind::QuantizerType;
  // global singleton
  static const QuantizerTypePtr& get();

 private:
  QuantizerType() : Type(TypeKind::QuantizerType) {}
};

struct QSchemeType;
using QSchemeTypePtr = std::shared_ptr<QSchemeType>;
// This type represents a QScheme
struct TORCH_API QSchemeType : public Type {
  bool operator==(const Type& rhs) const override {
    return rhs.kind() == kind();
  }
  std::string str() const override {
    return "QScheme";
  }
  static const TypeKind Kind = TypeKind::QSchemeType;
  // global singleton
  static const QSchemeTypePtr& get();

 private:
  QSchemeType() : Type(TypeKind::QSchemeType) {}
};

struct DeviceObjType;
using DeviceObjTypePtr = std::shared_ptr<DeviceObjType>;
// This type represents a Device
struct TORCH_API DeviceObjType : public Type {
  bool operator==(const Type& rhs) const override {
    return rhs.kind() == kind();
  }
  std::string str() const override {
    return "Device";
  }
  static const TypeKind Kind = TypeKind::DeviceObjType;
  // global singleton
  static const DeviceObjTypePtr& get();

 private:
  DeviceObjType() : Type(TypeKind::DeviceObjType) {}
};

struct StreamObjType;
using StreamObjTypePtr = std::shared_ptr<StreamObjType>;
// This type represents a Generator
struct TORCH_API StreamObjType : public Type {
  bool operator==(const Type& rhs) const override {
    return rhs.kind() == kind();
  }
  std::string str() const override {
    return "Stream";
  }
  static const TypeKind Kind = TypeKind::StreamObjType;
  // global singleton
  static const StreamObjTypePtr& get();

private:
  StreamObjType() : Type(TypeKind::StreamObjType) {}
};

struct VarType;
using VarTypePtr = std::shared_ptr<VarType>;
// This type represents a type variable, used in FunctionSchema
struct VarType : public Type {
  static VarTypePtr create(std::string name_) {
    return VarTypePtr(new VarType(std::move(name_)));
  }
  bool operator==(const Type& rhs) const override {
    return rhs.kind() == kind();
  }
  std::string str() const override {
    return name();
  }
  const std::string& name() const {
    return name_;
  }
  bool hasFreeVariables() const override {
    return true;
  }
  static const TypeKind Kind = TypeKind::VarType;

 private:
  VarType(std::string name_)
      : Type(TypeKind::VarType), name_(std::move(name_)) {}
  std::string name_;
};

struct CapsuleType;
using CapsuleTypePtr = std::shared_ptr<CapsuleType>;
// This type represents a Python Capsule.
// It does not appear in the IR and is only used during runtime
struct TORCH_API CapsuleType : public Type {
  bool operator==(const Type& rhs) const override {
    return rhs.kind() == kind();
  }
  std::string str() const override {
    return "Capsule";
  }
  static const TypeKind Kind = TypeKind::CapsuleType;
  // global singleton
  static const CapsuleTypePtr& get();
private:
  CapsuleType()
  : Type(TypeKind::CapsuleType) {}
};

struct PyObjectType;
using PyObjectTypePtr = std::shared_ptr<PyObjectType>;
// This type represents a PyObject Type
struct TORCH_API PyObjectType : public Type {
  bool operator==(const Type& rhs) const override {
    return rhs.kind() == kind();
  }
  std::string str() const override {
    return "PyObject";
  }
  static const TypeKind Kind = TypeKind::PyObjectType;
  // global singleton
  static const PyObjectTypePtr& get();
private:
  PyObjectType()
  : Type(TypeKind::PyObjectType) {}
};

enum class TypeVerbosity {
  None,
  Type,
  TypeAndStride,
  Full,
  Symbolic,
  Default = Full,
};

TORCH_API TypeVerbosity type_verbosity();

TORCH_API std::ostream& operator<<(std::ostream& out, const Type& t);
template <typename T>
TORCH_API std::ostream& operator<<(
    std::ostream& out,
    const VaryingShape<T>& t);
TORCH_API std::ostream& operator<<(std::ostream& os, const SymbolicShape& s);
TORCH_API std::ostream& operator<<(std::ostream& os, const ShapeSymbol& s);
TORCH_API std::ostream& operator<<(std::ostream& os, const Stride& s);
// what is the type, ignoring extra size/shape information?
// e.g. Tensor(2x3) -> Dynamic, and Tuple(Tensor(2x3),...) -> Tuple(Dynamic,...)

// `unshapedType` is used to remove Tensor subtypes. We treat all Tensor
// subtypes as simply "Tensor"; we also create a new version of any
// container types in which internal Tensors have undergone the same
// operation. This is used for type comparisons between two Tensor types
// (`unshapedType` means that we don't falsely return `false` for e.g.
// Tensors of different dimensions). It's also used in the alias
// analysis pass.
// Be careful with calls because this can be very slow. If calling this
// on a graph, use `EraseShapeInformation` in shape_analysis.h
inline TypePtr unshapedType(const TypePtr& type) {
  if (type->isSubtypeOf(*TensorType::get())) {
    return TensorType::get();
  }
  return type->withContained(fmap(type->containedTypes(), unshapedType));
}

<<<<<<< HEAD
inline TypePtr TensorType::fromNumberType(TypePtr typ) {
  if (typ->isSubtypeOf(*IntType::get())) {
    return TensorType::createContiguous(at::kLong, at::kCPU, {});
  } else if (typ->isSubtypeOf(*FloatType::get())) {
    return TensorType::createContiguous(at::kDouble, at::kCPU, {});
  } else if (typ->isSubtypeOf(*BoolType::get())) {
=======
inline TypePtr TensorType::fromNumberType(const Type& typ) {
  if (typ.isSubtypeOf(*IntType::get())) {
    return TensorType::createContiguous(at::kLong, at::kCPU, {});
  } else if (typ.isSubtypeOf(*FloatType::get())) {
    return TensorType::createContiguous(at::kDouble, at::kCPU, {});
  } else if (typ.isSubtypeOf(*BoolType::get())) {
>>>>>>> 632719c2
    return TensorType::createContiguous(at::kBool, at::kCPU, {});
  } else if (typ.kind() == NumberType::Kind) {
    return TensorType::create(c10::nullopt, at::kCPU, {}, c10::nullopt);
  }
  TORCH_CHECK(false, "Unknown number type: ", typ.str());
}
inline TypePtr TensorType::fromBoolType() {
  return TensorType::createContiguous(at::kBool, at::kCPU, {});
}

inline c10::optional<c10::ScalarType> tryScalarTypeFromJitType(const Type& type) {
  if (&type == FloatType::get().get()) {
    return at::typeMetaToScalarType(c10::get_default_dtype());
  } else if (&type == IntType::get().get()) {
    return at::ScalarType::Long;
  } else if (&type == BoolType::get().get()) {
    return at::ScalarType::Bool;
  }
  return c10::nullopt;
}

inline at::ScalarType scalarTypeFromJitType(const Type& type) {
  auto result = tryScalarTypeFromJitType(type);
  TORCH_CHECK(
      result,
      "Add new condition, expected Float, Complex, Int, or Bool but got",
      type.str());
  return *result;
}

// Attempt to find the correct supertype of the two types `t1` and `t2`.
// If no supertype is found, then nullopt will be returned if
// `default_to_union` is false, and `Union[t1, t2]` will be returned
// if it is true. If `t1 == t2`, or `t1` is a type refinement of `t2`,
// then `t2` will be returned (and vice versa).
//
// Two different tensortypes will return dynamic.
//
// Currently we chose not to support returning a NumberType for
// two types from the set of {FloatType, IntType, ComplexType}, because
// there is a lack of operator support for NumberType.
//
// If `type_hint` is an `InterfaceType`, then we can use that as a
// potential supertype for `ClassType`s in the list. Otherwise, we have
// no way to find and use some common interface type
TORCH_API c10::optional<TypePtr> unifyTypes(
    const TypePtr& t1,
    const TypePtr& t2,
    bool default_to_union = false,
    TypePtr type_hint = nullptr);

TORCH_API c10::optional<TypePtr> unifyTypeList(
    at::ArrayRef<TypePtr> elements,
    std::ostream& why_not,
    bool default_to_union = false,
    TypePtr type_hint = nullptr);

namespace detail {
template <typename T>
struct getTypePtr_ final {
  static decltype(auto) call() {
    TypePtr res = []() {
      try {
        return getCustomClassType<T>();
      } catch(const c10::Error&) {
        TORCH_CHECK(
            false,
            "Type ",
            c10::util::get_fully_qualified_type_name<T>(),
            " could not be converted to any of the known types."
        );
      }
    }();
    return std::dynamic_pointer_cast<Type>(std::move(res));
  }
};

template <>
struct getTypePtr_<at::IValue> final {
  static decltype(auto) call() {
    return AnyType::get();
  }
};

template <>
struct getTypePtr_<at::Tensor> final {
  static decltype(auto) call() {
    return TensorType::get();
  }
};
template <>
struct getTypePtr_<c10::Storage> final {
  static decltype(auto) call() {
    return StorageType::get();
  }
};
template <>
struct getTypePtr_<c10::Stream> final {
  static decltype(auto) call() {
    return StreamObjType::get();
  }
};
template <>
struct getTypePtr_<double> final {
  static decltype(auto) call() {
    return FloatType::get();
  }
};
template <>
struct getTypePtr_<c10::complex<double>> final {
  static decltype(auto) call() {
    return ComplexType::get();
  }
};
template <>
struct getTypePtr_<int64_t> final {
  static decltype(auto) call() {
    return IntType::get();
  }
};
template <>
struct getTypePtr_<c10::ScalarType> final {
  static decltype(auto) call() {
    return IntType::get();
  }
};
template <>
struct getTypePtr_<c10::Device> final {
  static decltype(auto) call() {
    return DeviceObjType::get();
  }
};
template <>
struct getTypePtr_<c10::Layout> final {
  static decltype(auto) call() {
    return IntType::get();
  }
};
template <>
struct getTypePtr_<c10::MemoryFormat> final {
  static decltype(auto) call() {
    return IntType::get();
  }
};
template <>
struct getTypePtr_<bool> final {
  static decltype(auto) call() {
    return BoolType::get();
  }
};
template <>
struct getTypePtr_<at::Scalar> final {
  static decltype(auto) call() {
    return NumberType::get();
  }
};
template <>
struct getTypePtr_<c10::QScheme> final {
  static decltype(auto) call() {
    return QSchemeType::get();
  }
};
template <>
struct getTypePtr_<at::Generator> final {
  static decltype(auto) call() {
    return OptionalType::create(GeneratorType::get());
  }
};
template <>
struct getTypePtr_<std::string> final {
  static decltype(auto) call() {
    return StringType::get();
  }
};
template <>
struct getTypePtr_<c10::string_view> final {
  static decltype(auto) call() {
    return StringType::get();
  }
};
template <>
struct getTypePtr_<at::Dimname> final {
  static decltype(auto) call() {
    return StringType::get();
  }
};
template <class T>
struct getTypePtr_<std::vector<T>> final {
  static const auto& call() {
    static auto type = ListType::create(getTypePtr_<T>::call());
    return type;
  }
};
template <class T>
struct getTypePtr_<c10::ArrayRef<T>> final {
  static const auto& call() {
    static auto type = ListType::create(getTypePtr_<T>::call());
    return type;
  }
};
template <class T>
struct getTypePtr_<c10::List<T>> final {
  static const auto& call() {
    static auto type = ListType::create(getTypePtr_<T>::call());
    return type;
  }
};
template <class T, size_t N>
struct getTypePtr_<std::array<T, N>> final {
  static const auto& call() {
    static auto type = ListType::create(getTypePtr_<T>::call());
    return type;
  }
};
template <class K, class V>
struct getTypePtr_<std::unordered_map<K, V>> final {
  static const auto& call() {
    static auto type =
        DictType::create(getTypePtr_<K>::call(), getTypePtr_<V>::call());
    return type;
  }
};
template <class K, class V>
struct getTypePtr_<c10::Dict<K, V>> final {
  static const auto& call() {
    static auto type =
        DictType::create(getTypePtr_<K>::call(), getTypePtr_<V>::call());
    return type;
  }
};
template <class T>
struct getTypePtr_<at::optional<T>> final {
  static const auto& call() {
    static auto type = OptionalType::create(getTypePtr_<T>::call());
    return type;
  }
};
template <class... Contained>
struct getTypePtr_<std::tuple<Contained...>> final {
  static const auto& call() {
    static auto type = ([]() {
      std::vector<TypePtr> contained_types = {
        (getTypePtr_<Contained>::call())...
      };
      return TupleType::create(std::move(contained_types));
    })();
    return type;
  }
};
template <>
struct getTypePtr_<void> final {
  static decltype(auto) call() {
    return NoneType::get();
  }
};
} // namespace detail
template <class T>
inline decltype(auto) getTypePtr() {
  // TODO: static_assert that a templated function exists, and throw a friendly
  // error message if not
  return detail::getTypePtr_<T>::call();
}

template <class T>
inline TypePtr getTypePtrCopy() {
  // TODO: static_assert that a templated function exists, and throw a friendly
  // error message if not
  return getTypePtr<T>();
}

using TypeEnv = std::unordered_map<std::string, TypePtr>;
struct MatchTypeReturn {
  MatchTypeReturn(std::string reason) : reason_(std::move(reason)) {}
  static MatchTypeReturn Success() {
    return MatchTypeReturn();
  }
  bool success() const {
    return !reason_.has_value();
  }
  const std::string& reason() const {
    return reason_.value();
  }

 private:
  MatchTypeReturn()
  : reason_(c10::nullopt) {}
  c10::optional<std::string> reason_; // is there is no match, this contains the reason
};

// attempt to match the type variables in formal to actual, adding them to type_env.
// If no match is possible this returns a MatchTypeReturn with r.success() == false
// and a r.reason() that describes why it could not match.
// note: It is possible to successfully match a formal, but for type variables
// in the formal to still not be defined. In particular, None matches Optional[T]
// but does not define the value of T.
TORCH_API MatchTypeReturn
matchTypeVariables(const TypePtr& formal, const TypePtr& actual, TypeEnv& type_env);

// replace type variables appearing in `type` with the values in
// `type_env`. Returns nullptr if a variable used in `type`
// does not appear in `type_env`
TORCH_API TypePtr tryEvalTypeVariables(const TypePtr& type, TypeEnv& type_env);

TORCH_API bool elementTypeCanBeInferredFromMembers(const TypePtr& elem_type);

// This enumerator represents the 'kind' of an attribute - a buffer, a paramter, or neither.
// This state is mutually exclusive. Buffers and Parameters can only appear on modules.
enum class AttributeKind {
  BUFFER,
  PARAMETER,
  REGULAR_ATTRIBUTE
};

// This structure represents all notional booking entities in a class attribute: name, kind (see: AttributeKind), and type (see: TypePtr).
// Note: This structure does not represent the value of the attribute.
struct TORCH_API ClassAttribute {
  public:
  ClassAttribute(AttributeKind kind,
  TypePtr attributeType,
  std::string attributeName) :
    kind_(kind),
    attributeType_(attributeType),
    attributeName_(std::move(attributeName)) {}

  AttributeKind getKind() const {
    return kind_;
  }

  TypePtr getType() const {
    return attributeType_;
  }

  const std::string& getName() const {
    return attributeName_;
  }

  private:
  AttributeKind kind_;
  TypePtr attributeType_;
  std::string attributeName_;
};

/**
 * User Defined Types
 */

struct ClassType;
using ClassTypePtr = std::shared_ptr<ClassType>;
using ::torch::jit::CompilationUnit;

// This represents a class in TorchScript.
struct TORCH_API ClassType : public NamedType {
  // This represents an attribute of a class; a name associated with an attribute, and a
  // getter and (optional) setter for that attribute.
  struct Property {
    std::string name;
    torch::jit::Function* getter;
    torch::jit::Function* setter;
  };

  // Create a class type with name `name` and its methods stored in `cu`.
  static ClassTypePtr create(
      c10::optional<QualifiedName> qualifiedName,
      std::weak_ptr<CompilationUnit> cu,
      bool is_module = false,
      std::string doc_string = "",
      std::vector<std::string> unresolved_class_attributes = {});

  bool operator==(const Type& rhs) const override {
    if (this == &rhs) {
      return true;
    }
    if (auto user_rhs = rhs.castRaw<ClassType>()) {
      const auto& lhs_name = name().value();
      const auto& rhs_name = user_rhs->name().value();

      return lhs_name == rhs_name &&
          this->compilation_unit() == user_rhs->compilation_unit();
    }
    return false;
  }

  std::string str() const override {
     return annotation_str();
  }

  std::string repr_str() const override {
    std::stringstream ss;
    ss << str()
       << " (of Python compilation unit at: " << compilation_unit().get() << ")";
    return ss.str();
  }

  const std::vector<torch::jit::Function*>& methods() const;

  TypePtr findAttribute(const std::string& name) const {
    size_t pos = 0;
    for (const auto& attr : attributes_) {
      if (name == attr.getName()) {
        break;
      }
      ++pos;
    }

    if (pos >= attributes_.size()) {
      return nullptr;
    }
    return attributes_[pos].getType();
  }

  TypePtr getAttribute(const std::string& name) const {
    auto type = findAttribute(name);
    TORCH_CHECK(
        type,
        repr_str(),
        " does not have an attribute with name '",
        name,
        "'");
    return type;
  }

  size_t numAttributes() const {
    return attributes_.size();
  }

  TypePtr getAttribute(size_t slot) const {
    AT_ASSERT(slot < attributes_.size());
    return attributes_.at(slot).getType();
  }

  const std::string getAttributeName(size_t slot) const {
    AT_ASSERT(slot < attributes_.size());
    return attributes_[slot].getName();
  }

  void checkNotExist(const std::string& name, const std::string& what) const;

  // Attributes are stored in a specific slot at runtime for effiency.
  // When emitting instructions we specify the slot so that attribute access is
  // a constant lookup
  c10::optional<size_t> findAttributeSlot(const std::string& name) const {
    size_t slot = 0;
    for (const auto& attr : attributes_) {
      if (name.compare(attr.getName()) == 0) {
        return slot;
      }
      slot++;
    }
    return c10::nullopt;
  }
  size_t getAttributeSlot(const std::string& name) const {
    if (auto r = findAttributeSlot(name)) {
      return *r;
    }
    TORCH_CHECK(
        false,
        repr_str(),
        " does not have an attribute with name '",
        name,
        "'");
  }

  bool hasAttribute(const std::string& name) const {
    return std::find_if(
               attributes_.cbegin(),
               attributes_.cend(),
               [&](const ClassAttribute& attr) { return attr.getName() == name; }) !=
        attributes_.cend();
  }

  bool isUnresolvedClassAttribute(const std::string& name) const;

  at::ArrayRef<TypePtr> containedTypes() const override {
    return attributeTypes_;
  }

  size_t addAttribute(
      const std::string& name,
      const TypePtr& type,
      bool is_parameter = false,
      bool is_buffer = false);

  // [Internal Only] Remove attribute from the ClassType,
  // caller is responsible to make sure the modification is safe:
  // it is unsafe to having existing allocations
  // of this object around anymore, and any code that works on
  // the attribute is now invalid. Only newly created code is
  // valid again.
  void unsafeRemoveAttribute(const std::string& name);

  // [Internal Only] Change the type of an attribute of the ClassType,
  // The caller is responsible to make sure the modification is safe:
  // it is unsafe to maintain uses of the old type of the attribute,
  // and any code that works on the attribute is now invalid.
  // Only newly created code is valid again.
  void unsafeChangeAttributeType(const std::string& name, TypePtr new_ty);

  // Add attribute \p NAME if it doesn't exist or verify that it has a
  // compatible type otherwise.
  size_t addOrCheckAttribute(
      const std::string& name,
      TypePtr ty,
      bool is_parameter = false,
      bool is_buffer = false) {
    auto slot_idx = findAttributeSlot(name);
    if (!slot_idx) {
      return addAttribute(name, ty, is_parameter, is_buffer);
    }

    TORCH_CHECK(
        is_parameter == this->is_parameter(*slot_idx),
        "Parameter field mismatch for the field '",
        name,
        "'");
    TypePtr atype = getAttribute(*slot_idx);
    TORCH_CHECK(
      ty->isSubtypeOf(*atype),
      ty->repr_str(),
      " is not compatible with the type ",
      atype->repr_str(),
      " for the field '",
      name,
      "'");
    return *slot_idx;
  }

  // Get the property with the given \p name, if it exists on the class.
  c10::optional<ClassType::Property> getProperty(const std::string& name);
  // Add a property named \p name with \p getter and \p setter as its getter and setter.
  void addProperty(const std::string& name, torch::jit::Function* getter, torch::jit::Function* setter);
  // Get a list of all properties.
  const std::vector<Property>& properties() const {
    return properties_;
  }

  bool hasConstant(const std::string& name) const {
    return std::find_if(
               constantNames_.cbegin(),
               constantNames_.cend(),
               [&](const std::string& constant) { return constant == name; }) !=
        constantNames_.cend();
  }

  size_t addConstant(const std::string& name, const IValue& value);

  c10::optional<size_t> findConstantSlot(const std::string& name) const {
    TORCH_CHECK(constantNames_.size() == constantValues_.size());
    size_t slot = 0;
    for (const auto& constant : constantNames_) {
      if (name == constant) {
        return slot;
      }
      slot++;
    }
    return c10::nullopt;
  }

  size_t getConstantSlot(const std::string& name) const {
    if (auto r = findConstantSlot(name)) {
      return *r;
    }
    TORCH_CHECK(
        false,
        repr_str(),
        " does not have constant field with the name '",
        name,
        "'");
  }

  const std::string& getConstantName(size_t slot) const {
    TORCH_CHECK(constantNames_.size() == constantValues_.size());
    TORCH_CHECK(slot < constantNames_.size());
    return constantNames_[slot];
  }

  const std::string& doc_string() const {
    return doc_string_;
  }

  IValue getConstant(const std::string& name) const;

  IValue getConstant(size_t slot) const;

  c10::optional<IValue> findConstant(const std::string& name) const;

  size_t numConstants() const {
    TORCH_INTERNAL_ASSERT(constantNames_.size() == constantValues_.size());
    return constantNames_.size();
  }

  at::ArrayRef<std::string> constantNames() const {
    return constantNames_;
  }

  at::ArrayRef<IValue> constantValues() const {
    return constantValues_;
  }

  // [Internal Only] Remove constant from the ClassType
  // caller is responsible to make sure the modification is safe:
  // it is unsafe to having existing allocations
  // of this object around anymore, and any code that works on
  // the attribute is now invalid. Only newly created code is
  // valid again.
  void unsafeRemoveConstant(const std::string& name);

  TypePtr createWithContained(std::vector<TypePtr> contained_types) const override {
    auto ptr = ClassType::create(name(), compilation_unit_, is_module());
    AT_ASSERT(numAttributes() == contained_types.size());
    for(size_t i = 0; i < attributes_.size(); ++i) {
      AT_ASSERT(attributes_[i].getType()->isSubtypeOf(*contained_types[i]));
      ptr->addAttribute(attributes_[i].getName(), contained_types[i]);
    }
    // Copy methods over
    for (const auto& method : methods()) {
      ptr->addMethod(method);
    }
    return ptr;
  }

  bool is_module() const override {
    return isModule_;
  }

  const std::vector<ClassAttribute>& getAttributes() const {
    return attributes_;
  }

  bool is_parameter(size_t slot) const {
    TORCH_INTERNAL_ASSERT(
        is_module(), "asking for parameterSlots of non-Module");
    return attributes_.at(slot).getKind() == AttributeKind::PARAMETER;
  }

  bool is_buffer(size_t slot) const {
    TORCH_INTERNAL_ASSERT(
        is_module(), "asking for bufferWrittenSlots of non-Module");
    return attributes_.at(slot).getKind() == AttributeKind::BUFFER;
  }

  void addForwardPreHook(torch::jit::Function* pre_hook_ptr);
  void addForwardHook(torch::jit::Function* hook_ptr);
  torch::jit::Function* findForwardPreHook(const std::string& name) const;
  torch::jit::Function* findForwardHook(const std::string& name) const;
  const std::vector<torch::jit::Function*>& getForwardHooks() const;
  const std::vector<torch::jit::Function*>& getForwardPreHooks() const;

  void checkForwardPreHookSchema(
      int pre_hook_idx,
      const FunctionSchema& pre_hook_schema) const;
  void checkForwardHookSchema(
      int hook_idx,
      const FunctionSchema& hook_schema) const;

  void addMethod(torch::jit::Function* method);
  torch::jit::Function* findMethod(const std::string& name) const;
  torch::jit::Function& getMethod(const std::string& name) const;
  torch::jit::Function* findHook(const std::string& name) const;
  torch::jit::Function& getHook(const std::string& name) const;
  bool hasMethod(const std::string& name) const;

  torch::jit::Function* findStaticMethod(const std::string& name) const;
  void addStaticMethod(torch::jit::Function* method);

  // [Internal Only] Remove method from the ClassType
  // caller is responsible to make sure the modification is safe:
  // it is unsafe to having existing allocations
  // of this object around anymore, and any code that works on
  // the attribute is now invalid. Only newly created code is
  // valid again.
  // Note this method is intended for freezing only.
  void unsafeRemoveMethod(const std::string& name);

  std::shared_ptr<CompilationUnit> compilation_unit();

  std::shared_ptr<const CompilationUnit> compilation_unit() const;

  // generate a refined version of this class.
  // It has the same name but the slot Types are subtypes of
  // the original slots. It is only valid to refine a class type in a context
  // where it is know that there are not assignments to the objects slots
  // that would invalidate the refinement.
  // These variants are not registered in the global class table.
  ClassTypePtr refine(at::ArrayRef<TypePtr> refined_slots) const;

  bool isSubtypeOfExt(const Type& rhs, std::ostream* why_not) const override;

  static const TypeKind Kind = TypeKind::ClassType;

 private:
  ClassType(
      c10::optional<QualifiedName> name,
      std::weak_ptr<CompilationUnit> cu,
      bool is_module = false,
      std::string doc_string = "",
      std::vector<std::string> unresolved_class_attributes = {});

  std::string annotation_str_impl(TypePrinter printer = nullptr) const override {
    const auto& n = name().value();
    return n.qualifiedName();
  }

  void addAttribute(ClassAttribute classAttribute);
  std::string getForwardPreHookErrorMessage(int pre_hook_idx) const;
  std::string getForwardHookErrorMessage(int hook_idx) const;

  // Mapping of attribute names -> their type.
  // NOTE: this does not contain methods, which are stored in the module
  // TODO: once modules support arbitrary ivalue attributes, we don't need this
  // anymore.
  // TODO: This is better represented as an OrderedDict, but alas it is not yet
  // available from c10

  // Mapping of constant names -> their value.
  std::vector<std::string> constantNames_;
  std::vector<IValue> constantValues_;
  // Holds method attributes
  std::weak_ptr<CompilationUnit> compilation_unit_;

  // Holds all atrributes, attribute details are found on ClassAttribute
  std::vector<ClassAttribute> attributes_;
  // Construct mirroring attributes_, only around due to the fact that `containedTypes()` method returns an ArrayRef.
  // Never fill this without using the appropriate provideNewClassAttribute method
  std::vector<TypePtr> attributeTypes_;

  // List of methods associated with this class.
  std::vector<torch::jit::Function*> methods_;
  std::vector<torch::jit::Function*> staticmethods_;

  // List of hooks to be run before/after forward.
  std::vector<torch::jit::Function*> forward_hooks_;
  std::vector<torch::jit::Function*> forward_pre_hooks_;

  // List of properties exposed by this class.
  std::vector<Property> properties_;

  bool isModule_ = false;

  // Doc string of class.
  std::string doc_string_ = "";

  // For error reporting accesses to class level attributes.
  std::vector<std::string> unresolved_class_attributes_;
};

struct InterfaceType;
using InterfaceTypePtr = std::shared_ptr<InterfaceType>;
using ::torch::jit::CompilationUnit;

// Interfaces are a list of abstract methods that a class might meet.
// If a class provides those methods, it implicitly meets the interface.

// Subtype relations for Interface with ClassType:
// lhs (ClassType or InterfaceType) is a subtype of rhs if:
// 1. lhs methods are a superset of rhs methods
// 2. if rhs is module interface, the lhs must be module interface or module itself
struct TORCH_API InterfaceType : public NamedType {
  static InterfaceTypePtr create(
      QualifiedName qualifiedName, bool is_module=false);

  bool operator==(const Type& rhs) const override {
    if (auto user_rhs = rhs.castRaw<InterfaceType>()) {
      return isSubTypeImpl(*this, *user_rhs, nullptr) &&
          isSubTypeImpl(*user_rhs, *this, nullptr);
    }
    return false;
  }

  std::string str() const override {
    return std::string("InterfaceType<") + name()->name() + ">";
  }

  bool isSubtypeOfExt(const Type& rhs, std::ostream* why_not) const override;

  // try to find a method of this interface,
  // returns nullptr if not found.
  const FunctionSchema* getMethod(const std::string& name) const;
  void addMethod(FunctionSchema schema);
  const std::vector<FunctionSchema>& methods() const {
    return *methods_;
  }

  bool is_module() const override{
    return is_module_;
  }
  static const TypeKind Kind = TypeKind::InterfaceType;
  ~InterfaceType() override;
 private:
  InterfaceType(QualifiedName name, bool is_module);
  static bool isSubTypeImpl(
      const InterfaceType& lhs,
      const InterfaceType& rhs,
      std::ostream* why_not);

  std::string annotation_str_impl(TypePrinter printer = nullptr) const override {
    return name()->qualifiedName();
  }

  // shared_ptr so that this header does not have to depend on
  // FunctionSchema.h
  std::shared_ptr<std::vector<FunctionSchema>> methods_;
  // flag to distinguish if it's an interface type from a module or not
  bool is_module_;
};

template <TypeKind K>
struct EnumerationType : public Type {
static const TypeKind Kind = K;

bool operator==(const Type& rhs) const override {
  return rhs.kind() == kind();
}

protected:
EnumerationType() : Type(Kind) {}
};

struct LayoutType;
using LayoutTypePtr = std::shared_ptr<LayoutType>;
// This type represents a Generator
struct TORCH_API LayoutType : public EnumerationType<TypeKind::LayoutType> {
std::string str() const override {
return "Layout";
}
static const TypeKind Kind = TypeKind::LayoutType;
// global singleton
static const LayoutTypePtr& get();

private:
LayoutType() : EnumerationType() {}
};

struct ScalarTypeType;
using ScalarTypeTypePtr = std::shared_ptr<ScalarTypeType>;
// This type represents a Generator
struct TORCH_API ScalarTypeType : public EnumerationType<TypeKind::ScalarTypeType> {
std::string str() const override {
return "ScalarType";
}
static const TypeKind Kind = TypeKind::ScalarTypeType;
// global singleton
static const ScalarTypeTypePtr& get();

private:
ScalarTypeType() : EnumerationType() {}
};

// the common supertype of all lists,
// List[T] <: AnyList for all T
struct AnyListType;
using AnyListTypePtr = std::shared_ptr<AnyListType>;
struct TORCH_API AnyListType : public Type {
  bool operator==(const Type& rhs) const override {
    return rhs.kind() == kind();
  }
  std::string str() const override {
    return "list";
  }
  static const TypeKind Kind = TypeKind::AnyListType;
  // global singleton
  static const AnyListTypePtr& get();
private:
  AnyListType()
  : Type(TypeKind::AnyListType) {}
};

// the common supertype of all tuples,
// Tuple[T...] <: AnyTuple for all T
struct AnyTupleType;
using AnyTupleTypePtr = std::shared_ptr<AnyTupleType>;
struct TORCH_API AnyTupleType : public Type {
  bool operator==(const Type& rhs) const override {
    return rhs.kind() == kind();
  }

  std::string str() const override {
    return "tuple";
  }
  static const TypeKind Kind = TypeKind::AnyTupleType;

  // global singleton
  static const AnyTupleTypePtr& get();
private:
  AnyTupleType()
  : Type(TypeKind::AnyTupleType) {}
};

// the common supertype of all classes,
// ClassType <: AnyClassType for all classes
struct AnyClassType;
using AnyClassTypePtr = std::shared_ptr<AnyClassType>;
struct TORCH_API AnyClassType : public Type {
  bool operator==(const Type& rhs) const override {
    return rhs.kind() == kind();
  }
  std::string str() const override {
    return "AnyClassType";
  }
  static const TypeKind Kind = TypeKind::AnyClassType;
  // global singleton
  static const AnyClassTypePtr& get();
private:
  AnyClassType()
  : Type(TypeKind::AnyClassType) {}
};

inline bool IValue::isDoubleList() const {
  // note: avoids calling type() to avoid extra referencing counting for the returned type.
  return isList() && static_cast<detail::ListImpl*>(payload.u.as_intrusive_ptr)->elementType->kind() == FloatType::Kind;
}

inline bool IValue::isComplexDoubleList() const {
  // note: avoids calling type() to avoid extra referencing counting for the returned type.
  return isList() && static_cast<detail::ListImpl*>(payload.u.as_intrusive_ptr)->elementType->kind() == ComplexType::Kind;
}

inline bool IValue::isTensorList() const {
  return isList() && static_cast<detail::ListImpl*>(payload.u.as_intrusive_ptr)->elementType->kind() == TensorType::Kind;
}

inline bool IValue::isIntList() const {
  return isList() && static_cast<detail::ListImpl*>(payload.u.as_intrusive_ptr)->elementType->kind() == IntType::Kind;
}

inline bool IValue::isBoolList() const {
  return isList() && static_cast<detail::ListImpl*>(payload.u.as_intrusive_ptr)->elementType->kind() == BoolType::Kind;
}

template<>
inline std::shared_ptr<NamedType> Type::cast() {
  if (kind() == TypeKind::TupleType || kind() == TypeKind::FunctionType ||
      kind() == TypeKind::ClassType || kind() == TypeKind::InterfaceType) {
    return std::static_pointer_cast<NamedType>(shared_from_this());
  }
  return nullptr;
}

template<>
inline std::shared_ptr<const NamedType> Type::cast<NamedType>() const {
  if (kind() == TypeKind::TupleType || kind() == TypeKind::FunctionType ||
      kind() == TypeKind::ClassType || kind() == TypeKind::InterfaceType) {
    return std::static_pointer_cast<const NamedType>(shared_from_this());
  }
  return nullptr;
}

// Used as a return type when inferring the IValue type of a Python object.
struct InferredType {
  /* implicit */ InferredType(TypePtr type) : type_(std::move(type)) {}
  /* implicit */ InferredType(std::string reason)
      : type_(nullptr), reason_(std::move(reason)) {}
  TypePtr type() const {
    TORCH_INTERNAL_ASSERT(type_);
    return type_;
  }
  bool success() const {
    return type_ != nullptr;
  }
  const std::string& reason() const {
    TORCH_INTERNAL_ASSERT(!type_);
    return reason_;
  }

private:
  TypePtr type_;
  std::string reason_;
};

} // namespace c10<|MERGE_RESOLUTION|>--- conflicted
+++ resolved
@@ -837,11 +837,7 @@
       case TypeKind::StringType:
       case TypeKind::TensorType:
       case TypeKind::DeviceObjType:
-<<<<<<< HEAD
-        return DictTypePtr(new DictType(key, value));
-=======
         return DictTypePtr(new DictType(std::move(key), std::move(value)));
->>>>>>> 632719c2
       default:
         AT_ERROR(
             "Cannot create dict for key type '",
@@ -1614,21 +1610,12 @@
   return type->withContained(fmap(type->containedTypes(), unshapedType));
 }
 
-<<<<<<< HEAD
-inline TypePtr TensorType::fromNumberType(TypePtr typ) {
-  if (typ->isSubtypeOf(*IntType::get())) {
-    return TensorType::createContiguous(at::kLong, at::kCPU, {});
-  } else if (typ->isSubtypeOf(*FloatType::get())) {
-    return TensorType::createContiguous(at::kDouble, at::kCPU, {});
-  } else if (typ->isSubtypeOf(*BoolType::get())) {
-=======
 inline TypePtr TensorType::fromNumberType(const Type& typ) {
   if (typ.isSubtypeOf(*IntType::get())) {
     return TensorType::createContiguous(at::kLong, at::kCPU, {});
   } else if (typ.isSubtypeOf(*FloatType::get())) {
     return TensorType::createContiguous(at::kDouble, at::kCPU, {});
   } else if (typ.isSubtypeOf(*BoolType::get())) {
->>>>>>> 632719c2
     return TensorType::createContiguous(at::kBool, at::kCPU, {});
   } else if (typ.kind() == NumberType::Kind) {
     return TensorType::create(c10::nullopt, at::kCPU, {}, c10::nullopt);
